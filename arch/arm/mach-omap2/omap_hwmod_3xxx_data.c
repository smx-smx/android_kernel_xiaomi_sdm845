/*
 * omap_hwmod_3xxx_data.c - hardware modules present on the OMAP3xxx chips
 *
 * Copyright (C) 2009-2011 Nokia Corporation
 * Copyright (C) 2012 Texas Instruments, Inc.
 * Paul Walmsley
 *
 * This program is free software; you can redistribute it and/or modify
 * it under the terms of the GNU General Public License version 2 as
 * published by the Free Software Foundation.
 *
 * The data in this file should be completely autogeneratable from
 * the TI hardware database or other technical documentation.
 *
 * XXX these should be marked initdata for multi-OMAP kernels
 */
#include <plat/omap_hwmod.h>
#include <mach/irqs.h>
#include <plat/cpu.h>
#include <plat/dma.h>
#include <plat/serial.h>
#include <plat/l3_3xxx.h>
#include <plat/l4_3xxx.h>
#include <plat/i2c.h>
#include <plat/gpio.h>
#include <plat/mmc.h>
#include <plat/mcbsp.h>
#include <plat/mcspi.h>
#include <plat/dmtimer.h>

#include "omap_hwmod_common_data.h"

#include "smartreflex.h"
#include "prm-regbits-34xx.h"
#include "cm-regbits-34xx.h"
#include "wd_timer.h"
#include <mach/am35xx.h>

/*
 * OMAP3xxx hardware module integration data
 *
 * All of the data in this section should be autogeneratable from the
 * TI hardware database or other technical documentation.  Data that
 * is driver-specific or driver-kernel integration-specific belongs
 * elsewhere.
 */

/*
 * IP blocks
 */

/* L3 */
static struct omap_hwmod_irq_info omap3xxx_l3_main_irqs[] = {
	{ .irq = INT_34XX_L3_DBG_IRQ },
	{ .irq = INT_34XX_L3_APP_IRQ },
	{ .irq = -1 }
};

static struct omap_hwmod omap3xxx_l3_main_hwmod = {
	.name		= "l3_main",
	.class		= &l3_hwmod_class,
	.mpu_irqs	= omap3xxx_l3_main_irqs,
	.flags		= HWMOD_NO_IDLEST,
};

/* L4 CORE */
static struct omap_hwmod omap3xxx_l4_core_hwmod = {
	.name		= "l4_core",
	.class		= &l4_hwmod_class,
	.flags		= HWMOD_NO_IDLEST,
};

/* L4 PER */
static struct omap_hwmod omap3xxx_l4_per_hwmod = {
	.name		= "l4_per",
	.class		= &l4_hwmod_class,
	.flags		= HWMOD_NO_IDLEST,
};

/* L4 WKUP */
static struct omap_hwmod omap3xxx_l4_wkup_hwmod = {
	.name		= "l4_wkup",
	.class		= &l4_hwmod_class,
	.flags		= HWMOD_NO_IDLEST,
};

/* L4 SEC */
static struct omap_hwmod omap3xxx_l4_sec_hwmod = {
	.name		= "l4_sec",
	.class		= &l4_hwmod_class,
	.flags		= HWMOD_NO_IDLEST,
};

/* MPU */
static struct omap_hwmod omap3xxx_mpu_hwmod = {
	.name		= "mpu",
	.class		= &mpu_hwmod_class,
	.main_clk	= "arm_fck",
};

/* IVA2 (IVA2) */
static struct omap_hwmod_rst_info omap3xxx_iva_resets[] = {
	{ .name = "logic", .rst_shift = 0 },
	{ .name = "seq0", .rst_shift = 1 },
	{ .name = "seq1", .rst_shift = 2 },
};

static struct omap_hwmod omap3xxx_iva_hwmod = {
	.name		= "iva",
	.class		= &iva_hwmod_class,
	.clkdm_name	= "iva2_clkdm",
	.rst_lines	= omap3xxx_iva_resets,
	.rst_lines_cnt	= ARRAY_SIZE(omap3xxx_iva_resets),
	.main_clk	= "iva2_ck",
};

/* timer class */
static struct omap_hwmod_class_sysconfig omap3xxx_timer_1ms_sysc = {
	.rev_offs	= 0x0000,
	.sysc_offs	= 0x0010,
	.syss_offs	= 0x0014,
	.sysc_flags	= (SYSC_HAS_SIDLEMODE | SYSC_HAS_CLOCKACTIVITY |
				SYSC_HAS_ENAWAKEUP | SYSC_HAS_SOFTRESET |
				SYSC_HAS_EMUFREE | SYSC_HAS_AUTOIDLE),
	.idlemodes	= (SIDLE_FORCE | SIDLE_NO | SIDLE_SMART),
	.sysc_fields	= &omap_hwmod_sysc_type1,
};

static struct omap_hwmod_class omap3xxx_timer_1ms_hwmod_class = {
	.name = "timer",
	.sysc = &omap3xxx_timer_1ms_sysc,
	.rev = OMAP_TIMER_IP_VERSION_1,
};

static struct omap_hwmod_class_sysconfig omap3xxx_timer_sysc = {
	.rev_offs	= 0x0000,
	.sysc_offs	= 0x0010,
	.syss_offs	= 0x0014,
	.sysc_flags	= (SYSC_HAS_SIDLEMODE | SYSC_HAS_ENAWAKEUP |
			   SYSC_HAS_SOFTRESET | SYSC_HAS_AUTOIDLE),
	.idlemodes	= (SIDLE_FORCE | SIDLE_NO | SIDLE_SMART),
	.sysc_fields	= &omap_hwmod_sysc_type1,
};

static struct omap_hwmod_class omap3xxx_timer_hwmod_class = {
	.name = "timer",
	.sysc = &omap3xxx_timer_sysc,
	.rev =  OMAP_TIMER_IP_VERSION_1,
};

/* secure timers dev attribute */
static struct omap_timer_capability_dev_attr capability_secure_dev_attr = {
	.timer_capability	= OMAP_TIMER_SECURE,
};

/* always-on timers dev attribute */
static struct omap_timer_capability_dev_attr capability_alwon_dev_attr = {
	.timer_capability	= OMAP_TIMER_ALWON,
};

/* pwm timers dev attribute */
static struct omap_timer_capability_dev_attr capability_pwm_dev_attr = {
	.timer_capability	= OMAP_TIMER_HAS_PWM,
};

/* timer1 */
static struct omap_hwmod omap3xxx_timer1_hwmod = {
	.name		= "timer1",
	.mpu_irqs	= omap2_timer1_mpu_irqs,
	.main_clk	= "gpt1_fck",
	.prcm		= {
		.omap2 = {
			.prcm_reg_id = 1,
			.module_bit = OMAP3430_EN_GPT1_SHIFT,
			.module_offs = WKUP_MOD,
			.idlest_reg_id = 1,
			.idlest_idle_bit = OMAP3430_ST_GPT1_SHIFT,
		},
	},
	.dev_attr	= &capability_alwon_dev_attr,
	.class		= &omap3xxx_timer_1ms_hwmod_class,
};

/* timer2 */
static struct omap_hwmod omap3xxx_timer2_hwmod = {
	.name		= "timer2",
	.mpu_irqs	= omap2_timer2_mpu_irqs,
	.main_clk	= "gpt2_fck",
	.prcm		= {
		.omap2 = {
			.prcm_reg_id = 1,
			.module_bit = OMAP3430_EN_GPT2_SHIFT,
			.module_offs = OMAP3430_PER_MOD,
			.idlest_reg_id = 1,
			.idlest_idle_bit = OMAP3430_ST_GPT2_SHIFT,
		},
	},
	.dev_attr	= &capability_alwon_dev_attr,
	.class		= &omap3xxx_timer_1ms_hwmod_class,
};

/* timer3 */
static struct omap_hwmod omap3xxx_timer3_hwmod = {
	.name		= "timer3",
	.mpu_irqs	= omap2_timer3_mpu_irqs,
	.main_clk	= "gpt3_fck",
	.prcm		= {
		.omap2 = {
			.prcm_reg_id = 1,
			.module_bit = OMAP3430_EN_GPT3_SHIFT,
			.module_offs = OMAP3430_PER_MOD,
			.idlest_reg_id = 1,
			.idlest_idle_bit = OMAP3430_ST_GPT3_SHIFT,
		},
	},
	.dev_attr	= &capability_alwon_dev_attr,
	.class		= &omap3xxx_timer_hwmod_class,
};

/* timer4 */
static struct omap_hwmod omap3xxx_timer4_hwmod = {
	.name		= "timer4",
	.mpu_irqs	= omap2_timer4_mpu_irqs,
	.main_clk	= "gpt4_fck",
	.prcm		= {
		.omap2 = {
			.prcm_reg_id = 1,
			.module_bit = OMAP3430_EN_GPT4_SHIFT,
			.module_offs = OMAP3430_PER_MOD,
			.idlest_reg_id = 1,
			.idlest_idle_bit = OMAP3430_ST_GPT4_SHIFT,
		},
	},
	.dev_attr	= &capability_alwon_dev_attr,
	.class		= &omap3xxx_timer_hwmod_class,
};

/* timer5 */
static struct omap_hwmod omap3xxx_timer5_hwmod = {
	.name		= "timer5",
	.mpu_irqs	= omap2_timer5_mpu_irqs,
	.main_clk	= "gpt5_fck",
	.prcm		= {
		.omap2 = {
			.prcm_reg_id = 1,
			.module_bit = OMAP3430_EN_GPT5_SHIFT,
			.module_offs = OMAP3430_PER_MOD,
			.idlest_reg_id = 1,
			.idlest_idle_bit = OMAP3430_ST_GPT5_SHIFT,
		},
	},
	.dev_attr	= &capability_alwon_dev_attr,
	.class		= &omap3xxx_timer_hwmod_class,
};

/* timer6 */
static struct omap_hwmod omap3xxx_timer6_hwmod = {
	.name		= "timer6",
	.mpu_irqs	= omap2_timer6_mpu_irqs,
	.main_clk	= "gpt6_fck",
	.prcm		= {
		.omap2 = {
			.prcm_reg_id = 1,
			.module_bit = OMAP3430_EN_GPT6_SHIFT,
			.module_offs = OMAP3430_PER_MOD,
			.idlest_reg_id = 1,
			.idlest_idle_bit = OMAP3430_ST_GPT6_SHIFT,
		},
	},
	.dev_attr	= &capability_alwon_dev_attr,
	.class		= &omap3xxx_timer_hwmod_class,
};

/* timer7 */
static struct omap_hwmod omap3xxx_timer7_hwmod = {
	.name		= "timer7",
	.mpu_irqs	= omap2_timer7_mpu_irqs,
	.main_clk	= "gpt7_fck",
	.prcm		= {
		.omap2 = {
			.prcm_reg_id = 1,
			.module_bit = OMAP3430_EN_GPT7_SHIFT,
			.module_offs = OMAP3430_PER_MOD,
			.idlest_reg_id = 1,
			.idlest_idle_bit = OMAP3430_ST_GPT7_SHIFT,
		},
	},
	.dev_attr	= &capability_alwon_dev_attr,
	.class		= &omap3xxx_timer_hwmod_class,
};

/* timer8 */
static struct omap_hwmod omap3xxx_timer8_hwmod = {
	.name		= "timer8",
	.mpu_irqs	= omap2_timer8_mpu_irqs,
	.main_clk	= "gpt8_fck",
	.prcm		= {
		.omap2 = {
			.prcm_reg_id = 1,
			.module_bit = OMAP3430_EN_GPT8_SHIFT,
			.module_offs = OMAP3430_PER_MOD,
			.idlest_reg_id = 1,
			.idlest_idle_bit = OMAP3430_ST_GPT8_SHIFT,
		},
	},
	.dev_attr	= &capability_pwm_dev_attr,
	.class		= &omap3xxx_timer_hwmod_class,
};

/* timer9 */
static struct omap_hwmod omap3xxx_timer9_hwmod = {
	.name		= "timer9",
	.mpu_irqs	= omap2_timer9_mpu_irqs,
	.main_clk	= "gpt9_fck",
	.prcm		= {
		.omap2 = {
			.prcm_reg_id = 1,
			.module_bit = OMAP3430_EN_GPT9_SHIFT,
			.module_offs = OMAP3430_PER_MOD,
			.idlest_reg_id = 1,
			.idlest_idle_bit = OMAP3430_ST_GPT9_SHIFT,
		},
	},
	.dev_attr	= &capability_pwm_dev_attr,
	.class		= &omap3xxx_timer_hwmod_class,
};

/* timer10 */
static struct omap_hwmod omap3xxx_timer10_hwmod = {
	.name		= "timer10",
	.mpu_irqs	= omap2_timer10_mpu_irqs,
	.main_clk	= "gpt10_fck",
	.prcm		= {
		.omap2 = {
			.prcm_reg_id = 1,
			.module_bit = OMAP3430_EN_GPT10_SHIFT,
			.module_offs = CORE_MOD,
			.idlest_reg_id = 1,
			.idlest_idle_bit = OMAP3430_ST_GPT10_SHIFT,
		},
	},
	.dev_attr	= &capability_pwm_dev_attr,
	.class		= &omap3xxx_timer_1ms_hwmod_class,
};

/* timer11 */
static struct omap_hwmod omap3xxx_timer11_hwmod = {
	.name		= "timer11",
	.mpu_irqs	= omap2_timer11_mpu_irqs,
	.main_clk	= "gpt11_fck",
	.prcm		= {
		.omap2 = {
			.prcm_reg_id = 1,
			.module_bit = OMAP3430_EN_GPT11_SHIFT,
			.module_offs = CORE_MOD,
			.idlest_reg_id = 1,
			.idlest_idle_bit = OMAP3430_ST_GPT11_SHIFT,
		},
	},
	.dev_attr	= &capability_pwm_dev_attr,
	.class		= &omap3xxx_timer_hwmod_class,
};

/* timer12 */
static struct omap_hwmod_irq_info omap3xxx_timer12_mpu_irqs[] = {
	{ .irq = 95, },
	{ .irq = -1 }
};

static struct omap_hwmod omap3xxx_timer12_hwmod = {
	.name		= "timer12",
	.mpu_irqs	= omap3xxx_timer12_mpu_irqs,
	.main_clk	= "gpt12_fck",
	.prcm		= {
		.omap2 = {
			.prcm_reg_id = 1,
			.module_bit = OMAP3430_EN_GPT12_SHIFT,
			.module_offs = WKUP_MOD,
			.idlest_reg_id = 1,
			.idlest_idle_bit = OMAP3430_ST_GPT12_SHIFT,
		},
	},
	.dev_attr	= &capability_secure_dev_attr,
	.class		= &omap3xxx_timer_hwmod_class,
};

/*
 * 'wd_timer' class
 * 32-bit watchdog upward counter that generates a pulse on the reset pin on
 * overflow condition
 */

static struct omap_hwmod_class_sysconfig omap3xxx_wd_timer_sysc = {
	.rev_offs	= 0x0000,
	.sysc_offs	= 0x0010,
	.syss_offs	= 0x0014,
	.sysc_flags	= (SYSC_HAS_SIDLEMODE | SYSC_HAS_EMUFREE |
			   SYSC_HAS_ENAWAKEUP | SYSC_HAS_SOFTRESET |
			   SYSC_HAS_AUTOIDLE | SYSC_HAS_CLOCKACTIVITY |
			   SYSS_HAS_RESET_STATUS),
	.idlemodes	= (SIDLE_FORCE | SIDLE_NO | SIDLE_SMART),
	.sysc_fields    = &omap_hwmod_sysc_type1,
};

/* I2C common */
static struct omap_hwmod_class_sysconfig i2c_sysc = {
	.rev_offs	= 0x00,
	.sysc_offs	= 0x20,
	.syss_offs	= 0x10,
	.sysc_flags	= (SYSC_HAS_CLOCKACTIVITY | SYSC_HAS_SIDLEMODE |
			   SYSC_HAS_ENAWAKEUP | SYSC_HAS_SOFTRESET |
			   SYSC_HAS_AUTOIDLE | SYSS_HAS_RESET_STATUS),
	.idlemodes	= (SIDLE_FORCE | SIDLE_NO | SIDLE_SMART),
	.clockact	= CLOCKACT_TEST_ICLK,
	.sysc_fields    = &omap_hwmod_sysc_type1,
};

static struct omap_hwmod_class omap3xxx_wd_timer_hwmod_class = {
	.name		= "wd_timer",
	.sysc		= &omap3xxx_wd_timer_sysc,
	.pre_shutdown	= &omap2_wd_timer_disable
};

static struct omap_hwmod omap3xxx_wd_timer2_hwmod = {
	.name		= "wd_timer2",
	.class		= &omap3xxx_wd_timer_hwmod_class,
	.main_clk	= "wdt2_fck",
	.prcm		= {
		.omap2 = {
			.prcm_reg_id = 1,
			.module_bit = OMAP3430_EN_WDT2_SHIFT,
			.module_offs = WKUP_MOD,
			.idlest_reg_id = 1,
			.idlest_idle_bit = OMAP3430_ST_WDT2_SHIFT,
		},
	},
	/*
	 * XXX: Use software supervised mode, HW supervised smartidle seems to
	 * block CORE power domain idle transitions. Maybe a HW bug in wdt2?
	 */
	.flags		= HWMOD_SWSUP_SIDLE,
};

/* UART1 */
static struct omap_hwmod omap3xxx_uart1_hwmod = {
	.name		= "uart1",
	.mpu_irqs	= omap2_uart1_mpu_irqs,
	.sdma_reqs	= omap2_uart1_sdma_reqs,
	.main_clk	= "uart1_fck",
	.prcm		= {
		.omap2 = {
			.module_offs = CORE_MOD,
			.prcm_reg_id = 1,
			.module_bit = OMAP3430_EN_UART1_SHIFT,
			.idlest_reg_id = 1,
			.idlest_idle_bit = OMAP3430_EN_UART1_SHIFT,
		},
	},
	.class		= &omap2_uart_class,
};

/* UART2 */
static struct omap_hwmod omap3xxx_uart2_hwmod = {
	.name		= "uart2",
	.mpu_irqs	= omap2_uart2_mpu_irqs,
	.sdma_reqs	= omap2_uart2_sdma_reqs,
	.main_clk	= "uart2_fck",
	.prcm		= {
		.omap2 = {
			.module_offs = CORE_MOD,
			.prcm_reg_id = 1,
			.module_bit = OMAP3430_EN_UART2_SHIFT,
			.idlest_reg_id = 1,
			.idlest_idle_bit = OMAP3430_EN_UART2_SHIFT,
		},
	},
	.class		= &omap2_uart_class,
};

/* UART3 */
static struct omap_hwmod omap3xxx_uart3_hwmod = {
	.name		= "uart3",
	.mpu_irqs	= omap2_uart3_mpu_irqs,
	.sdma_reqs	= omap2_uart3_sdma_reqs,
	.main_clk	= "uart3_fck",
	.prcm		= {
		.omap2 = {
			.module_offs = OMAP3430_PER_MOD,
			.prcm_reg_id = 1,
			.module_bit = OMAP3430_EN_UART3_SHIFT,
			.idlest_reg_id = 1,
			.idlest_idle_bit = OMAP3430_EN_UART3_SHIFT,
		},
	},
	.class		= &omap2_uart_class,
};

/* UART4 */
static struct omap_hwmod_irq_info uart4_mpu_irqs[] = {
	{ .irq = INT_36XX_UART4_IRQ, },
	{ .irq = -1 }
};

static struct omap_hwmod_dma_info uart4_sdma_reqs[] = {
	{ .name = "rx",	.dma_req = OMAP36XX_DMA_UART4_RX, },
	{ .name = "tx",	.dma_req = OMAP36XX_DMA_UART4_TX, },
	{ .dma_req = -1 }
};

static struct omap_hwmod omap36xx_uart4_hwmod = {
	.name		= "uart4",
	.mpu_irqs	= uart4_mpu_irqs,
	.sdma_reqs	= uart4_sdma_reqs,
	.main_clk	= "uart4_fck",
	.prcm		= {
		.omap2 = {
			.module_offs = OMAP3430_PER_MOD,
			.prcm_reg_id = 1,
			.module_bit = OMAP3630_EN_UART4_SHIFT,
			.idlest_reg_id = 1,
			.idlest_idle_bit = OMAP3630_EN_UART4_SHIFT,
		},
	},
	.class		= &omap2_uart_class,
};

static struct omap_hwmod_irq_info am35xx_uart4_mpu_irqs[] = {
	{ .irq = INT_35XX_UART4_IRQ, },
};

static struct omap_hwmod_dma_info am35xx_uart4_sdma_reqs[] = {
	{ .name = "rx", .dma_req = AM35XX_DMA_UART4_RX, },
	{ .name = "tx", .dma_req = AM35XX_DMA_UART4_TX, },
};

static struct omap_hwmod am35xx_uart4_hwmod = {
	.name		= "uart4",
	.mpu_irqs	= am35xx_uart4_mpu_irqs,
	.sdma_reqs	= am35xx_uart4_sdma_reqs,
	.main_clk	= "uart4_fck",
	.prcm		= {
		.omap2 = {
			.module_offs = CORE_MOD,
			.prcm_reg_id = 1,
			.module_bit = OMAP3430_EN_UART4_SHIFT,
			.idlest_reg_id = 1,
			.idlest_idle_bit = OMAP3430_EN_UART4_SHIFT,
		},
	},
	.class		= &omap2_uart_class,
};

static struct omap_hwmod_class i2c_class = {
	.name	= "i2c",
	.sysc	= &i2c_sysc,
	.rev	= OMAP_I2C_IP_VERSION_1,
	.reset	= &omap_i2c_reset,
};

static struct omap_hwmod_dma_info omap3xxx_dss_sdma_chs[] = {
	{ .name = "dispc", .dma_req = 5 },
	{ .name = "dsi1", .dma_req = 74 },
	{ .dma_req = -1 }
};

/* dss */
static struct omap_hwmod_opt_clk dss_opt_clks[] = {
	/*
	 * The DSS HW needs all DSS clocks enabled during reset. The dss_core
	 * driver does not use these clocks.
	 */
	{ .role = "sys_clk", .clk = "dss2_alwon_fck" },
	{ .role = "tv_clk", .clk = "dss_tv_fck" },
	/* required only on OMAP3430 */
	{ .role = "tv_dac_clk", .clk = "dss_96m_fck" },
};

static struct omap_hwmod omap3430es1_dss_core_hwmod = {
	.name		= "dss_core",
	.class		= &omap2_dss_hwmod_class,
	.main_clk	= "dss1_alwon_fck", /* instead of dss_fck */
	.sdma_reqs	= omap3xxx_dss_sdma_chs,
	.prcm		= {
		.omap2 = {
			.prcm_reg_id = 1,
			.module_bit = OMAP3430_EN_DSS1_SHIFT,
			.module_offs = OMAP3430_DSS_MOD,
			.idlest_reg_id = 1,
			.idlest_stdby_bit = OMAP3430ES1_ST_DSS_SHIFT,
		},
	},
	.opt_clks	= dss_opt_clks,
	.opt_clks_cnt = ARRAY_SIZE(dss_opt_clks),
	.flags		= HWMOD_NO_IDLEST | HWMOD_CONTROL_OPT_CLKS_IN_RESET,
};

static struct omap_hwmod omap3xxx_dss_core_hwmod = {
	.name		= "dss_core",
	.flags		= HWMOD_CONTROL_OPT_CLKS_IN_RESET,
	.class		= &omap2_dss_hwmod_class,
	.main_clk	= "dss1_alwon_fck", /* instead of dss_fck */
	.sdma_reqs	= omap3xxx_dss_sdma_chs,
	.prcm		= {
		.omap2 = {
			.prcm_reg_id = 1,
			.module_bit = OMAP3430_EN_DSS1_SHIFT,
			.module_offs = OMAP3430_DSS_MOD,
			.idlest_reg_id = 1,
			.idlest_idle_bit = OMAP3430ES2_ST_DSS_IDLE_SHIFT,
			.idlest_stdby_bit = OMAP3430ES2_ST_DSS_STDBY_SHIFT,
		},
	},
	.opt_clks	= dss_opt_clks,
	.opt_clks_cnt = ARRAY_SIZE(dss_opt_clks),
};

/*
 * 'dispc' class
 * display controller
 */

static struct omap_hwmod_class_sysconfig omap3_dispc_sysc = {
	.rev_offs	= 0x0000,
	.sysc_offs	= 0x0010,
	.syss_offs	= 0x0014,
	.sysc_flags	= (SYSC_HAS_SIDLEMODE | SYSC_HAS_MIDLEMODE |
			   SYSC_HAS_SOFTRESET | SYSC_HAS_AUTOIDLE |
			   SYSC_HAS_ENAWAKEUP),
	.idlemodes	= (SIDLE_FORCE | SIDLE_NO | SIDLE_SMART |
			   MSTANDBY_FORCE | MSTANDBY_NO | MSTANDBY_SMART),
	.sysc_fields	= &omap_hwmod_sysc_type1,
};

static struct omap_hwmod_class omap3_dispc_hwmod_class = {
	.name	= "dispc",
	.sysc	= &omap3_dispc_sysc,
};

static struct omap_hwmod omap3xxx_dss_dispc_hwmod = {
	.name		= "dss_dispc",
	.class		= &omap3_dispc_hwmod_class,
	.mpu_irqs	= omap2_dispc_irqs,
	.main_clk	= "dss1_alwon_fck",
	.prcm		= {
		.omap2 = {
			.prcm_reg_id = 1,
			.module_bit = OMAP3430_EN_DSS1_SHIFT,
			.module_offs = OMAP3430_DSS_MOD,
		},
	},
	.flags		= HWMOD_NO_IDLEST,
	.dev_attr	= &omap2_3_dss_dispc_dev_attr
};

/*
 * 'dsi' class
 * display serial interface controller
 */

static struct omap_hwmod_class omap3xxx_dsi_hwmod_class = {
	.name = "dsi",
};

static struct omap_hwmod_irq_info omap3xxx_dsi1_irqs[] = {
	{ .irq = 25 },
	{ .irq = -1 }
};

/* dss_dsi1 */
static struct omap_hwmod_opt_clk dss_dsi1_opt_clks[] = {
	{ .role = "sys_clk", .clk = "dss2_alwon_fck" },
};

static struct omap_hwmod omap3xxx_dss_dsi1_hwmod = {
	.name		= "dss_dsi1",
	.class		= &omap3xxx_dsi_hwmod_class,
	.mpu_irqs	= omap3xxx_dsi1_irqs,
	.main_clk	= "dss1_alwon_fck",
	.prcm		= {
		.omap2 = {
			.prcm_reg_id = 1,
			.module_bit = OMAP3430_EN_DSS1_SHIFT,
			.module_offs = OMAP3430_DSS_MOD,
		},
	},
	.opt_clks	= dss_dsi1_opt_clks,
	.opt_clks_cnt	= ARRAY_SIZE(dss_dsi1_opt_clks),
	.flags		= HWMOD_NO_IDLEST,
};

static struct omap_hwmod_opt_clk dss_rfbi_opt_clks[] = {
	{ .role = "ick", .clk = "dss_ick" },
};

static struct omap_hwmod omap3xxx_dss_rfbi_hwmod = {
	.name		= "dss_rfbi",
	.class		= &omap2_rfbi_hwmod_class,
	.main_clk	= "dss1_alwon_fck",
	.prcm		= {
		.omap2 = {
			.prcm_reg_id = 1,
			.module_bit = OMAP3430_EN_DSS1_SHIFT,
			.module_offs = OMAP3430_DSS_MOD,
		},
	},
	.opt_clks	= dss_rfbi_opt_clks,
	.opt_clks_cnt	= ARRAY_SIZE(dss_rfbi_opt_clks),
	.flags		= HWMOD_NO_IDLEST,
};

static struct omap_hwmod_opt_clk dss_venc_opt_clks[] = {
	/* required only on OMAP3430 */
	{ .role = "tv_dac_clk", .clk = "dss_96m_fck" },
};

static struct omap_hwmod omap3xxx_dss_venc_hwmod = {
	.name		= "dss_venc",
	.class		= &omap2_venc_hwmod_class,
	.main_clk	= "dss_tv_fck",
	.prcm		= {
		.omap2 = {
			.prcm_reg_id = 1,
			.module_bit = OMAP3430_EN_DSS1_SHIFT,
			.module_offs = OMAP3430_DSS_MOD,
		},
	},
	.opt_clks	= dss_venc_opt_clks,
	.opt_clks_cnt	= ARRAY_SIZE(dss_venc_opt_clks),
	.flags		= HWMOD_NO_IDLEST,
};

/* I2C1 */
static struct omap_i2c_dev_attr i2c1_dev_attr = {
	.fifo_depth	= 8, /* bytes */
	.flags		= OMAP_I2C_FLAG_APPLY_ERRATA_I207 |
			  OMAP_I2C_FLAG_RESET_REGS_POSTIDLE |
			  OMAP_I2C_FLAG_BUS_SHIFT_2,
};

static struct omap_hwmod omap3xxx_i2c1_hwmod = {
	.name		= "i2c1",
	.flags		= HWMOD_16BIT_REG | HWMOD_SET_DEFAULT_CLOCKACT,
	.mpu_irqs	= omap2_i2c1_mpu_irqs,
	.sdma_reqs	= omap2_i2c1_sdma_reqs,
	.main_clk	= "i2c1_fck",
	.prcm		= {
		.omap2 = {
			.module_offs = CORE_MOD,
			.prcm_reg_id = 1,
			.module_bit = OMAP3430_EN_I2C1_SHIFT,
			.idlest_reg_id = 1,
			.idlest_idle_bit = OMAP3430_ST_I2C1_SHIFT,
		},
	},
	.class		= &i2c_class,
	.dev_attr	= &i2c1_dev_attr,
};

/* I2C2 */
static struct omap_i2c_dev_attr i2c2_dev_attr = {
	.fifo_depth	= 8, /* bytes */
	.flags = OMAP_I2C_FLAG_APPLY_ERRATA_I207 |
		 OMAP_I2C_FLAG_RESET_REGS_POSTIDLE |
		 OMAP_I2C_FLAG_BUS_SHIFT_2,
};

static struct omap_hwmod omap3xxx_i2c2_hwmod = {
	.name		= "i2c2",
	.flags		= HWMOD_16BIT_REG | HWMOD_SET_DEFAULT_CLOCKACT,
	.mpu_irqs	= omap2_i2c2_mpu_irqs,
	.sdma_reqs	= omap2_i2c2_sdma_reqs,
	.main_clk	= "i2c2_fck",
	.prcm		= {
		.omap2 = {
			.module_offs = CORE_MOD,
			.prcm_reg_id = 1,
			.module_bit = OMAP3430_EN_I2C2_SHIFT,
			.idlest_reg_id = 1,
			.idlest_idle_bit = OMAP3430_ST_I2C2_SHIFT,
		},
	},
	.class		= &i2c_class,
	.dev_attr	= &i2c2_dev_attr,
};

/* I2C3 */
static struct omap_i2c_dev_attr i2c3_dev_attr = {
	.fifo_depth	= 64, /* bytes */
	.flags = OMAP_I2C_FLAG_APPLY_ERRATA_I207 |
		 OMAP_I2C_FLAG_RESET_REGS_POSTIDLE |
		 OMAP_I2C_FLAG_BUS_SHIFT_2,
};

static struct omap_hwmod_irq_info i2c3_mpu_irqs[] = {
	{ .irq = INT_34XX_I2C3_IRQ, },
	{ .irq = -1 }
};

static struct omap_hwmod_dma_info i2c3_sdma_reqs[] = {
	{ .name = "tx", .dma_req = OMAP34XX_DMA_I2C3_TX },
	{ .name = "rx", .dma_req = OMAP34XX_DMA_I2C3_RX },
	{ .dma_req = -1 }
};

static struct omap_hwmod omap3xxx_i2c3_hwmod = {
	.name		= "i2c3",
	.flags		= HWMOD_16BIT_REG | HWMOD_SET_DEFAULT_CLOCKACT,
	.mpu_irqs	= i2c3_mpu_irqs,
	.sdma_reqs	= i2c3_sdma_reqs,
	.main_clk	= "i2c3_fck",
	.prcm		= {
		.omap2 = {
			.module_offs = CORE_MOD,
			.prcm_reg_id = 1,
			.module_bit = OMAP3430_EN_I2C3_SHIFT,
			.idlest_reg_id = 1,
			.idlest_idle_bit = OMAP3430_ST_I2C3_SHIFT,
		},
	},
	.class		= &i2c_class,
	.dev_attr	= &i2c3_dev_attr,
};

/*
 * 'gpio' class
 * general purpose io module
 */

static struct omap_hwmod_class_sysconfig omap3xxx_gpio_sysc = {
	.rev_offs	= 0x0000,
	.sysc_offs	= 0x0010,
	.syss_offs	= 0x0014,
	.sysc_flags	= (SYSC_HAS_ENAWAKEUP | SYSC_HAS_SIDLEMODE |
			   SYSC_HAS_SOFTRESET | SYSC_HAS_AUTOIDLE |
			   SYSS_HAS_RESET_STATUS),
	.idlemodes	= (SIDLE_FORCE | SIDLE_NO | SIDLE_SMART),
	.sysc_fields    = &omap_hwmod_sysc_type1,
};

static struct omap_hwmod_class omap3xxx_gpio_hwmod_class = {
	.name = "gpio",
	.sysc = &omap3xxx_gpio_sysc,
	.rev = 1,
};

/* gpio_dev_attr */
static struct omap_gpio_dev_attr gpio_dev_attr = {
	.bank_width = 32,
	.dbck_flag = true,
};

/* gpio1 */
static struct omap_hwmod_opt_clk gpio1_opt_clks[] = {
	{ .role = "dbclk", .clk = "gpio1_dbck", },
};

static struct omap_hwmod omap3xxx_gpio1_hwmod = {
	.name		= "gpio1",
	.flags		= HWMOD_CONTROL_OPT_CLKS_IN_RESET,
	.mpu_irqs	= omap2_gpio1_irqs,
	.main_clk	= "gpio1_ick",
	.opt_clks	= gpio1_opt_clks,
	.opt_clks_cnt	= ARRAY_SIZE(gpio1_opt_clks),
	.prcm		= {
		.omap2 = {
			.prcm_reg_id = 1,
			.module_bit = OMAP3430_EN_GPIO1_SHIFT,
			.module_offs = WKUP_MOD,
			.idlest_reg_id = 1,
			.idlest_idle_bit = OMAP3430_ST_GPIO1_SHIFT,
		},
	},
	.class		= &omap3xxx_gpio_hwmod_class,
	.dev_attr	= &gpio_dev_attr,
};

/* gpio2 */
static struct omap_hwmod_opt_clk gpio2_opt_clks[] = {
	{ .role = "dbclk", .clk = "gpio2_dbck", },
};

static struct omap_hwmod omap3xxx_gpio2_hwmod = {
	.name		= "gpio2",
	.flags		= HWMOD_CONTROL_OPT_CLKS_IN_RESET,
	.mpu_irqs	= omap2_gpio2_irqs,
	.main_clk	= "gpio2_ick",
	.opt_clks	= gpio2_opt_clks,
	.opt_clks_cnt	= ARRAY_SIZE(gpio2_opt_clks),
	.prcm		= {
		.omap2 = {
			.prcm_reg_id = 1,
			.module_bit = OMAP3430_EN_GPIO2_SHIFT,
			.module_offs = OMAP3430_PER_MOD,
			.idlest_reg_id = 1,
			.idlest_idle_bit = OMAP3430_ST_GPIO2_SHIFT,
		},
	},
	.class		= &omap3xxx_gpio_hwmod_class,
	.dev_attr	= &gpio_dev_attr,
};

/* gpio3 */
static struct omap_hwmod_opt_clk gpio3_opt_clks[] = {
	{ .role = "dbclk", .clk = "gpio3_dbck", },
};

static struct omap_hwmod omap3xxx_gpio3_hwmod = {
	.name		= "gpio3",
	.flags		= HWMOD_CONTROL_OPT_CLKS_IN_RESET,
	.mpu_irqs	= omap2_gpio3_irqs,
	.main_clk	= "gpio3_ick",
	.opt_clks	= gpio3_opt_clks,
	.opt_clks_cnt	= ARRAY_SIZE(gpio3_opt_clks),
	.prcm		= {
		.omap2 = {
			.prcm_reg_id = 1,
			.module_bit = OMAP3430_EN_GPIO3_SHIFT,
			.module_offs = OMAP3430_PER_MOD,
			.idlest_reg_id = 1,
			.idlest_idle_bit = OMAP3430_ST_GPIO3_SHIFT,
		},
	},
	.class		= &omap3xxx_gpio_hwmod_class,
	.dev_attr	= &gpio_dev_attr,
};

/* gpio4 */
static struct omap_hwmod_opt_clk gpio4_opt_clks[] = {
	{ .role = "dbclk", .clk = "gpio4_dbck", },
};

static struct omap_hwmod omap3xxx_gpio4_hwmod = {
	.name		= "gpio4",
	.flags		= HWMOD_CONTROL_OPT_CLKS_IN_RESET,
	.mpu_irqs	= omap2_gpio4_irqs,
	.main_clk	= "gpio4_ick",
	.opt_clks	= gpio4_opt_clks,
	.opt_clks_cnt	= ARRAY_SIZE(gpio4_opt_clks),
	.prcm		= {
		.omap2 = {
			.prcm_reg_id = 1,
			.module_bit = OMAP3430_EN_GPIO4_SHIFT,
			.module_offs = OMAP3430_PER_MOD,
			.idlest_reg_id = 1,
			.idlest_idle_bit = OMAP3430_ST_GPIO4_SHIFT,
		},
	},
	.class		= &omap3xxx_gpio_hwmod_class,
	.dev_attr	= &gpio_dev_attr,
};

/* gpio5 */
static struct omap_hwmod_irq_info omap3xxx_gpio5_irqs[] = {
	{ .irq = 33 }, /* INT_34XX_GPIO_BANK5 */
	{ .irq = -1 }
};

static struct omap_hwmod_opt_clk gpio5_opt_clks[] = {
	{ .role = "dbclk", .clk = "gpio5_dbck", },
};

static struct omap_hwmod omap3xxx_gpio5_hwmod = {
	.name		= "gpio5",
	.flags		= HWMOD_CONTROL_OPT_CLKS_IN_RESET,
	.mpu_irqs	= omap3xxx_gpio5_irqs,
	.main_clk	= "gpio5_ick",
	.opt_clks	= gpio5_opt_clks,
	.opt_clks_cnt	= ARRAY_SIZE(gpio5_opt_clks),
	.prcm		= {
		.omap2 = {
			.prcm_reg_id = 1,
			.module_bit = OMAP3430_EN_GPIO5_SHIFT,
			.module_offs = OMAP3430_PER_MOD,
			.idlest_reg_id = 1,
			.idlest_idle_bit = OMAP3430_ST_GPIO5_SHIFT,
		},
	},
	.class		= &omap3xxx_gpio_hwmod_class,
	.dev_attr	= &gpio_dev_attr,
};

/* gpio6 */
static struct omap_hwmod_irq_info omap3xxx_gpio6_irqs[] = {
	{ .irq = 34 }, /* INT_34XX_GPIO_BANK6 */
	{ .irq = -1 }
};

static struct omap_hwmod_opt_clk gpio6_opt_clks[] = {
	{ .role = "dbclk", .clk = "gpio6_dbck", },
};

static struct omap_hwmod omap3xxx_gpio6_hwmod = {
	.name		= "gpio6",
	.flags		= HWMOD_CONTROL_OPT_CLKS_IN_RESET,
	.mpu_irqs	= omap3xxx_gpio6_irqs,
	.main_clk	= "gpio6_ick",
	.opt_clks	= gpio6_opt_clks,
	.opt_clks_cnt	= ARRAY_SIZE(gpio6_opt_clks),
	.prcm		= {
		.omap2 = {
			.prcm_reg_id = 1,
			.module_bit = OMAP3430_EN_GPIO6_SHIFT,
			.module_offs = OMAP3430_PER_MOD,
			.idlest_reg_id = 1,
			.idlest_idle_bit = OMAP3430_ST_GPIO6_SHIFT,
		},
	},
	.class		= &omap3xxx_gpio_hwmod_class,
	.dev_attr	= &gpio_dev_attr,
};

/* dma attributes */
static struct omap_dma_dev_attr dma_dev_attr = {
	.dev_caps  = RESERVE_CHANNEL | DMA_LINKED_LCH | GLOBAL_PRIORITY |
				IS_CSSA_32 | IS_CDSA_32 | IS_RW_PRIORITY,
	.lch_count = 32,
};

static struct omap_hwmod_class_sysconfig omap3xxx_dma_sysc = {
	.rev_offs	= 0x0000,
	.sysc_offs	= 0x002c,
	.syss_offs	= 0x0028,
	.sysc_flags	= (SYSC_HAS_SIDLEMODE | SYSC_HAS_SOFTRESET |
			   SYSC_HAS_MIDLEMODE | SYSC_HAS_CLOCKACTIVITY |
			   SYSC_HAS_EMUFREE | SYSC_HAS_AUTOIDLE |
			   SYSS_HAS_RESET_STATUS),
	.idlemodes	= (SIDLE_FORCE | SIDLE_NO | SIDLE_SMART |
			   MSTANDBY_FORCE | MSTANDBY_NO | MSTANDBY_SMART),
	.sysc_fields	= &omap_hwmod_sysc_type1,
};

static struct omap_hwmod_class omap3xxx_dma_hwmod_class = {
	.name = "dma",
	.sysc = &omap3xxx_dma_sysc,
};

/* dma_system */
static struct omap_hwmod omap3xxx_dma_system_hwmod = {
	.name		= "dma",
	.class		= &omap3xxx_dma_hwmod_class,
	.mpu_irqs	= omap2_dma_system_irqs,
	.main_clk	= "core_l3_ick",
	.prcm = {
		.omap2 = {
			.module_offs		= CORE_MOD,
			.prcm_reg_id		= 1,
			.module_bit		= OMAP3430_ST_SDMA_SHIFT,
			.idlest_reg_id		= 1,
			.idlest_idle_bit	= OMAP3430_ST_SDMA_SHIFT,
		},
	},
	.dev_attr	= &dma_dev_attr,
	.flags		= HWMOD_NO_IDLEST,
};

/*
 * 'mcbsp' class
 * multi channel buffered serial port controller
 */

static struct omap_hwmod_class_sysconfig omap3xxx_mcbsp_sysc = {
	.sysc_offs	= 0x008c,
	.sysc_flags	= (SYSC_HAS_CLOCKACTIVITY | SYSC_HAS_ENAWAKEUP |
			   SYSC_HAS_SIDLEMODE | SYSC_HAS_SOFTRESET),
	.idlemodes	= (SIDLE_FORCE | SIDLE_NO | SIDLE_SMART),
	.sysc_fields	= &omap_hwmod_sysc_type1,
	.clockact	= 0x2,
};

static struct omap_hwmod_class omap3xxx_mcbsp_hwmod_class = {
	.name = "mcbsp",
	.sysc = &omap3xxx_mcbsp_sysc,
	.rev  = MCBSP_CONFIG_TYPE3,
};

/* mcbsp1 */
static struct omap_hwmod_irq_info omap3xxx_mcbsp1_irqs[] = {
	{ .name = "irq", .irq = 16 },
	{ .name = "tx", .irq = 59 },
	{ .name = "rx", .irq = 60 },
	{ .irq = -1 }
};

static struct omap_hwmod omap3xxx_mcbsp1_hwmod = {
	.name		= "mcbsp1",
	.class		= &omap3xxx_mcbsp_hwmod_class,
	.mpu_irqs	= omap3xxx_mcbsp1_irqs,
	.sdma_reqs	= omap2_mcbsp1_sdma_reqs,
	.main_clk	= "mcbsp1_fck",
	.prcm		= {
		.omap2 = {
			.prcm_reg_id = 1,
			.module_bit = OMAP3430_EN_MCBSP1_SHIFT,
			.module_offs = CORE_MOD,
			.idlest_reg_id = 1,
			.idlest_idle_bit = OMAP3430_ST_MCBSP1_SHIFT,
		},
	},
};

/* mcbsp2 */
static struct omap_hwmod_irq_info omap3xxx_mcbsp2_irqs[] = {
	{ .name = "irq", .irq = 17 },
	{ .name = "tx", .irq = 62 },
	{ .name = "rx", .irq = 63 },
	{ .irq = -1 }
};

static struct omap_mcbsp_dev_attr omap34xx_mcbsp2_dev_attr = {
	.sidetone	= "mcbsp2_sidetone",
};

static struct omap_hwmod omap3xxx_mcbsp2_hwmod = {
	.name		= "mcbsp2",
	.class		= &omap3xxx_mcbsp_hwmod_class,
	.mpu_irqs	= omap3xxx_mcbsp2_irqs,
	.sdma_reqs	= omap2_mcbsp2_sdma_reqs,
	.main_clk	= "mcbsp2_fck",
	.prcm		= {
		.omap2 = {
			.prcm_reg_id = 1,
			.module_bit = OMAP3430_EN_MCBSP2_SHIFT,
			.module_offs = OMAP3430_PER_MOD,
			.idlest_reg_id = 1,
			.idlest_idle_bit = OMAP3430_ST_MCBSP2_SHIFT,
		},
	},
	.dev_attr	= &omap34xx_mcbsp2_dev_attr,
};

/* mcbsp3 */
static struct omap_hwmod_irq_info omap3xxx_mcbsp3_irqs[] = {
	{ .name = "irq", .irq = 22 },
	{ .name = "tx", .irq = 89 },
	{ .name = "rx", .irq = 90 },
	{ .irq = -1 }
};

static struct omap_mcbsp_dev_attr omap34xx_mcbsp3_dev_attr = {
	.sidetone	= "mcbsp3_sidetone",
};

static struct omap_hwmod omap3xxx_mcbsp3_hwmod = {
	.name		= "mcbsp3",
	.class		= &omap3xxx_mcbsp_hwmod_class,
	.mpu_irqs	= omap3xxx_mcbsp3_irqs,
	.sdma_reqs	= omap2_mcbsp3_sdma_reqs,
	.main_clk	= "mcbsp3_fck",
	.prcm		= {
		.omap2 = {
			.prcm_reg_id = 1,
			.module_bit = OMAP3430_EN_MCBSP3_SHIFT,
			.module_offs = OMAP3430_PER_MOD,
			.idlest_reg_id = 1,
			.idlest_idle_bit = OMAP3430_ST_MCBSP3_SHIFT,
		},
	},
	.dev_attr	= &omap34xx_mcbsp3_dev_attr,
};

/* mcbsp4 */
static struct omap_hwmod_irq_info omap3xxx_mcbsp4_irqs[] = {
	{ .name = "irq", .irq = 23 },
	{ .name = "tx", .irq = 54 },
	{ .name = "rx", .irq = 55 },
	{ .irq = -1 }
};

static struct omap_hwmod_dma_info omap3xxx_mcbsp4_sdma_chs[] = {
	{ .name = "rx", .dma_req = 20 },
	{ .name = "tx", .dma_req = 19 },
	{ .dma_req = -1 }
};

static struct omap_hwmod omap3xxx_mcbsp4_hwmod = {
	.name		= "mcbsp4",
	.class		= &omap3xxx_mcbsp_hwmod_class,
	.mpu_irqs	= omap3xxx_mcbsp4_irqs,
	.sdma_reqs	= omap3xxx_mcbsp4_sdma_chs,
	.main_clk	= "mcbsp4_fck",
	.prcm		= {
		.omap2 = {
			.prcm_reg_id = 1,
			.module_bit = OMAP3430_EN_MCBSP4_SHIFT,
			.module_offs = OMAP3430_PER_MOD,
			.idlest_reg_id = 1,
			.idlest_idle_bit = OMAP3430_ST_MCBSP4_SHIFT,
		},
	},
};

/* mcbsp5 */
static struct omap_hwmod_irq_info omap3xxx_mcbsp5_irqs[] = {
	{ .name = "irq", .irq = 27 },
	{ .name = "tx", .irq = 81 },
	{ .name = "rx", .irq = 82 },
	{ .irq = -1 }
};

static struct omap_hwmod_dma_info omap3xxx_mcbsp5_sdma_chs[] = {
	{ .name = "rx", .dma_req = 22 },
	{ .name = "tx", .dma_req = 21 },
	{ .dma_req = -1 }
};

static struct omap_hwmod omap3xxx_mcbsp5_hwmod = {
	.name		= "mcbsp5",
	.class		= &omap3xxx_mcbsp_hwmod_class,
	.mpu_irqs	= omap3xxx_mcbsp5_irqs,
	.sdma_reqs	= omap3xxx_mcbsp5_sdma_chs,
	.main_clk	= "mcbsp5_fck",
	.prcm		= {
		.omap2 = {
			.prcm_reg_id = 1,
			.module_bit = OMAP3430_EN_MCBSP5_SHIFT,
			.module_offs = CORE_MOD,
			.idlest_reg_id = 1,
			.idlest_idle_bit = OMAP3430_ST_MCBSP5_SHIFT,
		},
	},
};

/* 'mcbsp sidetone' class */
static struct omap_hwmod_class_sysconfig omap3xxx_mcbsp_sidetone_sysc = {
	.sysc_offs	= 0x0010,
	.sysc_flags	= SYSC_HAS_AUTOIDLE,
	.sysc_fields	= &omap_hwmod_sysc_type1,
};

static struct omap_hwmod_class omap3xxx_mcbsp_sidetone_hwmod_class = {
	.name = "mcbsp_sidetone",
	.sysc = &omap3xxx_mcbsp_sidetone_sysc,
};

/* mcbsp2_sidetone */
static struct omap_hwmod_irq_info omap3xxx_mcbsp2_sidetone_irqs[] = {
	{ .name = "irq", .irq = 4 },
	{ .irq = -1 }
};

static struct omap_hwmod omap3xxx_mcbsp2_sidetone_hwmod = {
	.name		= "mcbsp2_sidetone",
	.class		= &omap3xxx_mcbsp_sidetone_hwmod_class,
	.mpu_irqs	= omap3xxx_mcbsp2_sidetone_irqs,
	.main_clk	= "mcbsp2_fck",
	.prcm		= {
		.omap2 = {
			.prcm_reg_id = 1,
			 .module_bit = OMAP3430_EN_MCBSP2_SHIFT,
			.module_offs = OMAP3430_PER_MOD,
			.idlest_reg_id = 1,
			.idlest_idle_bit = OMAP3430_ST_MCBSP2_SHIFT,
		},
	},
};

/* mcbsp3_sidetone */
static struct omap_hwmod_irq_info omap3xxx_mcbsp3_sidetone_irqs[] = {
	{ .name = "irq", .irq = 5 },
	{ .irq = -1 }
};

static struct omap_hwmod omap3xxx_mcbsp3_sidetone_hwmod = {
	.name		= "mcbsp3_sidetone",
	.class		= &omap3xxx_mcbsp_sidetone_hwmod_class,
	.mpu_irqs	= omap3xxx_mcbsp3_sidetone_irqs,
	.main_clk	= "mcbsp3_fck",
	.prcm		= {
		.omap2 = {
			.prcm_reg_id = 1,
			.module_bit = OMAP3430_EN_MCBSP3_SHIFT,
			.module_offs = OMAP3430_PER_MOD,
			.idlest_reg_id = 1,
			.idlest_idle_bit = OMAP3430_ST_MCBSP3_SHIFT,
		},
	},
};

/* SR common */
static struct omap_hwmod_sysc_fields omap34xx_sr_sysc_fields = {
	.clkact_shift	= 20,
};

static struct omap_hwmod_class_sysconfig omap34xx_sr_sysc = {
	.sysc_offs	= 0x24,
	.sysc_flags	= (SYSC_HAS_CLOCKACTIVITY | SYSC_NO_CACHE),
	.clockact	= CLOCKACT_TEST_ICLK,
	.sysc_fields	= &omap34xx_sr_sysc_fields,
};

static struct omap_hwmod_class omap34xx_smartreflex_hwmod_class = {
	.name = "smartreflex",
	.sysc = &omap34xx_sr_sysc,
	.rev  = 1,
};

static struct omap_hwmod_sysc_fields omap36xx_sr_sysc_fields = {
	.sidle_shift	= 24,
	.enwkup_shift	= 26,
};

static struct omap_hwmod_class_sysconfig omap36xx_sr_sysc = {
	.sysc_offs	= 0x38,
	.idlemodes	= (SIDLE_FORCE | SIDLE_NO | SIDLE_SMART),
	.sysc_flags	= (SYSC_HAS_SIDLEMODE | SYSC_HAS_ENAWAKEUP |
			SYSC_NO_CACHE),
	.sysc_fields	= &omap36xx_sr_sysc_fields,
};

static struct omap_hwmod_class omap36xx_smartreflex_hwmod_class = {
	.name = "smartreflex",
	.sysc = &omap36xx_sr_sysc,
	.rev  = 2,
};

/* SR1 */
static struct omap_smartreflex_dev_attr sr1_dev_attr = {
	.sensor_voltdm_name   = "mpu_iva",
};

static struct omap_hwmod_irq_info omap3_smartreflex_mpu_irqs[] = {
	{ .irq = 18 },
	{ .irq = -1 }
};

static struct omap_hwmod omap34xx_sr1_hwmod = {
	.name		= "sr1",
	.class		= &omap34xx_smartreflex_hwmod_class,
	.main_clk	= "sr1_fck",
	.prcm		= {
		.omap2 = {
			.prcm_reg_id = 1,
			.module_bit = OMAP3430_EN_SR1_SHIFT,
			.module_offs = WKUP_MOD,
			.idlest_reg_id = 1,
			.idlest_idle_bit = OMAP3430_EN_SR1_SHIFT,
		},
	},
	.dev_attr	= &sr1_dev_attr,
	.mpu_irqs	= omap3_smartreflex_mpu_irqs,
	.flags		= HWMOD_SET_DEFAULT_CLOCKACT,
};

static struct omap_hwmod omap36xx_sr1_hwmod = {
	.name		= "sr1",
	.class		= &omap36xx_smartreflex_hwmod_class,
	.main_clk	= "sr1_fck",
	.prcm		= {
		.omap2 = {
			.prcm_reg_id = 1,
			.module_bit = OMAP3430_EN_SR1_SHIFT,
			.module_offs = WKUP_MOD,
			.idlest_reg_id = 1,
			.idlest_idle_bit = OMAP3430_EN_SR1_SHIFT,
		},
	},
	.dev_attr	= &sr1_dev_attr,
	.mpu_irqs	= omap3_smartreflex_mpu_irqs,
};

/* SR2 */
static struct omap_smartreflex_dev_attr sr2_dev_attr = {
	.sensor_voltdm_name	= "core",
};

static struct omap_hwmod_irq_info omap3_smartreflex_core_irqs[] = {
	{ .irq = 19 },
	{ .irq = -1 }
};

static struct omap_hwmod omap34xx_sr2_hwmod = {
	.name		= "sr2",
	.class		= &omap34xx_smartreflex_hwmod_class,
	.main_clk	= "sr2_fck",
	.prcm		= {
		.omap2 = {
			.prcm_reg_id = 1,
			.module_bit = OMAP3430_EN_SR2_SHIFT,
			.module_offs = WKUP_MOD,
			.idlest_reg_id = 1,
			.idlest_idle_bit = OMAP3430_EN_SR2_SHIFT,
		},
	},
	.dev_attr	= &sr2_dev_attr,
	.mpu_irqs	= omap3_smartreflex_core_irqs,
	.flags		= HWMOD_SET_DEFAULT_CLOCKACT,
};

static struct omap_hwmod omap36xx_sr2_hwmod = {
	.name		= "sr2",
	.class		= &omap36xx_smartreflex_hwmod_class,
	.main_clk	= "sr2_fck",
	.prcm		= {
		.omap2 = {
			.prcm_reg_id = 1,
			.module_bit = OMAP3430_EN_SR2_SHIFT,
			.module_offs = WKUP_MOD,
			.idlest_reg_id = 1,
			.idlest_idle_bit = OMAP3430_EN_SR2_SHIFT,
		},
	},
<<<<<<< HEAD
	.user		= OCP_USER_MPU | OCP_USER_SDMA,
=======
	.dev_attr	= &sr2_dev_attr,
	.mpu_irqs	= omap3_smartreflex_core_irqs,
>>>>>>> 9c3a3009
};

/*
 * 'mailbox' class
 * mailbox module allowing communication between the on-chip processors
 * using a queued mailbox-interrupt mechanism.
 */

static struct omap_hwmod_class_sysconfig omap3xxx_mailbox_sysc = {
	.rev_offs	= 0x000,
	.sysc_offs	= 0x010,
	.syss_offs	= 0x014,
	.sysc_flags	= (SYSC_HAS_CLOCKACTIVITY | SYSC_HAS_SIDLEMODE |
				SYSC_HAS_SOFTRESET | SYSC_HAS_AUTOIDLE),
	.idlemodes	= (SIDLE_FORCE | SIDLE_NO | SIDLE_SMART),
	.sysc_fields	= &omap_hwmod_sysc_type1,
};

static struct omap_hwmod_class omap3xxx_mailbox_hwmod_class = {
	.name = "mailbox",
	.sysc = &omap3xxx_mailbox_sysc,
};

static struct omap_hwmod_irq_info omap3xxx_mailbox_irqs[] = {
	{ .irq = 26 },
	{ .irq = -1 }
};

static struct omap_hwmod omap3xxx_mailbox_hwmod = {
	.name		= "mailbox",
	.class		= &omap3xxx_mailbox_hwmod_class,
	.mpu_irqs	= omap3xxx_mailbox_irqs,
	.main_clk	= "mailboxes_ick",
	.prcm		= {
		.omap2 = {
			.prcm_reg_id = 1,
			.module_bit = OMAP3430_EN_MAILBOXES_SHIFT,
			.module_offs = CORE_MOD,
			.idlest_reg_id = 1,
			.idlest_idle_bit = OMAP3430_ST_MAILBOXES_SHIFT,
		},
	},
};

/*
 * 'mcspi' class
 * multichannel serial port interface (mcspi) / master/slave synchronous serial
 * bus
 */

static struct omap_hwmod_class_sysconfig omap34xx_mcspi_sysc = {
	.rev_offs	= 0x0000,
	.sysc_offs	= 0x0010,
	.syss_offs	= 0x0014,
	.sysc_flags	= (SYSC_HAS_CLOCKACTIVITY | SYSC_HAS_SIDLEMODE |
				SYSC_HAS_ENAWAKEUP | SYSC_HAS_SOFTRESET |
				SYSC_HAS_AUTOIDLE | SYSS_HAS_RESET_STATUS),
	.idlemodes	= (SIDLE_FORCE | SIDLE_NO | SIDLE_SMART),
	.sysc_fields    = &omap_hwmod_sysc_type1,
};

static struct omap_hwmod_class omap34xx_mcspi_class = {
	.name = "mcspi",
	.sysc = &omap34xx_mcspi_sysc,
	.rev = OMAP3_MCSPI_REV,
};

/* mcspi1 */
static struct omap2_mcspi_dev_attr omap_mcspi1_dev_attr = {
	.num_chipselect = 4,
};

static struct omap_hwmod omap34xx_mcspi1 = {
	.name		= "mcspi1",
	.mpu_irqs	= omap2_mcspi1_mpu_irqs,
	.sdma_reqs	= omap2_mcspi1_sdma_reqs,
	.main_clk	= "mcspi1_fck",
	.prcm		= {
		.omap2 = {
			.module_offs = CORE_MOD,
			.prcm_reg_id = 1,
			.module_bit = OMAP3430_EN_MCSPI1_SHIFT,
			.idlest_reg_id = 1,
			.idlest_idle_bit = OMAP3430_ST_MCSPI1_SHIFT,
		},
	},
	.class		= &omap34xx_mcspi_class,
	.dev_attr       = &omap_mcspi1_dev_attr,
};

/* mcspi2 */
static struct omap2_mcspi_dev_attr omap_mcspi2_dev_attr = {
	.num_chipselect = 2,
};

static struct omap_hwmod omap34xx_mcspi2 = {
	.name		= "mcspi2",
	.mpu_irqs	= omap2_mcspi2_mpu_irqs,
	.sdma_reqs	= omap2_mcspi2_sdma_reqs,
	.main_clk	= "mcspi2_fck",
	.prcm		= {
		.omap2 = {
			.module_offs = CORE_MOD,
			.prcm_reg_id = 1,
			.module_bit = OMAP3430_EN_MCSPI2_SHIFT,
			.idlest_reg_id = 1,
			.idlest_idle_bit = OMAP3430_ST_MCSPI2_SHIFT,
		},
	},
	.class		= &omap34xx_mcspi_class,
	.dev_attr       = &omap_mcspi2_dev_attr,
};

/* mcspi3 */
static struct omap_hwmod_irq_info omap34xx_mcspi3_mpu_irqs[] = {
	{ .name = "irq", .irq = 91 }, /* 91 */
	{ .irq = -1 }
};

static struct omap_hwmod_dma_info omap34xx_mcspi3_sdma_reqs[] = {
	{ .name = "tx0", .dma_req = 15 },
	{ .name = "rx0", .dma_req = 16 },
	{ .name = "tx1", .dma_req = 23 },
	{ .name = "rx1", .dma_req = 24 },
	{ .dma_req = -1 }
};

static struct omap2_mcspi_dev_attr omap_mcspi3_dev_attr = {
	.num_chipselect = 2,
};

static struct omap_hwmod omap34xx_mcspi3 = {
	.name		= "mcspi3",
	.mpu_irqs	= omap34xx_mcspi3_mpu_irqs,
	.sdma_reqs	= omap34xx_mcspi3_sdma_reqs,
	.main_clk	= "mcspi3_fck",
	.prcm		= {
		.omap2 = {
			.module_offs = CORE_MOD,
			.prcm_reg_id = 1,
			.module_bit = OMAP3430_EN_MCSPI3_SHIFT,
			.idlest_reg_id = 1,
			.idlest_idle_bit = OMAP3430_ST_MCSPI3_SHIFT,
		},
	},
	.class		= &omap34xx_mcspi_class,
	.dev_attr       = &omap_mcspi3_dev_attr,
};

/* mcspi4 */
static struct omap_hwmod_irq_info omap34xx_mcspi4_mpu_irqs[] = {
	{ .name = "irq", .irq = INT_34XX_SPI4_IRQ }, /* 48 */
	{ .irq = -1 }
};

static struct omap_hwmod_dma_info omap34xx_mcspi4_sdma_reqs[] = {
	{ .name = "tx0", .dma_req = 70 }, /* DMA_SPI4_TX0 */
	{ .name = "rx0", .dma_req = 71 }, /* DMA_SPI4_RX0 */
	{ .dma_req = -1 }
};

static struct omap2_mcspi_dev_attr omap_mcspi4_dev_attr = {
	.num_chipselect = 1,
};

static struct omap_hwmod omap34xx_mcspi4 = {
	.name		= "mcspi4",
	.mpu_irqs	= omap34xx_mcspi4_mpu_irqs,
	.sdma_reqs	= omap34xx_mcspi4_sdma_reqs,
	.main_clk	= "mcspi4_fck",
	.prcm		= {
		.omap2 = {
			.module_offs = CORE_MOD,
			.prcm_reg_id = 1,
			.module_bit = OMAP3430_EN_MCSPI4_SHIFT,
			.idlest_reg_id = 1,
			.idlest_idle_bit = OMAP3430_ST_MCSPI4_SHIFT,
		},
	},
	.class		= &omap34xx_mcspi_class,
	.dev_attr       = &omap_mcspi4_dev_attr,
};

/* usbhsotg */
static struct omap_hwmod_class_sysconfig omap3xxx_usbhsotg_sysc = {
	.rev_offs	= 0x0400,
	.sysc_offs	= 0x0404,
	.syss_offs	= 0x0408,
	.sysc_flags	= (SYSC_HAS_SIDLEMODE | SYSC_HAS_MIDLEMODE|
			  SYSC_HAS_ENAWAKEUP | SYSC_HAS_SOFTRESET |
			  SYSC_HAS_AUTOIDLE),
	.idlemodes	= (SIDLE_FORCE | SIDLE_NO | SIDLE_SMART |
			  MSTANDBY_FORCE | MSTANDBY_NO | MSTANDBY_SMART),
	.sysc_fields	= &omap_hwmod_sysc_type1,
};

static struct omap_hwmod_class usbotg_class = {
	.name = "usbotg",
	.sysc = &omap3xxx_usbhsotg_sysc,
};

/* usb_otg_hs */
static struct omap_hwmod_irq_info omap3xxx_usbhsotg_mpu_irqs[] = {

	{ .name = "mc", .irq = 92 },
	{ .name = "dma", .irq = 93 },
	{ .irq = -1 }
};

static struct omap_hwmod omap3xxx_usbhsotg_hwmod = {
	.name		= "usb_otg_hs",
	.mpu_irqs	= omap3xxx_usbhsotg_mpu_irqs,
	.main_clk	= "hsotgusb_ick",
	.prcm		= {
		.omap2 = {
			.prcm_reg_id = 1,
			.module_bit = OMAP3430_EN_HSOTGUSB_SHIFT,
			.module_offs = CORE_MOD,
			.idlest_reg_id = 1,
			.idlest_idle_bit = OMAP3430ES2_ST_HSOTGUSB_IDLE_SHIFT,
			.idlest_stdby_bit = OMAP3430ES2_ST_HSOTGUSB_STDBY_SHIFT
		},
	},
	.class		= &usbotg_class,

	/*
	 * Erratum ID: i479  idle_req / idle_ack mechanism potentially
	 * broken when autoidle is enabled
	 * workaround is to disable the autoidle bit at module level.
	 */
	.flags		= HWMOD_NO_OCP_AUTOIDLE | HWMOD_SWSUP_SIDLE
				| HWMOD_SWSUP_MSTANDBY,
};

/* usb_otg_hs */
static struct omap_hwmod_irq_info am35xx_usbhsotg_mpu_irqs[] = {

	{ .name = "mc", .irq = 71 },
	{ .irq = -1 }
};

static struct omap_hwmod_class am35xx_usbotg_class = {
	.name = "am35xx_usbotg",
	.sysc = NULL,
};

static struct omap_hwmod am35xx_usbhsotg_hwmod = {
	.name		= "am35x_otg_hs",
	.mpu_irqs	= am35xx_usbhsotg_mpu_irqs,
	.main_clk	= NULL,
	.prcm = {
		.omap2 = {
		},
	},
	.class		= &am35xx_usbotg_class,
};

/* MMC/SD/SDIO common */
static struct omap_hwmod_class_sysconfig omap34xx_mmc_sysc = {
	.rev_offs	= 0x1fc,
	.sysc_offs	= 0x10,
	.syss_offs	= 0x14,
	.sysc_flags	= (SYSC_HAS_CLOCKACTIVITY | SYSC_HAS_SIDLEMODE |
			   SYSC_HAS_ENAWAKEUP | SYSC_HAS_SOFTRESET |
			   SYSC_HAS_AUTOIDLE | SYSS_HAS_RESET_STATUS),
	.idlemodes	= (SIDLE_FORCE | SIDLE_NO | SIDLE_SMART),
	.sysc_fields    = &omap_hwmod_sysc_type1,
};

static struct omap_hwmod_class omap34xx_mmc_class = {
	.name = "mmc",
	.sysc = &omap34xx_mmc_sysc,
};

/* MMC/SD/SDIO1 */

static struct omap_hwmod_irq_info omap34xx_mmc1_mpu_irqs[] = {
	{ .irq = 83, },
	{ .irq = -1 }
};

static struct omap_hwmod_dma_info omap34xx_mmc1_sdma_reqs[] = {
	{ .name = "tx",	.dma_req = 61, },
	{ .name = "rx",	.dma_req = 62, },
	{ .dma_req = -1 }
};

static struct omap_hwmod_opt_clk omap34xx_mmc1_opt_clks[] = {
	{ .role = "dbck", .clk = "omap_32k_fck", },
};

static struct omap_mmc_dev_attr mmc1_dev_attr = {
	.flags = OMAP_HSMMC_SUPPORTS_DUAL_VOLT,
};

/* See 35xx errata 2.1.1.128 in SPRZ278F */
static struct omap_mmc_dev_attr mmc1_pre_es3_dev_attr = {
	.flags = (OMAP_HSMMC_SUPPORTS_DUAL_VOLT |
		  OMAP_HSMMC_BROKEN_MULTIBLOCK_READ),
};

static struct omap_hwmod omap3xxx_pre_es3_mmc1_hwmod = {
	.name		= "mmc1",
	.mpu_irqs	= omap34xx_mmc1_mpu_irqs,
	.sdma_reqs	= omap34xx_mmc1_sdma_reqs,
	.opt_clks	= omap34xx_mmc1_opt_clks,
	.opt_clks_cnt	= ARRAY_SIZE(omap34xx_mmc1_opt_clks),
	.main_clk	= "mmchs1_fck",
	.prcm		= {
		.omap2 = {
			.module_offs = CORE_MOD,
			.prcm_reg_id = 1,
			.module_bit = OMAP3430_EN_MMC1_SHIFT,
			.idlest_reg_id = 1,
			.idlest_idle_bit = OMAP3430_ST_MMC1_SHIFT,
		},
	},
	.dev_attr	= &mmc1_pre_es3_dev_attr,
	.class		= &omap34xx_mmc_class,
};

static struct omap_hwmod omap3xxx_es3plus_mmc1_hwmod = {
	.name		= "mmc1",
	.mpu_irqs	= omap34xx_mmc1_mpu_irqs,
	.sdma_reqs	= omap34xx_mmc1_sdma_reqs,
	.opt_clks	= omap34xx_mmc1_opt_clks,
	.opt_clks_cnt	= ARRAY_SIZE(omap34xx_mmc1_opt_clks),
	.main_clk	= "mmchs1_fck",
	.prcm		= {
		.omap2 = {
			.module_offs = CORE_MOD,
			.prcm_reg_id = 1,
			.module_bit = OMAP3430_EN_MMC1_SHIFT,
			.idlest_reg_id = 1,
			.idlest_idle_bit = OMAP3430_ST_MMC1_SHIFT,
		},
	},
	.dev_attr	= &mmc1_dev_attr,
	.class		= &omap34xx_mmc_class,
};

/* MMC/SD/SDIO2 */

static struct omap_hwmod_irq_info omap34xx_mmc2_mpu_irqs[] = {
	{ .irq = INT_24XX_MMC2_IRQ, },
	{ .irq = -1 }
};

static struct omap_hwmod_dma_info omap34xx_mmc2_sdma_reqs[] = {
	{ .name = "tx",	.dma_req = 47, },
	{ .name = "rx",	.dma_req = 48, },
	{ .dma_req = -1 }
};

static struct omap_hwmod_opt_clk omap34xx_mmc2_opt_clks[] = {
	{ .role = "dbck", .clk = "omap_32k_fck", },
};

/* See 35xx errata 2.1.1.128 in SPRZ278F */
static struct omap_mmc_dev_attr mmc2_pre_es3_dev_attr = {
	.flags = OMAP_HSMMC_BROKEN_MULTIBLOCK_READ,
};

static struct omap_hwmod omap3xxx_pre_es3_mmc2_hwmod = {
	.name		= "mmc2",
	.mpu_irqs	= omap34xx_mmc2_mpu_irqs,
	.sdma_reqs	= omap34xx_mmc2_sdma_reqs,
	.opt_clks	= omap34xx_mmc2_opt_clks,
	.opt_clks_cnt	= ARRAY_SIZE(omap34xx_mmc2_opt_clks),
	.main_clk	= "mmchs2_fck",
	.prcm		= {
		.omap2 = {
			.module_offs = CORE_MOD,
			.prcm_reg_id = 1,
			.module_bit = OMAP3430_EN_MMC2_SHIFT,
			.idlest_reg_id = 1,
			.idlest_idle_bit = OMAP3430_ST_MMC2_SHIFT,
		},
	},
	.dev_attr	= &mmc2_pre_es3_dev_attr,
	.class		= &omap34xx_mmc_class,
};

static struct omap_hwmod omap3xxx_es3plus_mmc2_hwmod = {
	.name		= "mmc2",
	.mpu_irqs	= omap34xx_mmc2_mpu_irqs,
	.sdma_reqs	= omap34xx_mmc2_sdma_reqs,
	.opt_clks	= omap34xx_mmc2_opt_clks,
	.opt_clks_cnt	= ARRAY_SIZE(omap34xx_mmc2_opt_clks),
	.main_clk	= "mmchs2_fck",
	.prcm		= {
		.omap2 = {
			.module_offs = CORE_MOD,
			.prcm_reg_id = 1,
			.module_bit = OMAP3430_EN_MMC2_SHIFT,
			.idlest_reg_id = 1,
			.idlest_idle_bit = OMAP3430_ST_MMC2_SHIFT,
		},
	},
	.class		= &omap34xx_mmc_class,
};

/* MMC/SD/SDIO3 */

static struct omap_hwmod_irq_info omap34xx_mmc3_mpu_irqs[] = {
	{ .irq = 94, },
	{ .irq = -1 }
};

static struct omap_hwmod_dma_info omap34xx_mmc3_sdma_reqs[] = {
	{ .name = "tx",	.dma_req = 77, },
	{ .name = "rx",	.dma_req = 78, },
	{ .dma_req = -1 }
};

static struct omap_hwmod_opt_clk omap34xx_mmc3_opt_clks[] = {
	{ .role = "dbck", .clk = "omap_32k_fck", },
};

static struct omap_hwmod omap3xxx_mmc3_hwmod = {
	.name		= "mmc3",
	.mpu_irqs	= omap34xx_mmc3_mpu_irqs,
	.sdma_reqs	= omap34xx_mmc3_sdma_reqs,
	.opt_clks	= omap34xx_mmc3_opt_clks,
	.opt_clks_cnt	= ARRAY_SIZE(omap34xx_mmc3_opt_clks),
	.main_clk	= "mmchs3_fck",
	.prcm		= {
		.omap2 = {
			.prcm_reg_id = 1,
			.module_bit = OMAP3430_EN_MMC3_SHIFT,
			.idlest_reg_id = 1,
			.idlest_idle_bit = OMAP3430_ST_MMC3_SHIFT,
		},
	},
	.class		= &omap34xx_mmc_class,
};

/*
 * 'usb_host_hs' class
 * high-speed multi-port usb host controller
 */

static struct omap_hwmod_class_sysconfig omap3xxx_usb_host_hs_sysc = {
	.rev_offs	= 0x0000,
	.sysc_offs	= 0x0010,
	.syss_offs	= 0x0014,
	.sysc_flags	= (SYSC_HAS_MIDLEMODE | SYSC_HAS_CLOCKACTIVITY |
			   SYSC_HAS_SIDLEMODE | SYSC_HAS_ENAWAKEUP |
			   SYSC_HAS_SOFTRESET | SYSC_HAS_AUTOIDLE),
	.idlemodes	= (SIDLE_FORCE | SIDLE_NO | SIDLE_SMART |
			   MSTANDBY_FORCE | MSTANDBY_NO | MSTANDBY_SMART),
	.sysc_fields	= &omap_hwmod_sysc_type1,
};

static struct omap_hwmod_class omap3xxx_usb_host_hs_hwmod_class = {
	.name = "usb_host_hs",
	.sysc = &omap3xxx_usb_host_hs_sysc,
};

static struct omap_hwmod_opt_clk omap3xxx_usb_host_hs_opt_clks[] = {
	  { .role = "ehci_logic_fck", .clk = "usbhost_120m_fck", },
};

static struct omap_hwmod_irq_info omap3xxx_usb_host_hs_irqs[] = {
	{ .name = "ohci-irq", .irq = 76 },
	{ .name = "ehci-irq", .irq = 77 },
	{ .irq = -1 }
};

static struct omap_hwmod omap3xxx_usb_host_hs_hwmod = {
	.name		= "usb_host_hs",
	.class		= &omap3xxx_usb_host_hs_hwmod_class,
	.clkdm_name	= "l3_init_clkdm",
	.mpu_irqs	= omap3xxx_usb_host_hs_irqs,
	.main_clk	= "usbhost_48m_fck",
	.prcm = {
		.omap2 = {
			.module_offs = OMAP3430ES2_USBHOST_MOD,
			.prcm_reg_id = 1,
			.module_bit = OMAP3430ES2_EN_USBHOST1_SHIFT,
			.idlest_reg_id = 1,
			.idlest_idle_bit = OMAP3430ES2_ST_USBHOST_IDLE_SHIFT,
			.idlest_stdby_bit = OMAP3430ES2_ST_USBHOST_STDBY_SHIFT,
		},
	},
	.opt_clks	= omap3xxx_usb_host_hs_opt_clks,
	.opt_clks_cnt	= ARRAY_SIZE(omap3xxx_usb_host_hs_opt_clks),

	/*
	 * Errata: USBHOST Configured In Smart-Idle Can Lead To a Deadlock
	 * id: i660
	 *
	 * Description:
	 * In the following configuration :
	 * - USBHOST module is set to smart-idle mode
	 * - PRCM asserts idle_req to the USBHOST module ( This typically
	 *   happens when the system is going to a low power mode : all ports
	 *   have been suspended, the master part of the USBHOST module has
	 *   entered the standby state, and SW has cut the functional clocks)
	 * - an USBHOST interrupt occurs before the module is able to answer
	 *   idle_ack, typically a remote wakeup IRQ.
	 * Then the USB HOST module will enter a deadlock situation where it
	 * is no more accessible nor functional.
	 *
	 * Workaround:
	 * Don't use smart idle; use only force idle, hence HWMOD_SWSUP_SIDLE
	 */

	/*
	 * Errata: USB host EHCI may stall when entering smart-standby mode
	 * Id: i571
	 *
	 * Description:
	 * When the USBHOST module is set to smart-standby mode, and when it is
	 * ready to enter the standby state (i.e. all ports are suspended and
	 * all attached devices are in suspend mode), then it can wrongly assert
	 * the Mstandby signal too early while there are still some residual OCP
	 * transactions ongoing. If this condition occurs, the internal state
	 * machine may go to an undefined state and the USB link may be stuck
	 * upon the next resume.
	 *
	 * Workaround:
	 * Don't use smart standby; use only force standby,
	 * hence HWMOD_SWSUP_MSTANDBY
	 */

	/*
	 * During system boot; If the hwmod framework resets the module
	 * the module will have smart idle settings; which can lead to deadlock
	 * (above Errata Id:i660); so, dont reset the module during boot;
	 * Use HWMOD_INIT_NO_RESET.
	 */

	.flags		= HWMOD_SWSUP_SIDLE | HWMOD_SWSUP_MSTANDBY |
			  HWMOD_INIT_NO_RESET,
};

/*
 * 'usb_tll_hs' class
 * usb_tll_hs module is the adapter on the usb_host_hs ports
 */
static struct omap_hwmod_class_sysconfig omap3xxx_usb_tll_hs_sysc = {
	.rev_offs	= 0x0000,
	.sysc_offs	= 0x0010,
	.syss_offs	= 0x0014,
	.sysc_flags	= (SYSC_HAS_CLOCKACTIVITY | SYSC_HAS_SIDLEMODE |
			   SYSC_HAS_ENAWAKEUP | SYSC_HAS_SOFTRESET |
			   SYSC_HAS_AUTOIDLE),
	.idlemodes	= (SIDLE_FORCE | SIDLE_NO | SIDLE_SMART),
	.sysc_fields	= &omap_hwmod_sysc_type1,
};

static struct omap_hwmod_class omap3xxx_usb_tll_hs_hwmod_class = {
	.name = "usb_tll_hs",
	.sysc = &omap3xxx_usb_tll_hs_sysc,
};

static struct omap_hwmod_irq_info omap3xxx_usb_tll_hs_irqs[] = {
	{ .name = "tll-irq", .irq = 78 },
	{ .irq = -1 }
};

static struct omap_hwmod omap3xxx_usb_tll_hs_hwmod = {
	.name		= "usb_tll_hs",
	.class		= &omap3xxx_usb_tll_hs_hwmod_class,
	.clkdm_name	= "l3_init_clkdm",
	.mpu_irqs	= omap3xxx_usb_tll_hs_irqs,
	.main_clk	= "usbtll_fck",
	.prcm = {
		.omap2 = {
			.module_offs = CORE_MOD,
			.prcm_reg_id = 3,
			.module_bit = OMAP3430ES2_EN_USBTLL_SHIFT,
			.idlest_reg_id = 3,
			.idlest_idle_bit = OMAP3430ES2_ST_USBTLL_SHIFT,
		},
	},
};

/*
 * interfaces
 */

/* L3 -> L4_CORE interface */
static struct omap_hwmod_ocp_if omap3xxx_l3_main__l4_core = {
	.master	= &omap3xxx_l3_main_hwmod,
	.slave	= &omap3xxx_l4_core_hwmod,
	.user	= OCP_USER_MPU | OCP_USER_SDMA,
};

/* L3 -> L4_PER interface */
static struct omap_hwmod_ocp_if omap3xxx_l3_main__l4_per = {
	.master = &omap3xxx_l3_main_hwmod,
	.slave	= &omap3xxx_l4_per_hwmod,
	.user	= OCP_USER_MPU | OCP_USER_SDMA,
};

static struct omap_hwmod_addr_space omap3xxx_l3_main_addrs[] = {
	{
		.pa_start	= 0x68000000,
		.pa_end		= 0x6800ffff,
		.flags		= ADDR_TYPE_RT,
	},
	{ }
};

/* MPU -> L3 interface */
static struct omap_hwmod_ocp_if omap3xxx_mpu__l3_main = {
	.master   = &omap3xxx_mpu_hwmod,
	.slave    = &omap3xxx_l3_main_hwmod,
	.addr     = omap3xxx_l3_main_addrs,
	.user	= OCP_USER_MPU,
};

/* DSS -> l3 */
static struct omap_hwmod_ocp_if omap3430es1_dss__l3 = {
	.master		= &omap3430es1_dss_core_hwmod,
	.slave		= &omap3xxx_l3_main_hwmod,
	.user		= OCP_USER_MPU | OCP_USER_SDMA,
};

static struct omap_hwmod_ocp_if omap3xxx_dss__l3 = {
	.master		= &omap3xxx_dss_core_hwmod,
	.slave		= &omap3xxx_l3_main_hwmod,
	.fw = {
		.omap2 = {
			.l3_perm_bit  = OMAP3_L3_CORE_FW_INIT_ID_DSS,
			.flags	= OMAP_FIREWALL_L3,
		}
	},
	.user		= OCP_USER_MPU | OCP_USER_SDMA,
};

/* l3_core -> usbhsotg interface */
static struct omap_hwmod_ocp_if omap3xxx_usbhsotg__l3 = {
	.master		= &omap3xxx_usbhsotg_hwmod,
	.slave		= &omap3xxx_l3_main_hwmod,
	.clk		= "core_l3_ick",
	.user		= OCP_USER_MPU,
};

/* l3_core -> am35xx_usbhsotg interface */
static struct omap_hwmod_ocp_if am35xx_usbhsotg__l3 = {
	.master		= &am35xx_usbhsotg_hwmod,
	.slave		= &omap3xxx_l3_main_hwmod,
	.clk		= "core_l3_ick",
	.user		= OCP_USER_MPU,
};
/* L4_CORE -> L4_WKUP interface */
static struct omap_hwmod_ocp_if omap3xxx_l4_core__l4_wkup = {
	.master	= &omap3xxx_l4_core_hwmod,
	.slave	= &omap3xxx_l4_wkup_hwmod,
	.user	= OCP_USER_MPU | OCP_USER_SDMA,
};

/* L4 CORE -> MMC1 interface */
static struct omap_hwmod_ocp_if omap3xxx_l4_core__pre_es3_mmc1 = {
	.master		= &omap3xxx_l4_core_hwmod,
	.slave		= &omap3xxx_pre_es3_mmc1_hwmod,
	.clk		= "mmchs1_ick",
	.addr		= omap2430_mmc1_addr_space,
	.user		= OCP_USER_MPU | OCP_USER_SDMA,
	.flags		= OMAP_FIREWALL_L4
};

static struct omap_hwmod_ocp_if omap3xxx_l4_core__es3plus_mmc1 = {
	.master		= &omap3xxx_l4_core_hwmod,
	.slave		= &omap3xxx_es3plus_mmc1_hwmod,
	.clk		= "mmchs1_ick",
	.addr		= omap2430_mmc1_addr_space,
	.user		= OCP_USER_MPU | OCP_USER_SDMA,
	.flags		= OMAP_FIREWALL_L4
};

/* L4 CORE -> MMC2 interface */
static struct omap_hwmod_ocp_if omap3xxx_l4_core__pre_es3_mmc2 = {
	.master		= &omap3xxx_l4_core_hwmod,
	.slave		= &omap3xxx_pre_es3_mmc2_hwmod,
	.clk		= "mmchs2_ick",
	.addr		= omap2430_mmc2_addr_space,
	.user		= OCP_USER_MPU | OCP_USER_SDMA,
	.flags		= OMAP_FIREWALL_L4
};

static struct omap_hwmod_ocp_if omap3xxx_l4_core__es3plus_mmc2 = {
	.master		= &omap3xxx_l4_core_hwmod,
	.slave		= &omap3xxx_es3plus_mmc2_hwmod,
	.clk		= "mmchs2_ick",
	.addr		= omap2430_mmc2_addr_space,
	.user		= OCP_USER_MPU | OCP_USER_SDMA,
	.flags		= OMAP_FIREWALL_L4
};

/* L4 CORE -> MMC3 interface */
static struct omap_hwmod_addr_space omap3xxx_mmc3_addr_space[] = {
	{
		.pa_start	= 0x480ad000,
		.pa_end		= 0x480ad1ff,
		.flags		= ADDR_TYPE_RT,
	},
	{ }
};

static struct omap_hwmod_ocp_if omap3xxx_l4_core__mmc3 = {
	.master		= &omap3xxx_l4_core_hwmod,
	.slave		= &omap3xxx_mmc3_hwmod,
	.clk		= "mmchs3_ick",
	.addr		= omap3xxx_mmc3_addr_space,
	.user		= OCP_USER_MPU | OCP_USER_SDMA,
	.flags		= OMAP_FIREWALL_L4
};

/* L4 CORE -> UART1 interface */
static struct omap_hwmod_addr_space omap3xxx_uart1_addr_space[] = {
	{
		.pa_start	= OMAP3_UART1_BASE,
		.pa_end		= OMAP3_UART1_BASE + SZ_8K - 1,
		.flags		= ADDR_MAP_ON_INIT | ADDR_TYPE_RT,
	},
	{ }
};

static struct omap_hwmod_ocp_if omap3_l4_core__uart1 = {
	.master		= &omap3xxx_l4_core_hwmod,
	.slave		= &omap3xxx_uart1_hwmod,
	.clk		= "uart1_ick",
	.addr		= omap3xxx_uart1_addr_space,
	.user		= OCP_USER_MPU | OCP_USER_SDMA,
};

/* L4 CORE -> UART2 interface */
static struct omap_hwmod_addr_space omap3xxx_uart2_addr_space[] = {
	{
		.pa_start	= OMAP3_UART2_BASE,
		.pa_end		= OMAP3_UART2_BASE + SZ_1K - 1,
		.flags		= ADDR_MAP_ON_INIT | ADDR_TYPE_RT,
	},
	{ }
};

static struct omap_hwmod_ocp_if omap3_l4_core__uart2 = {
	.master		= &omap3xxx_l4_core_hwmod,
	.slave		= &omap3xxx_uart2_hwmod,
	.clk		= "uart2_ick",
	.addr		= omap3xxx_uart2_addr_space,
	.user		= OCP_USER_MPU | OCP_USER_SDMA,
};

/* L4 PER -> UART3 interface */
static struct omap_hwmod_addr_space omap3xxx_uart3_addr_space[] = {
	{
		.pa_start	= OMAP3_UART3_BASE,
		.pa_end		= OMAP3_UART3_BASE + SZ_1K - 1,
		.flags		= ADDR_MAP_ON_INIT | ADDR_TYPE_RT,
	},
	{ }
};

static struct omap_hwmod_ocp_if omap3_l4_per__uart3 = {
	.master		= &omap3xxx_l4_per_hwmod,
	.slave		= &omap3xxx_uart3_hwmod,
	.clk		= "uart3_ick",
	.addr		= omap3xxx_uart3_addr_space,
	.user		= OCP_USER_MPU | OCP_USER_SDMA,
};

/* L4 PER -> UART4 interface */
static struct omap_hwmod_addr_space omap36xx_uart4_addr_space[] = {
	{
		.pa_start	= OMAP3_UART4_BASE,
		.pa_end		= OMAP3_UART4_BASE + SZ_1K - 1,
		.flags		= ADDR_MAP_ON_INIT | ADDR_TYPE_RT,
	},
	{ }
};

static struct omap_hwmod_ocp_if omap36xx_l4_per__uart4 = {
	.master		= &omap3xxx_l4_per_hwmod,
	.slave		= &omap36xx_uart4_hwmod,
	.clk		= "uart4_ick",
	.addr		= omap36xx_uart4_addr_space,
	.user		= OCP_USER_MPU | OCP_USER_SDMA,
};

/* AM35xx: L4 CORE -> UART4 interface */
static struct omap_hwmod_addr_space am35xx_uart4_addr_space[] = {
	{
		.pa_start	= OMAP3_UART4_AM35XX_BASE,
		.pa_end		= OMAP3_UART4_AM35XX_BASE + SZ_1K - 1,
		.flags		= ADDR_MAP_ON_INIT | ADDR_TYPE_RT,
	},
};

static struct omap_hwmod_ocp_if am35xx_l4_core__uart4 = {
	.master		= &omap3xxx_l4_core_hwmod,
	.slave		= &am35xx_uart4_hwmod,
	.clk		= "uart4_ick",
	.addr		= am35xx_uart4_addr_space,
	.user		= OCP_USER_MPU | OCP_USER_SDMA,
};

/* L4 CORE -> I2C1 interface */
static struct omap_hwmod_ocp_if omap3_l4_core__i2c1 = {
	.master		= &omap3xxx_l4_core_hwmod,
	.slave		= &omap3xxx_i2c1_hwmod,
	.clk		= "i2c1_ick",
	.addr		= omap2_i2c1_addr_space,
	.fw = {
		.omap2 = {
			.l4_fw_region  = OMAP3_L4_CORE_FW_I2C1_REGION,
			.l4_prot_group = 7,
			.flags	= OMAP_FIREWALL_L4,
		}
	},
	.user		= OCP_USER_MPU | OCP_USER_SDMA,
};

/* L4 CORE -> I2C2 interface */
static struct omap_hwmod_ocp_if omap3_l4_core__i2c2 = {
	.master		= &omap3xxx_l4_core_hwmod,
	.slave		= &omap3xxx_i2c2_hwmod,
	.clk		= "i2c2_ick",
	.addr		= omap2_i2c2_addr_space,
	.fw = {
		.omap2 = {
			.l4_fw_region  = OMAP3_L4_CORE_FW_I2C2_REGION,
			.l4_prot_group = 7,
			.flags = OMAP_FIREWALL_L4,
		}
	},
	.user		= OCP_USER_MPU | OCP_USER_SDMA,
};

/* L4 CORE -> I2C3 interface */
static struct omap_hwmod_addr_space omap3xxx_i2c3_addr_space[] = {
	{
		.pa_start	= 0x48060000,
		.pa_end		= 0x48060000 + SZ_128 - 1,
		.flags		= ADDR_TYPE_RT,
	},
	{ }
};

static struct omap_hwmod_ocp_if omap3_l4_core__i2c3 = {
	.master		= &omap3xxx_l4_core_hwmod,
	.slave		= &omap3xxx_i2c3_hwmod,
	.clk		= "i2c3_ick",
	.addr		= omap3xxx_i2c3_addr_space,
	.fw = {
		.omap2 = {
			.l4_fw_region  = OMAP3_L4_CORE_FW_I2C3_REGION,
			.l4_prot_group = 7,
			.flags = OMAP_FIREWALL_L4,
		}
	},
	.user		= OCP_USER_MPU | OCP_USER_SDMA,
};

/* L4 CORE -> SR1 interface */
static struct omap_hwmod_addr_space omap3_sr1_addr_space[] = {
	{
		.pa_start	= OMAP34XX_SR1_BASE,
		.pa_end		= OMAP34XX_SR1_BASE + SZ_1K - 1,
		.flags		= ADDR_TYPE_RT,
	},
	{ }
};

static struct omap_hwmod_ocp_if omap34xx_l4_core__sr1 = {
	.master		= &omap3xxx_l4_core_hwmod,
	.slave		= &omap34xx_sr1_hwmod,
	.clk		= "sr_l4_ick",
	.addr		= omap3_sr1_addr_space,
	.user		= OCP_USER_MPU,
};

static struct omap_hwmod_ocp_if omap36xx_l4_core__sr1 = {
	.master		= &omap3xxx_l4_core_hwmod,
	.slave		= &omap36xx_sr1_hwmod,
	.clk		= "sr_l4_ick",
	.addr		= omap3_sr1_addr_space,
	.user		= OCP_USER_MPU,
};

/* L4 CORE -> SR1 interface */
static struct omap_hwmod_addr_space omap3_sr2_addr_space[] = {
	{
		.pa_start	= OMAP34XX_SR2_BASE,
		.pa_end		= OMAP34XX_SR2_BASE + SZ_1K - 1,
		.flags		= ADDR_TYPE_RT,
	},
	{ }
};

static struct omap_hwmod_ocp_if omap34xx_l4_core__sr2 = {
	.master		= &omap3xxx_l4_core_hwmod,
	.slave		= &omap34xx_sr2_hwmod,
	.clk		= "sr_l4_ick",
	.addr		= omap3_sr2_addr_space,
	.user		= OCP_USER_MPU,
};

static struct omap_hwmod_ocp_if omap36xx_l4_core__sr2 = {
	.master		= &omap3xxx_l4_core_hwmod,
	.slave		= &omap36xx_sr2_hwmod,
	.clk		= "sr_l4_ick",
	.addr		= omap3_sr2_addr_space,
	.user		= OCP_USER_MPU,
};

static struct omap_hwmod_addr_space omap3xxx_usbhsotg_addrs[] = {
	{
		.pa_start	= OMAP34XX_HSUSB_OTG_BASE,
		.pa_end		= OMAP34XX_HSUSB_OTG_BASE + SZ_4K - 1,
		.flags		= ADDR_TYPE_RT
	},
	{ }
};

/* l4_core -> usbhsotg  */
static struct omap_hwmod_ocp_if omap3xxx_l4_core__usbhsotg = {
	.master		= &omap3xxx_l4_core_hwmod,
	.slave		= &omap3xxx_usbhsotg_hwmod,
	.clk		= "l4_ick",
	.addr		= omap3xxx_usbhsotg_addrs,
	.user		= OCP_USER_MPU,
};

static struct omap_hwmod_addr_space am35xx_usbhsotg_addrs[] = {
	{
		.pa_start	= AM35XX_IPSS_USBOTGSS_BASE,
		.pa_end		= AM35XX_IPSS_USBOTGSS_BASE + SZ_4K - 1,
		.flags		= ADDR_TYPE_RT
	},
	{ }
};

/* l4_core -> usbhsotg  */
static struct omap_hwmod_ocp_if am35xx_l4_core__usbhsotg = {
	.master		= &omap3xxx_l4_core_hwmod,
	.slave		= &am35xx_usbhsotg_hwmod,
	.clk		= "l4_ick",
	.addr		= am35xx_usbhsotg_addrs,
	.user		= OCP_USER_MPU,
};

/* L4_WKUP -> L4_SEC interface */
static struct omap_hwmod_ocp_if omap3xxx_l4_wkup__l4_sec = {
	.master = &omap3xxx_l4_wkup_hwmod,
	.slave	= &omap3xxx_l4_sec_hwmod,
	.user	= OCP_USER_MPU | OCP_USER_SDMA,
};

/* IVA2 <- L3 interface */
static struct omap_hwmod_ocp_if omap3xxx_l3__iva = {
	.master		= &omap3xxx_l3_main_hwmod,
	.slave		= &omap3xxx_iva_hwmod,
	.clk		= "core_l3_ick",
	.user		= OCP_USER_MPU | OCP_USER_SDMA,
};

static struct omap_hwmod_addr_space omap3xxx_timer1_addrs[] = {
	{
		.pa_start	= 0x48318000,
		.pa_end		= 0x48318000 + SZ_1K - 1,
		.flags		= ADDR_TYPE_RT
	},
	{ }
};

/* l4_wkup -> timer1 */
static struct omap_hwmod_ocp_if omap3xxx_l4_wkup__timer1 = {
	.master		= &omap3xxx_l4_wkup_hwmod,
	.slave		= &omap3xxx_timer1_hwmod,
	.clk		= "gpt1_ick",
	.addr		= omap3xxx_timer1_addrs,
	.user		= OCP_USER_MPU | OCP_USER_SDMA,
};

static struct omap_hwmod_addr_space omap3xxx_timer2_addrs[] = {
	{
		.pa_start	= 0x49032000,
		.pa_end		= 0x49032000 + SZ_1K - 1,
		.flags		= ADDR_TYPE_RT
	},
	{ }
};

/* l4_per -> timer2 */
static struct omap_hwmod_ocp_if omap3xxx_l4_per__timer2 = {
	.master		= &omap3xxx_l4_per_hwmod,
	.slave		= &omap3xxx_timer2_hwmod,
	.clk		= "gpt2_ick",
	.addr		= omap3xxx_timer2_addrs,
	.user		= OCP_USER_MPU | OCP_USER_SDMA,
};

static struct omap_hwmod_addr_space omap3xxx_timer3_addrs[] = {
	{
		.pa_start	= 0x49034000,
		.pa_end		= 0x49034000 + SZ_1K - 1,
		.flags		= ADDR_TYPE_RT
	},
	{ }
};

/* l4_per -> timer3 */
static struct omap_hwmod_ocp_if omap3xxx_l4_per__timer3 = {
	.master		= &omap3xxx_l4_per_hwmod,
	.slave		= &omap3xxx_timer3_hwmod,
	.clk		= "gpt3_ick",
	.addr		= omap3xxx_timer3_addrs,
	.user		= OCP_USER_MPU | OCP_USER_SDMA,
};

static struct omap_hwmod_addr_space omap3xxx_timer4_addrs[] = {
	{
		.pa_start	= 0x49036000,
		.pa_end		= 0x49036000 + SZ_1K - 1,
		.flags		= ADDR_TYPE_RT
	},
	{ }
};

/* l4_per -> timer4 */
static struct omap_hwmod_ocp_if omap3xxx_l4_per__timer4 = {
	.master		= &omap3xxx_l4_per_hwmod,
	.slave		= &omap3xxx_timer4_hwmod,
	.clk		= "gpt4_ick",
	.addr		= omap3xxx_timer4_addrs,
	.user		= OCP_USER_MPU | OCP_USER_SDMA,
};

static struct omap_hwmod_addr_space omap3xxx_timer5_addrs[] = {
	{
		.pa_start	= 0x49038000,
		.pa_end		= 0x49038000 + SZ_1K - 1,
		.flags		= ADDR_TYPE_RT
	},
	{ }
};

/* l4_per -> timer5 */
static struct omap_hwmod_ocp_if omap3xxx_l4_per__timer5 = {
	.master		= &omap3xxx_l4_per_hwmod,
	.slave		= &omap3xxx_timer5_hwmod,
	.clk		= "gpt5_ick",
	.addr		= omap3xxx_timer5_addrs,
	.user		= OCP_USER_MPU | OCP_USER_SDMA,
};

static struct omap_hwmod_addr_space omap3xxx_timer6_addrs[] = {
	{
		.pa_start	= 0x4903A000,
		.pa_end		= 0x4903A000 + SZ_1K - 1,
		.flags		= ADDR_TYPE_RT
	},
	{ }
};

/* l4_per -> timer6 */
static struct omap_hwmod_ocp_if omap3xxx_l4_per__timer6 = {
	.master		= &omap3xxx_l4_per_hwmod,
	.slave		= &omap3xxx_timer6_hwmod,
	.clk		= "gpt6_ick",
	.addr		= omap3xxx_timer6_addrs,
	.user		= OCP_USER_MPU | OCP_USER_SDMA,
};

static struct omap_hwmod_addr_space omap3xxx_timer7_addrs[] = {
	{
		.pa_start	= 0x4903C000,
		.pa_end		= 0x4903C000 + SZ_1K - 1,
		.flags		= ADDR_TYPE_RT
	},
	{ }
};

/* l4_per -> timer7 */
static struct omap_hwmod_ocp_if omap3xxx_l4_per__timer7 = {
	.master		= &omap3xxx_l4_per_hwmod,
	.slave		= &omap3xxx_timer7_hwmod,
	.clk		= "gpt7_ick",
	.addr		= omap3xxx_timer7_addrs,
	.user		= OCP_USER_MPU | OCP_USER_SDMA,
};

static struct omap_hwmod_addr_space omap3xxx_timer8_addrs[] = {
	{
		.pa_start	= 0x4903E000,
		.pa_end		= 0x4903E000 + SZ_1K - 1,
		.flags		= ADDR_TYPE_RT
	},
	{ }
};

/* l4_per -> timer8 */
static struct omap_hwmod_ocp_if omap3xxx_l4_per__timer8 = {
	.master		= &omap3xxx_l4_per_hwmod,
	.slave		= &omap3xxx_timer8_hwmod,
	.clk		= "gpt8_ick",
	.addr		= omap3xxx_timer8_addrs,
	.user		= OCP_USER_MPU | OCP_USER_SDMA,
};

static struct omap_hwmod_addr_space omap3xxx_timer9_addrs[] = {
	{
		.pa_start	= 0x49040000,
		.pa_end		= 0x49040000 + SZ_1K - 1,
		.flags		= ADDR_TYPE_RT
	},
	{ }
};

/* l4_per -> timer9 */
static struct omap_hwmod_ocp_if omap3xxx_l4_per__timer9 = {
	.master		= &omap3xxx_l4_per_hwmod,
	.slave		= &omap3xxx_timer9_hwmod,
	.clk		= "gpt9_ick",
	.addr		= omap3xxx_timer9_addrs,
	.user		= OCP_USER_MPU | OCP_USER_SDMA,
};

/* l4_core -> timer10 */
static struct omap_hwmod_ocp_if omap3xxx_l4_core__timer10 = {
	.master		= &omap3xxx_l4_core_hwmod,
	.slave		= &omap3xxx_timer10_hwmod,
	.clk		= "gpt10_ick",
	.addr		= omap2_timer10_addrs,
	.user		= OCP_USER_MPU | OCP_USER_SDMA,
};

/* l4_core -> timer11 */
static struct omap_hwmod_ocp_if omap3xxx_l4_core__timer11 = {
	.master		= &omap3xxx_l4_core_hwmod,
	.slave		= &omap3xxx_timer11_hwmod,
	.clk		= "gpt11_ick",
	.addr		= omap2_timer11_addrs,
	.user		= OCP_USER_MPU | OCP_USER_SDMA,
};

static struct omap_hwmod_addr_space omap3xxx_timer12_addrs[] = {
	{
		.pa_start	= 0x48304000,
		.pa_end		= 0x48304000 + SZ_1K - 1,
		.flags		= ADDR_TYPE_RT
	},
	{ }
};

/* l4_core -> timer12 */
static struct omap_hwmod_ocp_if omap3xxx_l4_sec__timer12 = {
	.master		= &omap3xxx_l4_sec_hwmod,
	.slave		= &omap3xxx_timer12_hwmod,
	.clk		= "gpt12_ick",
	.addr		= omap3xxx_timer12_addrs,
	.user		= OCP_USER_MPU | OCP_USER_SDMA,
};

/* l4_wkup -> wd_timer2 */
static struct omap_hwmod_addr_space omap3xxx_wd_timer2_addrs[] = {
	{
		.pa_start	= 0x48314000,
		.pa_end		= 0x4831407f,
		.flags		= ADDR_TYPE_RT
	},
	{ }
};

static struct omap_hwmod_ocp_if omap3xxx_l4_wkup__wd_timer2 = {
	.master		= &omap3xxx_l4_wkup_hwmod,
	.slave		= &omap3xxx_wd_timer2_hwmod,
	.clk		= "wdt2_ick",
	.addr		= omap3xxx_wd_timer2_addrs,
	.user		= OCP_USER_MPU | OCP_USER_SDMA,
};

/* l4_core -> dss */
static struct omap_hwmod_ocp_if omap3430es1_l4_core__dss = {
	.master		= &omap3xxx_l4_core_hwmod,
	.slave		= &omap3430es1_dss_core_hwmod,
	.clk		= "dss_ick",
	.addr		= omap2_dss_addrs,
	.fw = {
		.omap2 = {
			.l4_fw_region  = OMAP3ES1_L4_CORE_FW_DSS_CORE_REGION,
			.l4_prot_group = OMAP3_L4_CORE_FW_DSS_PROT_GROUP,
			.flags	= OMAP_FIREWALL_L4,
		}
	},
	.user		= OCP_USER_MPU | OCP_USER_SDMA,
};

static struct omap_hwmod_ocp_if omap3xxx_l4_core__dss = {
	.master		= &omap3xxx_l4_core_hwmod,
	.slave		= &omap3xxx_dss_core_hwmod,
	.clk		= "dss_ick",
	.addr		= omap2_dss_addrs,
	.fw = {
		.omap2 = {
			.l4_fw_region  = OMAP3_L4_CORE_FW_DSS_CORE_REGION,
			.l4_prot_group = OMAP3_L4_CORE_FW_DSS_PROT_GROUP,
			.flags	= OMAP_FIREWALL_L4,
		}
	},
	.user		= OCP_USER_MPU | OCP_USER_SDMA,
};

/* l4_core -> dss_dispc */
static struct omap_hwmod_ocp_if omap3xxx_l4_core__dss_dispc = {
	.master		= &omap3xxx_l4_core_hwmod,
	.slave		= &omap3xxx_dss_dispc_hwmod,
	.clk		= "dss_ick",
	.addr		= omap2_dss_dispc_addrs,
	.fw = {
		.omap2 = {
			.l4_fw_region  = OMAP3_L4_CORE_FW_DSS_DISPC_REGION,
			.l4_prot_group = OMAP3_L4_CORE_FW_DSS_PROT_GROUP,
			.flags	= OMAP_FIREWALL_L4,
		}
	},
	.user		= OCP_USER_MPU | OCP_USER_SDMA,
};

static struct omap_hwmod_addr_space omap3xxx_dss_dsi1_addrs[] = {
	{
		.pa_start	= 0x4804FC00,
		.pa_end		= 0x4804FFFF,
		.flags		= ADDR_TYPE_RT
	},
	{ }
};

/* l4_core -> dss_dsi1 */
static struct omap_hwmod_ocp_if omap3xxx_l4_core__dss_dsi1 = {
	.master		= &omap3xxx_l4_core_hwmod,
	.slave		= &omap3xxx_dss_dsi1_hwmod,
	.clk		= "dss_ick",
	.addr		= omap3xxx_dss_dsi1_addrs,
	.fw = {
		.omap2 = {
			.l4_fw_region  = OMAP3_L4_CORE_FW_DSS_DSI_REGION,
			.l4_prot_group = OMAP3_L4_CORE_FW_DSS_PROT_GROUP,
			.flags	= OMAP_FIREWALL_L4,
		}
	},
	.user		= OCP_USER_MPU | OCP_USER_SDMA,
};

/* l4_core -> dss_rfbi */
static struct omap_hwmod_ocp_if omap3xxx_l4_core__dss_rfbi = {
	.master		= &omap3xxx_l4_core_hwmod,
	.slave		= &omap3xxx_dss_rfbi_hwmod,
	.clk		= "dss_ick",
	.addr		= omap2_dss_rfbi_addrs,
	.fw = {
		.omap2 = {
			.l4_fw_region  = OMAP3_L4_CORE_FW_DSS_RFBI_REGION,
			.l4_prot_group = OMAP3_L4_CORE_FW_DSS_PROT_GROUP ,
			.flags	= OMAP_FIREWALL_L4,
		}
	},
	.user		= OCP_USER_MPU | OCP_USER_SDMA,
};

/* l4_core -> dss_venc */
static struct omap_hwmod_ocp_if omap3xxx_l4_core__dss_venc = {
	.master		= &omap3xxx_l4_core_hwmod,
	.slave		= &omap3xxx_dss_venc_hwmod,
	.clk		= "dss_ick",
	.addr		= omap2_dss_venc_addrs,
	.fw = {
		.omap2 = {
			.l4_fw_region  = OMAP3_L4_CORE_FW_DSS_VENC_REGION,
			.l4_prot_group = OMAP3_L4_CORE_FW_DSS_PROT_GROUP,
			.flags	= OMAP_FIREWALL_L4,
		}
	},
	.flags		= OCPIF_SWSUP_IDLE,
	.user		= OCP_USER_MPU | OCP_USER_SDMA,
};

/* l4_wkup -> gpio1 */
static struct omap_hwmod_addr_space omap3xxx_gpio1_addrs[] = {
	{
		.pa_start	= 0x48310000,
		.pa_end		= 0x483101ff,
		.flags		= ADDR_TYPE_RT
	},
	{ }
};

static struct omap_hwmod_ocp_if omap3xxx_l4_wkup__gpio1 = {
	.master		= &omap3xxx_l4_wkup_hwmod,
	.slave		= &omap3xxx_gpio1_hwmod,
	.addr		= omap3xxx_gpio1_addrs,
	.user		= OCP_USER_MPU | OCP_USER_SDMA,
};

/* l4_per -> gpio2 */
static struct omap_hwmod_addr_space omap3xxx_gpio2_addrs[] = {
	{
		.pa_start	= 0x49050000,
		.pa_end		= 0x490501ff,
		.flags		= ADDR_TYPE_RT
	},
	{ }
};

static struct omap_hwmod_ocp_if omap3xxx_l4_per__gpio2 = {
	.master		= &omap3xxx_l4_per_hwmod,
	.slave		= &omap3xxx_gpio2_hwmod,
	.addr		= omap3xxx_gpio2_addrs,
	.user		= OCP_USER_MPU | OCP_USER_SDMA,
};

/* l4_per -> gpio3 */
static struct omap_hwmod_addr_space omap3xxx_gpio3_addrs[] = {
	{
		.pa_start	= 0x49052000,
		.pa_end		= 0x490521ff,
		.flags		= ADDR_TYPE_RT
	},
	{ }
};

static struct omap_hwmod_ocp_if omap3xxx_l4_per__gpio3 = {
	.master		= &omap3xxx_l4_per_hwmod,
	.slave		= &omap3xxx_gpio3_hwmod,
	.addr		= omap3xxx_gpio3_addrs,
	.user		= OCP_USER_MPU | OCP_USER_SDMA,
};

/* l4_per -> gpio4 */
static struct omap_hwmod_addr_space omap3xxx_gpio4_addrs[] = {
	{
		.pa_start	= 0x49054000,
		.pa_end		= 0x490541ff,
		.flags		= ADDR_TYPE_RT
	},
	{ }
};

static struct omap_hwmod_ocp_if omap3xxx_l4_per__gpio4 = {
	.master		= &omap3xxx_l4_per_hwmod,
	.slave		= &omap3xxx_gpio4_hwmod,
	.addr		= omap3xxx_gpio4_addrs,
	.user		= OCP_USER_MPU | OCP_USER_SDMA,
};

/* l4_per -> gpio5 */
static struct omap_hwmod_addr_space omap3xxx_gpio5_addrs[] = {
	{
		.pa_start	= 0x49056000,
		.pa_end		= 0x490561ff,
		.flags		= ADDR_TYPE_RT
	},
	{ }
};

static struct omap_hwmod_ocp_if omap3xxx_l4_per__gpio5 = {
	.master		= &omap3xxx_l4_per_hwmod,
	.slave		= &omap3xxx_gpio5_hwmod,
	.addr		= omap3xxx_gpio5_addrs,
	.user		= OCP_USER_MPU | OCP_USER_SDMA,
};

/* l4_per -> gpio6 */
static struct omap_hwmod_addr_space omap3xxx_gpio6_addrs[] = {
	{
		.pa_start	= 0x49058000,
		.pa_end		= 0x490581ff,
		.flags		= ADDR_TYPE_RT
	},
	{ }
};

static struct omap_hwmod_ocp_if omap3xxx_l4_per__gpio6 = {
	.master		= &omap3xxx_l4_per_hwmod,
	.slave		= &omap3xxx_gpio6_hwmod,
	.addr		= omap3xxx_gpio6_addrs,
	.user		= OCP_USER_MPU | OCP_USER_SDMA,
};

/* dma_system -> L3 */
static struct omap_hwmod_ocp_if omap3xxx_dma_system__l3 = {
	.master		= &omap3xxx_dma_system_hwmod,
	.slave		= &omap3xxx_l3_main_hwmod,
	.clk		= "core_l3_ick",
	.user		= OCP_USER_MPU | OCP_USER_SDMA,
};

static struct omap_hwmod_addr_space omap3xxx_dma_system_addrs[] = {
	{
		.pa_start	= 0x48056000,
		.pa_end		= 0x48056fff,
		.flags		= ADDR_TYPE_RT
	},
	{ }
};

/* l4_cfg -> dma_system */
static struct omap_hwmod_ocp_if omap3xxx_l4_core__dma_system = {
	.master		= &omap3xxx_l4_core_hwmod,
	.slave		= &omap3xxx_dma_system_hwmod,
	.clk		= "core_l4_ick",
	.addr		= omap3xxx_dma_system_addrs,
	.user		= OCP_USER_MPU | OCP_USER_SDMA,
};

static struct omap_hwmod_addr_space omap3xxx_mcbsp1_addrs[] = {
	{
		.name		= "mpu",
		.pa_start	= 0x48074000,
		.pa_end		= 0x480740ff,
		.flags		= ADDR_TYPE_RT
	},
	{ }
};

/* l4_core -> mcbsp1 */
static struct omap_hwmod_ocp_if omap3xxx_l4_core__mcbsp1 = {
	.master		= &omap3xxx_l4_core_hwmod,
	.slave		= &omap3xxx_mcbsp1_hwmod,
	.clk		= "mcbsp1_ick",
	.addr		= omap3xxx_mcbsp1_addrs,
	.user		= OCP_USER_MPU | OCP_USER_SDMA,
};

static struct omap_hwmod_addr_space omap3xxx_mcbsp2_addrs[] = {
	{
		.name		= "mpu",
		.pa_start	= 0x49022000,
		.pa_end		= 0x490220ff,
		.flags		= ADDR_TYPE_RT
	},
	{ }
};

/* l4_per -> mcbsp2 */
static struct omap_hwmod_ocp_if omap3xxx_l4_per__mcbsp2 = {
	.master		= &omap3xxx_l4_per_hwmod,
	.slave		= &omap3xxx_mcbsp2_hwmod,
	.clk		= "mcbsp2_ick",
	.addr		= omap3xxx_mcbsp2_addrs,
	.user		= OCP_USER_MPU | OCP_USER_SDMA,
};

static struct omap_hwmod_addr_space omap3xxx_mcbsp3_addrs[] = {
	{
		.name		= "mpu",
		.pa_start	= 0x49024000,
		.pa_end		= 0x490240ff,
		.flags		= ADDR_TYPE_RT
	},
	{ }
};

/* l4_per -> mcbsp3 */
static struct omap_hwmod_ocp_if omap3xxx_l4_per__mcbsp3 = {
	.master		= &omap3xxx_l4_per_hwmod,
	.slave		= &omap3xxx_mcbsp3_hwmod,
	.clk		= "mcbsp3_ick",
	.addr		= omap3xxx_mcbsp3_addrs,
	.user		= OCP_USER_MPU | OCP_USER_SDMA,
};

static struct omap_hwmod_addr_space omap3xxx_mcbsp4_addrs[] = {
	{
		.name		= "mpu",
		.pa_start	= 0x49026000,
		.pa_end		= 0x490260ff,
		.flags		= ADDR_TYPE_RT
	},
	{ }
};

/* l4_per -> mcbsp4 */
static struct omap_hwmod_ocp_if omap3xxx_l4_per__mcbsp4 = {
	.master		= &omap3xxx_l4_per_hwmod,
	.slave		= &omap3xxx_mcbsp4_hwmod,
	.clk		= "mcbsp4_ick",
	.addr		= omap3xxx_mcbsp4_addrs,
	.user		= OCP_USER_MPU | OCP_USER_SDMA,
};

static struct omap_hwmod_addr_space omap3xxx_mcbsp5_addrs[] = {
	{
		.name		= "mpu",
		.pa_start	= 0x48096000,
		.pa_end		= 0x480960ff,
		.flags		= ADDR_TYPE_RT
	},
	{ }
};

/* l4_core -> mcbsp5 */
static struct omap_hwmod_ocp_if omap3xxx_l4_core__mcbsp5 = {
	.master		= &omap3xxx_l4_core_hwmod,
	.slave		= &omap3xxx_mcbsp5_hwmod,
	.clk		= "mcbsp5_ick",
	.addr		= omap3xxx_mcbsp5_addrs,
	.user		= OCP_USER_MPU | OCP_USER_SDMA,
};

static struct omap_hwmod_addr_space omap3xxx_mcbsp2_sidetone_addrs[] = {
	{
		.name		= "sidetone",
		.pa_start	= 0x49028000,
		.pa_end		= 0x490280ff,
		.flags		= ADDR_TYPE_RT
	},
	{ }
};

/* l4_per -> mcbsp2_sidetone */
static struct omap_hwmod_ocp_if omap3xxx_l4_per__mcbsp2_sidetone = {
	.master		= &omap3xxx_l4_per_hwmod,
	.slave		= &omap3xxx_mcbsp2_sidetone_hwmod,
	.clk		= "mcbsp2_ick",
	.addr		= omap3xxx_mcbsp2_sidetone_addrs,
	.user		= OCP_USER_MPU,
};

static struct omap_hwmod_addr_space omap3xxx_mcbsp3_sidetone_addrs[] = {
	{
		.name		= "sidetone",
		.pa_start	= 0x4902A000,
		.pa_end		= 0x4902A0ff,
		.flags		= ADDR_TYPE_RT
	},
	{ }
};

/* l4_per -> mcbsp3_sidetone */
static struct omap_hwmod_ocp_if omap3xxx_l4_per__mcbsp3_sidetone = {
	.master		= &omap3xxx_l4_per_hwmod,
	.slave		= &omap3xxx_mcbsp3_sidetone_hwmod,
	.clk		= "mcbsp3_ick",
	.addr		= omap3xxx_mcbsp3_sidetone_addrs,
	.user		= OCP_USER_MPU,
};

static struct omap_hwmod_addr_space omap3xxx_mailbox_addrs[] = {
	{
		.pa_start	= 0x48094000,
		.pa_end		= 0x480941ff,
		.flags		= ADDR_TYPE_RT,
	},
	{ }
};

/* l4_core -> mailbox */
static struct omap_hwmod_ocp_if omap3xxx_l4_core__mailbox = {
	.master		= &omap3xxx_l4_core_hwmod,
	.slave		= &omap3xxx_mailbox_hwmod,
	.addr		= omap3xxx_mailbox_addrs,
	.user		= OCP_USER_MPU | OCP_USER_SDMA,
};

/* l4 core -> mcspi1 interface */
static struct omap_hwmod_ocp_if omap34xx_l4_core__mcspi1 = {
	.master		= &omap3xxx_l4_core_hwmod,
	.slave		= &omap34xx_mcspi1,
	.clk		= "mcspi1_ick",
	.addr		= omap2_mcspi1_addr_space,
	.user		= OCP_USER_MPU | OCP_USER_SDMA,
};

/* l4 core -> mcspi2 interface */
static struct omap_hwmod_ocp_if omap34xx_l4_core__mcspi2 = {
	.master		= &omap3xxx_l4_core_hwmod,
	.slave		= &omap34xx_mcspi2,
	.clk		= "mcspi2_ick",
	.addr		= omap2_mcspi2_addr_space,
	.user		= OCP_USER_MPU | OCP_USER_SDMA,
};

/* l4 core -> mcspi3 interface */
static struct omap_hwmod_ocp_if omap34xx_l4_core__mcspi3 = {
	.master		= &omap3xxx_l4_core_hwmod,
	.slave		= &omap34xx_mcspi3,
	.clk		= "mcspi3_ick",
	.addr		= omap2430_mcspi3_addr_space,
	.user		= OCP_USER_MPU | OCP_USER_SDMA,
};

/* l4 core -> mcspi4 interface */
static struct omap_hwmod_addr_space omap34xx_mcspi4_addr_space[] = {
	{
		.pa_start	= 0x480ba000,
		.pa_end		= 0x480ba0ff,
		.flags		= ADDR_TYPE_RT,
	},
	{ }
};

static struct omap_hwmod_ocp_if omap34xx_l4_core__mcspi4 = {
	.master		= &omap3xxx_l4_core_hwmod,
	.slave		= &omap34xx_mcspi4,
	.clk		= "mcspi4_ick",
	.addr		= omap34xx_mcspi4_addr_space,
	.user		= OCP_USER_MPU | OCP_USER_SDMA,
};

static struct omap_hwmod_ocp_if omap3xxx_usb_host_hs__l3_main_2 = {
	.master		= &omap3xxx_usb_host_hs_hwmod,
	.slave		= &omap3xxx_l3_main_hwmod,
	.clk		= "core_l3_ick",
	.user		= OCP_USER_MPU,
};

static struct omap_hwmod_addr_space omap3xxx_usb_host_hs_addrs[] = {
	{
		.name		= "uhh",
		.pa_start	= 0x48064000,
		.pa_end		= 0x480643ff,
		.flags		= ADDR_TYPE_RT
	},
	{
		.name		= "ohci",
		.pa_start	= 0x48064400,
		.pa_end		= 0x480647ff,
	},
	{
		.name		= "ehci",
		.pa_start	= 0x48064800,
		.pa_end		= 0x48064cff,
	},
	{}
};

static struct omap_hwmod_ocp_if omap3xxx_l4_core__usb_host_hs = {
	.master		= &omap3xxx_l4_core_hwmod,
	.slave		= &omap3xxx_usb_host_hs_hwmod,
	.clk		= "usbhost_ick",
	.addr		= omap3xxx_usb_host_hs_addrs,
	.user		= OCP_USER_MPU | OCP_USER_SDMA,
};

static struct omap_hwmod_addr_space omap3xxx_usb_tll_hs_addrs[] = {
	{
		.name		= "tll",
		.pa_start	= 0x48062000,
		.pa_end		= 0x48062fff,
		.flags		= ADDR_TYPE_RT
	},
	{}
};

static struct omap_hwmod_ocp_if omap3xxx_l4_core__usb_tll_hs = {
	.master		= &omap3xxx_l4_core_hwmod,
	.slave		= &omap3xxx_usb_tll_hs_hwmod,
	.clk		= "usbtll_ick",
	.addr		= omap3xxx_usb_tll_hs_addrs,
	.user		= OCP_USER_MPU | OCP_USER_SDMA,
};

static struct omap_hwmod_ocp_if *omap3xxx_hwmod_ocp_ifs[] __initdata = {
	&omap3xxx_l3_main__l4_core,
	&omap3xxx_l3_main__l4_per,
	&omap3xxx_mpu__l3_main,
	&omap3xxx_l4_core__l4_wkup,
	&omap3xxx_l4_core__mmc3,
	&omap3_l4_core__uart1,
	&omap3_l4_core__uart2,
	&omap3_l4_per__uart3,
	&omap3_l4_core__i2c1,
	&omap3_l4_core__i2c2,
	&omap3_l4_core__i2c3,
	&omap3xxx_l4_wkup__l4_sec,
	&omap3xxx_l4_wkup__timer1,
	&omap3xxx_l4_per__timer2,
	&omap3xxx_l4_per__timer3,
	&omap3xxx_l4_per__timer4,
	&omap3xxx_l4_per__timer5,
	&omap3xxx_l4_per__timer6,
	&omap3xxx_l4_per__timer7,
	&omap3xxx_l4_per__timer8,
	&omap3xxx_l4_per__timer9,
	&omap3xxx_l4_core__timer10,
	&omap3xxx_l4_core__timer11,
	&omap3xxx_l4_wkup__wd_timer2,
	&omap3xxx_l4_wkup__gpio1,
	&omap3xxx_l4_per__gpio2,
	&omap3xxx_l4_per__gpio3,
	&omap3xxx_l4_per__gpio4,
	&omap3xxx_l4_per__gpio5,
	&omap3xxx_l4_per__gpio6,
	&omap3xxx_dma_system__l3,
	&omap3xxx_l4_core__dma_system,
	&omap3xxx_l4_core__mcbsp1,
	&omap3xxx_l4_per__mcbsp2,
	&omap3xxx_l4_per__mcbsp3,
	&omap3xxx_l4_per__mcbsp4,
	&omap3xxx_l4_core__mcbsp5,
	&omap3xxx_l4_per__mcbsp2_sidetone,
	&omap3xxx_l4_per__mcbsp3_sidetone,
	&omap34xx_l4_core__mcspi1,
	&omap34xx_l4_core__mcspi2,
	&omap34xx_l4_core__mcspi3,
	&omap34xx_l4_core__mcspi4,
	NULL,
};

/* GP-only hwmod links */
static struct omap_hwmod_ocp_if *omap3xxx_gp_hwmod_ocp_ifs[] __initdata = {
	&omap3xxx_l4_sec__timer12,
	NULL
};

/* 3430ES1-only hwmod links */
static struct omap_hwmod_ocp_if *omap3430es1_hwmod_ocp_ifs[] __initdata = {
	&omap3430es1_dss__l3,
	&omap3430es1_l4_core__dss,
	NULL
};

/* 3430ES2+-only hwmod links */
static struct omap_hwmod_ocp_if *omap3430es2plus_hwmod_ocp_ifs[] __initdata = {
	&omap3xxx_dss__l3,
	&omap3xxx_l4_core__dss,
	&omap3xxx_usbhsotg__l3,
	&omap3xxx_l4_core__usbhsotg,
	&omap3xxx_usb_host_hs__l3_main_2,
	&omap3xxx_l4_core__usb_host_hs,
	&omap3xxx_l4_core__usb_tll_hs,
	NULL
};

/* <= 3430ES3-only hwmod links */
static struct omap_hwmod_ocp_if *omap3430_pre_es3_hwmod_ocp_ifs[] __initdata = {
	&omap3xxx_l4_core__pre_es3_mmc1,
	&omap3xxx_l4_core__pre_es3_mmc2,
	NULL
};

/* 3430ES3+-only hwmod links */
static struct omap_hwmod_ocp_if *omap3430_es3plus_hwmod_ocp_ifs[] __initdata = {
	&omap3xxx_l4_core__es3plus_mmc1,
	&omap3xxx_l4_core__es3plus_mmc2,
	NULL
};

/* 34xx-only hwmod links (all ES revisions) */
static struct omap_hwmod_ocp_if *omap34xx_hwmod_ocp_ifs[] __initdata = {
	&omap3xxx_l3__iva,
	&omap34xx_l4_core__sr1,
	&omap34xx_l4_core__sr2,
	&omap3xxx_l4_core__mailbox,
	NULL
};

/* 36xx-only hwmod links (all ES revisions) */
static struct omap_hwmod_ocp_if *omap36xx_hwmod_ocp_ifs[] __initdata = {
	&omap3xxx_l3__iva,
	&omap36xx_l4_per__uart4,
	&omap3xxx_dss__l3,
	&omap3xxx_l4_core__dss,
	&omap36xx_l4_core__sr1,
	&omap36xx_l4_core__sr2,
	&omap3xxx_usbhsotg__l3,
	&omap3xxx_l4_core__usbhsotg,
	&omap3xxx_l4_core__mailbox,
	&omap3xxx_usb_host_hs__l3_main_2,
	&omap3xxx_l4_core__usb_host_hs,
	&omap3xxx_l4_core__usb_tll_hs,
	&omap3xxx_l4_core__es3plus_mmc1,
	&omap3xxx_l4_core__es3plus_mmc2,
	NULL
};

static struct omap_hwmod_ocp_if *am35xx_hwmod_ocp_ifs[] __initdata = {
	&omap3xxx_dss__l3,
	&omap3xxx_l4_core__dss,
	&am35xx_usbhsotg__l3,
	&am35xx_l4_core__usbhsotg,
	&am35xx_l4_core__uart4,
	&omap3xxx_usb_host_hs__l3_main_2,
	&omap3xxx_l4_core__usb_host_hs,
	&omap3xxx_l4_core__usb_tll_hs,
	&omap3xxx_l4_core__es3plus_mmc1,
	&omap3xxx_l4_core__es3plus_mmc2,
	NULL
};

static struct omap_hwmod_ocp_if *omap3xxx_dss_hwmod_ocp_ifs[] __initdata = {
	&omap3xxx_l4_core__dss_dispc,
	&omap3xxx_l4_core__dss_dsi1,
	&omap3xxx_l4_core__dss_rfbi,
	&omap3xxx_l4_core__dss_venc,
	NULL
};

int __init omap3xxx_hwmod_init(void)
{
	int r;
	struct omap_hwmod_ocp_if **h = NULL;
	unsigned int rev;

	/* Register hwmod links common to all OMAP3 */
	r = omap_hwmod_register_links(omap3xxx_hwmod_ocp_ifs);
	if (r < 0)
		return r;

	/* Register GP-only hwmod links. */
	if (omap_type() == OMAP2_DEVICE_TYPE_GP) {
		r = omap_hwmod_register_links(omap3xxx_gp_hwmod_ocp_ifs);
		if (r < 0)
			return r;
	}

	rev = omap_rev();

	/*
	 * Register hwmod links common to individual OMAP3 families, all
	 * silicon revisions (e.g., 34xx, or AM3505/3517, or 36xx)
	 * All possible revisions should be included in this conditional.
	 */
	if (rev == OMAP3430_REV_ES1_0 || rev == OMAP3430_REV_ES2_0 ||
	    rev == OMAP3430_REV_ES2_1 || rev == OMAP3430_REV_ES3_0 ||
	    rev == OMAP3430_REV_ES3_1 || rev == OMAP3430_REV_ES3_1_2) {
		h = omap34xx_hwmod_ocp_ifs;
	} else if (rev == OMAP3517_REV_ES1_0 || rev == OMAP3517_REV_ES1_1) {
		h = am35xx_hwmod_ocp_ifs;
	} else if (rev == OMAP3630_REV_ES1_0 || rev == OMAP3630_REV_ES1_1 ||
		   rev == OMAP3630_REV_ES1_2) {
		h = omap36xx_hwmod_ocp_ifs;
	} else {
		WARN(1, "OMAP3 hwmod family init: unknown chip type\n");
		return -EINVAL;
	};

	r = omap_hwmod_register_links(h);
	if (r < 0)
		return r;

	/*
	 * Register hwmod links specific to certain ES levels of a
	 * particular family of silicon (e.g., 34xx ES1.0)
	 */
	h = NULL;
	if (rev == OMAP3430_REV_ES1_0) {
		h = omap3430es1_hwmod_ocp_ifs;
	} else if (rev == OMAP3430_REV_ES2_0 || rev == OMAP3430_REV_ES2_1 ||
		   rev == OMAP3430_REV_ES3_0 || rev == OMAP3430_REV_ES3_1 ||
		   rev == OMAP3430_REV_ES3_1_2) {
		h = omap3430es2plus_hwmod_ocp_ifs;
	};

	if (h) {
		r = omap_hwmod_register_links(h);
		if (r < 0)
			return r;
	}

	h = NULL;
	if (rev == OMAP3430_REV_ES1_0 || rev == OMAP3430_REV_ES2_0 ||
	    rev == OMAP3430_REV_ES2_1) {
		h = omap3430_pre_es3_hwmod_ocp_ifs;
	} else if (rev == OMAP3430_REV_ES3_0 || rev == OMAP3430_REV_ES3_1 ||
		   rev == OMAP3430_REV_ES3_1_2) {
		h = omap3430_es3plus_hwmod_ocp_ifs;
	};

	if (h)
		r = omap_hwmod_register_links(h);
	if (r < 0)
		return r;

	/*
	 * DSS code presumes that dss_core hwmod is handled first,
	 * _before_ any other DSS related hwmods so register common
	 * DSS hwmod links last to ensure that dss_core is already
	 * registered.  Otherwise some change things may happen, for
	 * ex. if dispc is handled before dss_core and DSS is enabled
	 * in bootloader DISPC will be reset with outputs enabled
	 * which sometimes leads to unrecoverable L3 error.  XXX The
	 * long-term fix to this is to ensure hwmods are set up in
	 * dependency order in the hwmod core code.
	 */
	r = omap_hwmod_register_links(omap3xxx_dss_hwmod_ocp_ifs);

	return r;
}<|MERGE_RESOLUTION|>--- conflicted
+++ resolved
@@ -1399,12 +1399,8 @@
 			.idlest_idle_bit = OMAP3430_EN_SR2_SHIFT,
 		},
 	},
-<<<<<<< HEAD
-	.user		= OCP_USER_MPU | OCP_USER_SDMA,
-=======
 	.dev_attr	= &sr2_dev_attr,
 	.mpu_irqs	= omap3_smartreflex_core_irqs,
->>>>>>> 9c3a3009
 };
 
 /*

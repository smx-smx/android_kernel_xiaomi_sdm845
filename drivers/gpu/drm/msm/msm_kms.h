--- conflicted
+++ resolved
@@ -1,9 +1,5 @@
 /*
-<<<<<<< HEAD
- * Copyright (c) 2016-2019, The Linux Foundation. All rights reserved.
-=======
  * Copyright (c) 2016-2020, The Linux Foundation. All rights reserved.
->>>>>>> d6d7f6f8
  * Copyright (C) 2013 Red Hat
  * Author: Rob Clark <robdclark@gmail.com>
  *
@@ -30,12 +26,9 @@
 
 #define MAX_PLANE	4
 
-<<<<<<< HEAD
-=======
 #define RGB_24BPP_TMDS_CHAR_RATE_RATIO		1
 #define YUV420_24BPP_TMDS_CHAR_RATE_RATIO	2
 
->>>>>>> d6d7f6f8
 /**
  * Device Private DRM Mode Flags
  * drm_mode->private_flags
@@ -63,14 +56,6 @@
  */
 /* Enable RGB444 30 bit deep color */
 #define MSM_MODE_FLAG_RGB444_DC_ENABLE		(1<<5)
-<<<<<<< HEAD
-/* Enable YUV420 30 bit deep color */
-#define MSM_MODE_FLAG_YUV420_DC_ENABLE		(1<<6)
-/* Choose RGB444 format to display */
-#define MSM_MODE_FLAG_COLOR_FORMAT_RGB444	(1<<7)
-/* Choose YUV420 format to display */
-#define MSM_MODE_FLAG_COLOR_FORMAT_YCBCR420	(1<<8)
-=======
 /* Enable YUV422 30 bit deep color */
 #define MSM_MODE_FLAG_YUV422_DC_ENABLE		(1<<6)
 /* Enable YUV420 30 bit deep color */
@@ -81,7 +66,6 @@
 #define MSM_MODE_FLAG_COLOR_FORMAT_YCBCR422	(1<<9)
 /* Choose YUV420 format to display */
 #define MSM_MODE_FLAG_COLOR_FORMAT_YCBCR420	(1<<10)
->>>>>>> d6d7f6f8
 
 /* As there are different display controller blocks depending on the
  * snapdragon version, the kms support is split out and the appropriate

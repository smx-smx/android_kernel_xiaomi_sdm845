// SPDX-License-Identifier: GPL-2.0
/*
 * fs/f2fs/super.c
 *
 * Copyright (c) 2012 Samsung Electronics Co., Ltd.
 *             http://www.samsung.com/
 */
#include <linux/module.h>
#include <linux/init.h>
#include <linux/fs.h>
#include <linux/statfs.h>
#include <linux/buffer_head.h>
#include <linux/backing-dev.h>
#include <linux/kthread.h>
#include <linux/parser.h>
#include <linux/mount.h>
#include <linux/seq_file.h>
#include <linux/proc_fs.h>
#include <linux/random.h>
#include <linux/exportfs.h>
#include <linux/blkdev.h>
#include <linux/quotaops.h>
#include <linux/f2fs_fs.h>
#include <linux/sysfs.h>
#include <linux/quota.h>

#include "f2fs.h"
#include "node.h"
#include "segment.h"
#include "xattr.h"
#include "gc.h"
#include "trace.h"

#define CREATE_TRACE_POINTS
#include <trace/events/f2fs.h>

static struct kmem_cache *f2fs_inode_cachep;

#ifdef CONFIG_F2FS_FAULT_INJECTION

const char *f2fs_fault_name[FAULT_MAX] = {
	[FAULT_KMALLOC]		= "kmalloc",
	[FAULT_KVMALLOC]	= "kvmalloc",
	[FAULT_PAGE_ALLOC]	= "page alloc",
	[FAULT_PAGE_GET]	= "page get",
	[FAULT_ALLOC_BIO]	= "alloc bio",
	[FAULT_ALLOC_NID]	= "alloc nid",
	[FAULT_ORPHAN]		= "orphan",
	[FAULT_BLOCK]		= "no more block",
	[FAULT_DIR_DEPTH]	= "too big dir depth",
	[FAULT_EVICT_INODE]	= "evict_inode fail",
	[FAULT_TRUNCATE]	= "truncate fail",
	[FAULT_READ_IO]		= "read IO error",
	[FAULT_CHECKPOINT]	= "checkpoint error",
	[FAULT_DISCARD]		= "discard error",
	[FAULT_WRITE_IO]	= "write IO error",
};

void f2fs_build_fault_attr(struct f2fs_sb_info *sbi, unsigned int rate,
							unsigned int type)
{
	struct f2fs_fault_info *ffi = &F2FS_OPTION(sbi).fault_info;

	if (rate) {
		atomic_set(&ffi->inject_ops, 0);
		ffi->inject_rate = rate;
	}

	if (type)
		ffi->inject_type = type;

	if (!rate && !type)
		memset(ffi, 0, sizeof(struct f2fs_fault_info));
}
#endif

/* f2fs-wide shrinker description */
static struct shrinker f2fs_shrinker_info = {
	.scan_objects = f2fs_shrink_scan,
	.count_objects = f2fs_shrink_count,
	.seeks = DEFAULT_SEEKS,
};

enum {
	Opt_gc_background,
	Opt_disable_roll_forward,
	Opt_norecovery,
	Opt_discard,
	Opt_nodiscard,
	Opt_noheap,
	Opt_heap,
	Opt_user_xattr,
	Opt_nouser_xattr,
	Opt_acl,
	Opt_noacl,
	Opt_active_logs,
	Opt_disable_ext_identify,
	Opt_inline_xattr,
	Opt_noinline_xattr,
	Opt_inline_xattr_size,
	Opt_inline_data,
	Opt_inline_dentry,
	Opt_noinline_dentry,
	Opt_flush_merge,
	Opt_noflush_merge,
	Opt_nobarrier,
	Opt_fastboot,
	Opt_extent_cache,
	Opt_noextent_cache,
	Opt_noinline_data,
	Opt_data_flush,
	Opt_reserve_root,
	Opt_resgid,
	Opt_resuid,
	Opt_mode,
	Opt_io_size_bits,
	Opt_fault_injection,
	Opt_fault_type,
	Opt_lazytime,
	Opt_nolazytime,
	Opt_quota,
	Opt_noquota,
	Opt_usrquota,
	Opt_grpquota,
	Opt_prjquota,
	Opt_usrjquota,
	Opt_grpjquota,
	Opt_prjjquota,
	Opt_offusrjquota,
	Opt_offgrpjquota,
	Opt_offprjjquota,
	Opt_jqfmt_vfsold,
	Opt_jqfmt_vfsv0,
	Opt_jqfmt_vfsv1,
	Opt_whint,
	Opt_alloc,
	Opt_fsync,
	Opt_test_dummy_encryption,
	Opt_checkpoint_disable,
	Opt_checkpoint_disable_cap,
	Opt_checkpoint_disable_cap_perc,
	Opt_checkpoint_enable,
	Opt_err,
};

static match_table_t f2fs_tokens = {
	{Opt_gc_background, "background_gc=%s"},
	{Opt_disable_roll_forward, "disable_roll_forward"},
	{Opt_norecovery, "norecovery"},
	{Opt_discard, "discard"},
	{Opt_nodiscard, "nodiscard"},
	{Opt_noheap, "no_heap"},
	{Opt_heap, "heap"},
	{Opt_user_xattr, "user_xattr"},
	{Opt_nouser_xattr, "nouser_xattr"},
	{Opt_acl, "acl"},
	{Opt_noacl, "noacl"},
	{Opt_active_logs, "active_logs=%u"},
	{Opt_disable_ext_identify, "disable_ext_identify"},
	{Opt_inline_xattr, "inline_xattr"},
	{Opt_noinline_xattr, "noinline_xattr"},
	{Opt_inline_xattr_size, "inline_xattr_size=%u"},
	{Opt_inline_data, "inline_data"},
	{Opt_inline_dentry, "inline_dentry"},
	{Opt_noinline_dentry, "noinline_dentry"},
	{Opt_flush_merge, "flush_merge"},
	{Opt_noflush_merge, "noflush_merge"},
	{Opt_nobarrier, "nobarrier"},
	{Opt_fastboot, "fastboot"},
	{Opt_extent_cache, "extent_cache"},
	{Opt_noextent_cache, "noextent_cache"},
	{Opt_noinline_data, "noinline_data"},
	{Opt_data_flush, "data_flush"},
	{Opt_reserve_root, "reserve_root=%u"},
	{Opt_resgid, "resgid=%u"},
	{Opt_resuid, "resuid=%u"},
	{Opt_mode, "mode=%s"},
	{Opt_io_size_bits, "io_bits=%u"},
	{Opt_fault_injection, "fault_injection=%u"},
	{Opt_fault_type, "fault_type=%u"},
	{Opt_lazytime, "lazytime"},
	{Opt_nolazytime, "nolazytime"},
	{Opt_quota, "quota"},
	{Opt_noquota, "noquota"},
	{Opt_usrquota, "usrquota"},
	{Opt_grpquota, "grpquota"},
	{Opt_prjquota, "prjquota"},
	{Opt_usrjquota, "usrjquota=%s"},
	{Opt_grpjquota, "grpjquota=%s"},
	{Opt_prjjquota, "prjjquota=%s"},
	{Opt_offusrjquota, "usrjquota="},
	{Opt_offgrpjquota, "grpjquota="},
	{Opt_offprjjquota, "prjjquota="},
	{Opt_jqfmt_vfsold, "jqfmt=vfsold"},
	{Opt_jqfmt_vfsv0, "jqfmt=vfsv0"},
	{Opt_jqfmt_vfsv1, "jqfmt=vfsv1"},
	{Opt_whint, "whint_mode=%s"},
	{Opt_alloc, "alloc_mode=%s"},
	{Opt_fsync, "fsync_mode=%s"},
	{Opt_test_dummy_encryption, "test_dummy_encryption"},
	{Opt_checkpoint_disable, "checkpoint=disable"},
	{Opt_checkpoint_disable_cap, "checkpoint=disable:%u"},
	{Opt_checkpoint_disable_cap_perc, "checkpoint=disable:%u%%"},
	{Opt_checkpoint_enable, "checkpoint=enable"},
	{Opt_err, NULL},
};

void f2fs_printk(struct f2fs_sb_info *sbi, const char *fmt, ...)
{
	struct va_format vaf;
	va_list args;
	int level;

	va_start(args, fmt);

	level = printk_get_level(fmt);
	vaf.fmt = printk_skip_level(fmt);
	vaf.va = &args;
	printk("%c%cF2FS-fs (%s): %pV\n",
	       KERN_SOH_ASCII, level, sbi->sb->s_id, &vaf);

	va_end(args);
}

static inline void limit_reserve_root(struct f2fs_sb_info *sbi)
{
	block_t limit = min((sbi->user_block_count << 1) / 1000,
			sbi->user_block_count - sbi->reserved_blocks);

	/* limit is 0.2% */
	if (test_opt(sbi, RESERVE_ROOT) &&
			F2FS_OPTION(sbi).root_reserved_blocks > limit) {
		F2FS_OPTION(sbi).root_reserved_blocks = limit;
		f2fs_info(sbi, "Reduce reserved blocks for root = %u",
			  F2FS_OPTION(sbi).root_reserved_blocks);
	}
	if (!test_opt(sbi, RESERVE_ROOT) &&
		(!uid_eq(F2FS_OPTION(sbi).s_resuid,
				make_kuid(&init_user_ns, F2FS_DEF_RESUID)) ||
		!gid_eq(F2FS_OPTION(sbi).s_resgid,
				make_kgid(&init_user_ns, F2FS_DEF_RESGID))))
		f2fs_info(sbi, "Ignore s_resuid=%u, s_resgid=%u w/o reserve_root",
			  from_kuid_munged(&init_user_ns,
					   F2FS_OPTION(sbi).s_resuid),
			  from_kgid_munged(&init_user_ns,
					   F2FS_OPTION(sbi).s_resgid));
}

static void init_once(void *foo)
{
	struct f2fs_inode_info *fi = (struct f2fs_inode_info *) foo;

	inode_init_once(&fi->vfs_inode);
}

#ifdef CONFIG_QUOTA
static const char * const quotatypes[] = INITQFNAMES;
#define QTYPE2NAME(t) (quotatypes[t])
static int f2fs_set_qf_name(struct super_block *sb, int qtype,
							substring_t *args)
{
	struct f2fs_sb_info *sbi = F2FS_SB(sb);
	char *qname;
	int ret = -EINVAL;

	if (sb_any_quota_loaded(sb) && !F2FS_OPTION(sbi).s_qf_names[qtype]) {
		f2fs_err(sbi, "Cannot change journaled quota options when quota turned on");
		return -EINVAL;
	}
	if (f2fs_sb_has_quota_ino(sbi)) {
		f2fs_info(sbi, "QUOTA feature is enabled, so ignore qf_name");
		return 0;
	}

	qname = match_strdup(args);
	if (!qname) {
		f2fs_err(sbi, "Not enough memory for storing quotafile name");
		return -ENOMEM;
	}
	if (F2FS_OPTION(sbi).s_qf_names[qtype]) {
		if (strcmp(F2FS_OPTION(sbi).s_qf_names[qtype], qname) == 0)
			ret = 0;
		else
			f2fs_err(sbi, "%s quota file already specified",
				 QTYPE2NAME(qtype));
		goto errout;
	}
	if (strchr(qname, '/')) {
		f2fs_err(sbi, "quotafile must be on filesystem root");
		goto errout;
	}
	F2FS_OPTION(sbi).s_qf_names[qtype] = qname;
	set_opt(sbi, QUOTA);
	return 0;
errout:
	kvfree(qname);
	return ret;
}

static int f2fs_clear_qf_name(struct super_block *sb, int qtype)
{
	struct f2fs_sb_info *sbi = F2FS_SB(sb);

	if (sb_any_quota_loaded(sb) && F2FS_OPTION(sbi).s_qf_names[qtype]) {
		f2fs_err(sbi, "Cannot change journaled quota options when quota turned on");
		return -EINVAL;
	}
	kvfree(F2FS_OPTION(sbi).s_qf_names[qtype]);
	F2FS_OPTION(sbi).s_qf_names[qtype] = NULL;
	return 0;
}

static int f2fs_check_quota_options(struct f2fs_sb_info *sbi)
{
	/*
	 * We do the test below only for project quotas. 'usrquota' and
	 * 'grpquota' mount options are allowed even without quota feature
	 * to support legacy quotas in quota files.
	 */
	if (test_opt(sbi, PRJQUOTA) && !f2fs_sb_has_project_quota(sbi)) {
		f2fs_err(sbi, "Project quota feature not enabled. Cannot enable project quota enforcement.");
		return -1;
	}
	if (F2FS_OPTION(sbi).s_qf_names[USRQUOTA] ||
			F2FS_OPTION(sbi).s_qf_names[GRPQUOTA] ||
			F2FS_OPTION(sbi).s_qf_names[PRJQUOTA]) {
		if (test_opt(sbi, USRQUOTA) &&
				F2FS_OPTION(sbi).s_qf_names[USRQUOTA])
			clear_opt(sbi, USRQUOTA);

		if (test_opt(sbi, GRPQUOTA) &&
				F2FS_OPTION(sbi).s_qf_names[GRPQUOTA])
			clear_opt(sbi, GRPQUOTA);

		if (test_opt(sbi, PRJQUOTA) &&
				F2FS_OPTION(sbi).s_qf_names[PRJQUOTA])
			clear_opt(sbi, PRJQUOTA);

		if (test_opt(sbi, GRPQUOTA) || test_opt(sbi, USRQUOTA) ||
				test_opt(sbi, PRJQUOTA)) {
			f2fs_err(sbi, "old and new quota format mixing");
			return -1;
		}

		if (!F2FS_OPTION(sbi).s_jquota_fmt) {
			f2fs_err(sbi, "journaled quota format not specified");
			return -1;
		}
	}

	if (f2fs_sb_has_quota_ino(sbi) && F2FS_OPTION(sbi).s_jquota_fmt) {
		f2fs_info(sbi, "QUOTA feature is enabled, so ignore jquota_fmt");
		F2FS_OPTION(sbi).s_jquota_fmt = 0;
	}
	return 0;
}
#endif

static int parse_options(struct super_block *sb, char *options)
{
	struct f2fs_sb_info *sbi = F2FS_SB(sb);
	substring_t args[MAX_OPT_ARGS];
	char *p, *name;
	int arg = 0;
	kuid_t uid;
	kgid_t gid;
#ifdef CONFIG_QUOTA
	int ret;
#endif

	if (!options)
		return 0;

	while ((p = strsep(&options, ",")) != NULL) {
		int token;
		if (!*p)
			continue;
		/*
		 * Initialize args struct so we know whether arg was
		 * found; some options take optional arguments.
		 */
		args[0].to = args[0].from = NULL;
		token = match_token(p, f2fs_tokens, args);

		switch (token) {
		case Opt_gc_background:
			name = match_strdup(&args[0]);

			if (!name)
				return -ENOMEM;
			if (strlen(name) == 2 && !strncmp(name, "on", 2)) {
				set_opt(sbi, BG_GC);
				clear_opt(sbi, FORCE_FG_GC);
			} else if (strlen(name) == 3 && !strncmp(name, "off", 3)) {
				clear_opt(sbi, BG_GC);
				clear_opt(sbi, FORCE_FG_GC);
			} else if (strlen(name) == 4 && !strncmp(name, "sync", 4)) {
				set_opt(sbi, BG_GC);
				set_opt(sbi, FORCE_FG_GC);
			} else {
				kvfree(name);
				return -EINVAL;
			}
			kvfree(name);
			break;
		case Opt_disable_roll_forward:
			set_opt(sbi, DISABLE_ROLL_FORWARD);
			break;
		case Opt_norecovery:
			/* this option mounts f2fs with ro */
			set_opt(sbi, DISABLE_ROLL_FORWARD);
			if (!f2fs_readonly(sb))
				return -EINVAL;
			break;
		case Opt_discard:
			set_opt(sbi, DISCARD);
			break;
		case Opt_nodiscard:
			if (f2fs_sb_has_blkzoned(sbi)) {
				f2fs_warn(sbi, "discard is required for zoned block devices");
				return -EINVAL;
			}
			clear_opt(sbi, DISCARD);
			break;
		case Opt_noheap:
			set_opt(sbi, NOHEAP);
			break;
		case Opt_heap:
			clear_opt(sbi, NOHEAP);
			break;
#ifdef CONFIG_F2FS_FS_XATTR
		case Opt_user_xattr:
			set_opt(sbi, XATTR_USER);
			break;
		case Opt_nouser_xattr:
			clear_opt(sbi, XATTR_USER);
			break;
		case Opt_inline_xattr:
			set_opt(sbi, INLINE_XATTR);
			break;
		case Opt_noinline_xattr:
			clear_opt(sbi, INLINE_XATTR);
			break;
		case Opt_inline_xattr_size:
			if (args->from && match_int(args, &arg))
				return -EINVAL;
			set_opt(sbi, INLINE_XATTR_SIZE);
			F2FS_OPTION(sbi).inline_xattr_size = arg;
			break;
#else
		case Opt_user_xattr:
			f2fs_info(sbi, "user_xattr options not supported");
			break;
		case Opt_nouser_xattr:
			f2fs_info(sbi, "nouser_xattr options not supported");
			break;
		case Opt_inline_xattr:
			f2fs_info(sbi, "inline_xattr options not supported");
			break;
		case Opt_noinline_xattr:
			f2fs_info(sbi, "noinline_xattr options not supported");
			break;
#endif
#ifdef CONFIG_F2FS_FS_POSIX_ACL
		case Opt_acl:
			set_opt(sbi, POSIX_ACL);
			break;
		case Opt_noacl:
			clear_opt(sbi, POSIX_ACL);
			break;
#else
		case Opt_acl:
			f2fs_info(sbi, "acl options not supported");
			break;
		case Opt_noacl:
			f2fs_info(sbi, "noacl options not supported");
			break;
#endif
		case Opt_active_logs:
			if (args->from && match_int(args, &arg))
				return -EINVAL;
			if (arg != 2 && arg != 4 && arg != NR_CURSEG_TYPE)
				return -EINVAL;
			F2FS_OPTION(sbi).active_logs = arg;
			break;
		case Opt_disable_ext_identify:
			set_opt(sbi, DISABLE_EXT_IDENTIFY);
			break;
		case Opt_inline_data:
			set_opt(sbi, INLINE_DATA);
			break;
		case Opt_inline_dentry:
			set_opt(sbi, INLINE_DENTRY);
			break;
		case Opt_noinline_dentry:
			clear_opt(sbi, INLINE_DENTRY);
			break;
		case Opt_flush_merge:
			set_opt(sbi, FLUSH_MERGE);
			break;
		case Opt_noflush_merge:
			clear_opt(sbi, FLUSH_MERGE);
			break;
		case Opt_nobarrier:
			set_opt(sbi, NOBARRIER);
			break;
		case Opt_fastboot:
			set_opt(sbi, FASTBOOT);
			break;
		case Opt_extent_cache:
			set_opt(sbi, EXTENT_CACHE);
			break;
		case Opt_noextent_cache:
			clear_opt(sbi, EXTENT_CACHE);
			break;
		case Opt_noinline_data:
			clear_opt(sbi, INLINE_DATA);
			break;
		case Opt_data_flush:
			set_opt(sbi, DATA_FLUSH);
			break;
		case Opt_reserve_root:
			if (args->from && match_int(args, &arg))
				return -EINVAL;
			if (test_opt(sbi, RESERVE_ROOT)) {
				f2fs_info(sbi, "Preserve previous reserve_root=%u",
					  F2FS_OPTION(sbi).root_reserved_blocks);
			} else {
				F2FS_OPTION(sbi).root_reserved_blocks = arg;
				set_opt(sbi, RESERVE_ROOT);
			}
			break;
		case Opt_resuid:
			if (args->from && match_int(args, &arg))
				return -EINVAL;
			uid = make_kuid(current_user_ns(), arg);
			if (!uid_valid(uid)) {
				f2fs_err(sbi, "Invalid uid value %d", arg);
				return -EINVAL;
			}
			F2FS_OPTION(sbi).s_resuid = uid;
			break;
		case Opt_resgid:
			if (args->from && match_int(args, &arg))
				return -EINVAL;
			gid = make_kgid(current_user_ns(), arg);
			if (!gid_valid(gid)) {
				f2fs_err(sbi, "Invalid gid value %d", arg);
				return -EINVAL;
			}
			F2FS_OPTION(sbi).s_resgid = gid;
			break;
		case Opt_mode:
			name = match_strdup(&args[0]);

			if (!name)
				return -ENOMEM;
			if (strlen(name) == 8 &&
					!strncmp(name, "adaptive", 8)) {
				if (f2fs_sb_has_blkzoned(sbi)) {
					f2fs_warn(sbi, "adaptive mode is not allowed with zoned block device feature");
					kvfree(name);
					return -EINVAL;
				}
				set_opt_mode(sbi, F2FS_MOUNT_ADAPTIVE);
			} else if (strlen(name) == 3 &&
					!strncmp(name, "lfs", 3)) {
				set_opt_mode(sbi, F2FS_MOUNT_LFS);
			} else {
				kvfree(name);
				return -EINVAL;
			}
			kvfree(name);
			break;
		case Opt_io_size_bits:
			if (args->from && match_int(args, &arg))
				return -EINVAL;
			if (arg <= 0 || arg > __ilog2_u32(BIO_MAX_PAGES)) {
				f2fs_warn(sbi, "Not support %d, larger than %d",
					  1 << arg, BIO_MAX_PAGES);
				return -EINVAL;
			}
			F2FS_OPTION(sbi).write_io_size_bits = arg;
			break;
#ifdef CONFIG_F2FS_FAULT_INJECTION
		case Opt_fault_injection:
			if (args->from && match_int(args, &arg))
				return -EINVAL;
			f2fs_build_fault_attr(sbi, arg, F2FS_ALL_FAULT_TYPE);
			set_opt(sbi, FAULT_INJECTION);
			break;

		case Opt_fault_type:
			if (args->from && match_int(args, &arg))
				return -EINVAL;
			f2fs_build_fault_attr(sbi, 0, arg);
			set_opt(sbi, FAULT_INJECTION);
			break;
#else
		case Opt_fault_injection:
			f2fs_info(sbi, "fault_injection options not supported");
			break;

		case Opt_fault_type:
			f2fs_info(sbi, "fault_type options not supported");
			break;
#endif
		case Opt_lazytime:
			sb->s_flags |= MS_LAZYTIME;
			break;
		case Opt_nolazytime:
			sb->s_flags &= ~MS_LAZYTIME;
			break;
#ifdef CONFIG_QUOTA
		case Opt_quota:
		case Opt_usrquota:
			set_opt(sbi, USRQUOTA);
			break;
		case Opt_grpquota:
			set_opt(sbi, GRPQUOTA);
			break;
		case Opt_prjquota:
			set_opt(sbi, PRJQUOTA);
			break;
		case Opt_usrjquota:
			ret = f2fs_set_qf_name(sb, USRQUOTA, &args[0]);
			if (ret)
				return ret;
			break;
		case Opt_grpjquota:
			ret = f2fs_set_qf_name(sb, GRPQUOTA, &args[0]);
			if (ret)
				return ret;
			break;
		case Opt_prjjquota:
			ret = f2fs_set_qf_name(sb, PRJQUOTA, &args[0]);
			if (ret)
				return ret;
			break;
		case Opt_offusrjquota:
			ret = f2fs_clear_qf_name(sb, USRQUOTA);
			if (ret)
				return ret;
			break;
		case Opt_offgrpjquota:
			ret = f2fs_clear_qf_name(sb, GRPQUOTA);
			if (ret)
				return ret;
			break;
		case Opt_offprjjquota:
			ret = f2fs_clear_qf_name(sb, PRJQUOTA);
			if (ret)
				return ret;
			break;
		case Opt_jqfmt_vfsold:
			F2FS_OPTION(sbi).s_jquota_fmt = QFMT_VFS_OLD;
			break;
		case Opt_jqfmt_vfsv0:
			F2FS_OPTION(sbi).s_jquota_fmt = QFMT_VFS_V0;
			break;
		case Opt_jqfmt_vfsv1:
			F2FS_OPTION(sbi).s_jquota_fmt = QFMT_VFS_V1;
			break;
		case Opt_noquota:
			clear_opt(sbi, QUOTA);
			clear_opt(sbi, USRQUOTA);
			clear_opt(sbi, GRPQUOTA);
			clear_opt(sbi, PRJQUOTA);
			break;
#else
		case Opt_quota:
		case Opt_usrquota:
		case Opt_grpquota:
		case Opt_prjquota:
		case Opt_usrjquota:
		case Opt_grpjquota:
		case Opt_prjjquota:
		case Opt_offusrjquota:
		case Opt_offgrpjquota:
		case Opt_offprjjquota:
		case Opt_jqfmt_vfsold:
		case Opt_jqfmt_vfsv0:
		case Opt_jqfmt_vfsv1:
		case Opt_noquota:
			f2fs_info(sbi, "quota operations not supported");
			break;
#endif
		case Opt_whint:
			name = match_strdup(&args[0]);
			if (!name)
				return -ENOMEM;
			if (strlen(name) == 10 &&
					!strncmp(name, "user-based", 10)) {
				F2FS_OPTION(sbi).whint_mode = WHINT_MODE_USER;
			} else if (strlen(name) == 3 &&
					!strncmp(name, "off", 3)) {
				F2FS_OPTION(sbi).whint_mode = WHINT_MODE_OFF;
			} else if (strlen(name) == 8 &&
					!strncmp(name, "fs-based", 8)) {
				F2FS_OPTION(sbi).whint_mode = WHINT_MODE_FS;
			} else {
				kvfree(name);
				return -EINVAL;
			}
			kvfree(name);
			break;
		case Opt_alloc:
			name = match_strdup(&args[0]);
			if (!name)
				return -ENOMEM;

			if (strlen(name) == 7 &&
					!strncmp(name, "default", 7)) {
				F2FS_OPTION(sbi).alloc_mode = ALLOC_MODE_DEFAULT;
			} else if (strlen(name) == 5 &&
					!strncmp(name, "reuse", 5)) {
				F2FS_OPTION(sbi).alloc_mode = ALLOC_MODE_REUSE;
			} else {
				kvfree(name);
				return -EINVAL;
			}
			kvfree(name);
			break;
		case Opt_fsync:
			name = match_strdup(&args[0]);
			if (!name)
				return -ENOMEM;
			if (strlen(name) == 5 &&
					!strncmp(name, "posix", 5)) {
				F2FS_OPTION(sbi).fsync_mode = FSYNC_MODE_POSIX;
			} else if (strlen(name) == 6 &&
					!strncmp(name, "strict", 6)) {
				F2FS_OPTION(sbi).fsync_mode = FSYNC_MODE_STRICT;
			} else if (strlen(name) == 9 &&
					!strncmp(name, "nobarrier", 9)) {
				F2FS_OPTION(sbi).fsync_mode =
							FSYNC_MODE_NOBARRIER;
			} else {
				kvfree(name);
				return -EINVAL;
			}
			kvfree(name);
			break;
		case Opt_test_dummy_encryption:
#ifdef CONFIG_FS_ENCRYPTION
			if (!f2fs_sb_has_encrypt(sbi)) {
				f2fs_err(sbi, "Encrypt feature is off");
				return -EINVAL;
			}

			F2FS_OPTION(sbi).test_dummy_encryption = true;
			f2fs_info(sbi, "Test dummy encryption mode enabled");
#else
			f2fs_info(sbi, "Test dummy encryption mount option ignored");
#endif
			break;
		case Opt_checkpoint_disable_cap_perc:
			if (args->from && match_int(args, &arg))
				return -EINVAL;
			if (arg < 0 || arg > 100)
				return -EINVAL;
			if (arg == 100)
				F2FS_OPTION(sbi).unusable_cap =
					sbi->user_block_count;
			else
				F2FS_OPTION(sbi).unusable_cap =
					(sbi->user_block_count / 100) *	arg;
			set_opt(sbi, DISABLE_CHECKPOINT);
			break;
		case Opt_checkpoint_disable_cap:
			if (args->from && match_int(args, &arg))
				return -EINVAL;
			F2FS_OPTION(sbi).unusable_cap = arg;
			set_opt(sbi, DISABLE_CHECKPOINT);
			break;
		case Opt_checkpoint_disable:
			set_opt(sbi, DISABLE_CHECKPOINT);
			break;
		case Opt_checkpoint_enable:
			clear_opt(sbi, DISABLE_CHECKPOINT);
			break;
		default:
			f2fs_err(sbi, "Unrecognized mount option \"%s\" or missing value",
				 p);
			return -EINVAL;
		}
	}
#ifdef CONFIG_QUOTA
	if (f2fs_check_quota_options(sbi))
		return -EINVAL;
#else
	if (f2fs_sb_has_quota_ino(sbi) && !f2fs_readonly(sbi->sb)) {
		f2fs_info(sbi, "Filesystem with quota feature cannot be mounted RDWR without CONFIG_QUOTA");
		return -EINVAL;
	}
	if (f2fs_sb_has_project_quota(sbi) && !f2fs_readonly(sbi->sb)) {
		f2fs_err(sbi, "Filesystem with project quota feature cannot be mounted RDWR without CONFIG_QUOTA");
		return -EINVAL;
	}
#endif

	if (F2FS_IO_SIZE_BITS(sbi) && !test_opt(sbi, LFS)) {
		f2fs_err(sbi, "Should set mode=lfs with %uKB-sized IO",
			 F2FS_IO_SIZE_KB(sbi));
		return -EINVAL;
	}

	if (test_opt(sbi, INLINE_XATTR_SIZE)) {
		int min_size, max_size;

		if (!f2fs_sb_has_extra_attr(sbi) ||
			!f2fs_sb_has_flexible_inline_xattr(sbi)) {
			f2fs_err(sbi, "extra_attr or flexible_inline_xattr feature is off");
			return -EINVAL;
		}
		if (!test_opt(sbi, INLINE_XATTR)) {
			f2fs_err(sbi, "inline_xattr_size option should be set with inline_xattr option");
			return -EINVAL;
		}

		min_size = sizeof(struct f2fs_xattr_header) / sizeof(__le32);
		max_size = MAX_INLINE_XATTR_SIZE;

		if (F2FS_OPTION(sbi).inline_xattr_size < min_size ||
				F2FS_OPTION(sbi).inline_xattr_size > max_size) {
			f2fs_err(sbi, "inline xattr size is out of range: %d ~ %d",
				 min_size, max_size);
			return -EINVAL;
		}
	}

	if (test_opt(sbi, DISABLE_CHECKPOINT) && test_opt(sbi, LFS)) {
		f2fs_err(sbi, "LFS not compatible with checkpoint=disable\n");
		return -EINVAL;
	}

	/* Not pass down write hints if the number of active logs is lesser
	 * than NR_CURSEG_TYPE.
	 */
	if (F2FS_OPTION(sbi).active_logs != NR_CURSEG_TYPE)
		F2FS_OPTION(sbi).whint_mode = WHINT_MODE_OFF;
	return 0;
}

static struct inode *f2fs_alloc_inode(struct super_block *sb)
{
	struct f2fs_inode_info *fi;

	fi = kmem_cache_alloc(f2fs_inode_cachep, GFP_F2FS_ZERO);
	if (!fi)
		return NULL;

	init_once((void *) fi);

	/* Initialize f2fs-specific inode info */
	atomic_set(&fi->dirty_pages, 0);
	init_rwsem(&fi->i_sem);
	INIT_LIST_HEAD(&fi->dirty_list);
	INIT_LIST_HEAD(&fi->gdirty_list);
	INIT_LIST_HEAD(&fi->inmem_ilist);
	INIT_LIST_HEAD(&fi->inmem_pages);
	mutex_init(&fi->inmem_lock);
	init_rwsem(&fi->i_gc_rwsem[READ]);
	init_rwsem(&fi->i_gc_rwsem[WRITE]);
	init_rwsem(&fi->i_mmap_sem);
	init_rwsem(&fi->i_xattr_sem);

	/* Will be used by directory only */
	fi->i_dir_level = F2FS_SB(sb)->dir_level;

	return &fi->vfs_inode;
}

static int f2fs_drop_inode(struct inode *inode)
{
	int ret;
	/*
	 * This is to avoid a deadlock condition like below.
	 * writeback_single_inode(inode)
	 *  - f2fs_write_data_page
	 *    - f2fs_gc -> iput -> evict
	 *       - inode_wait_for_writeback(inode)
	 */
	if ((!inode_unhashed(inode) && inode->i_state & I_SYNC)) {
		if (!inode->i_nlink && !is_bad_inode(inode)) {
			/* to avoid evict_inode call simultaneously */
			atomic_inc(&inode->i_count);
			spin_unlock(&inode->i_lock);

			/* some remained atomic pages should discarded */
			if (f2fs_is_atomic_file(inode))
				f2fs_drop_inmem_pages(inode);

			/* should remain fi->extent_tree for writepage */
			f2fs_destroy_extent_node(inode);

			sb_start_intwrite(inode->i_sb);
			f2fs_i_size_write(inode, 0);

			f2fs_submit_merged_write_cond(F2FS_I_SB(inode),
					inode, NULL, 0, DATA);
			truncate_inode_pages_final(inode->i_mapping);

			if (F2FS_HAS_BLOCKS(inode))
				f2fs_truncate(inode);

			sb_end_intwrite(inode->i_sb);

			spin_lock(&inode->i_lock);
			atomic_dec(&inode->i_count);
		}
		trace_f2fs_drop_inode(inode, 0);
		return 0;
	}
	ret = generic_drop_inode(inode);
	trace_f2fs_drop_inode(inode, ret);
	return ret;
}

int f2fs_inode_dirtied(struct inode *inode, bool sync)
{
	struct f2fs_sb_info *sbi = F2FS_I_SB(inode);
	int ret = 0;

	spin_lock(&sbi->inode_lock[DIRTY_META]);
	if (is_inode_flag_set(inode, FI_DIRTY_INODE)) {
		ret = 1;
	} else {
		set_inode_flag(inode, FI_DIRTY_INODE);
		stat_inc_dirty_inode(sbi, DIRTY_META);
	}
	if (sync && list_empty(&F2FS_I(inode)->gdirty_list)) {
		list_add_tail(&F2FS_I(inode)->gdirty_list,
				&sbi->inode_list[DIRTY_META]);
		inc_page_count(sbi, F2FS_DIRTY_IMETA);
	}
	spin_unlock(&sbi->inode_lock[DIRTY_META]);
	return ret;
}

void f2fs_inode_synced(struct inode *inode)
{
	struct f2fs_sb_info *sbi = F2FS_I_SB(inode);

	spin_lock(&sbi->inode_lock[DIRTY_META]);
	if (!is_inode_flag_set(inode, FI_DIRTY_INODE)) {
		spin_unlock(&sbi->inode_lock[DIRTY_META]);
		return;
	}
	if (!list_empty(&F2FS_I(inode)->gdirty_list)) {
		list_del_init(&F2FS_I(inode)->gdirty_list);
		dec_page_count(sbi, F2FS_DIRTY_IMETA);
	}
	clear_inode_flag(inode, FI_DIRTY_INODE);
	clear_inode_flag(inode, FI_AUTO_RECOVER);
	stat_dec_dirty_inode(F2FS_I_SB(inode), DIRTY_META);
	spin_unlock(&sbi->inode_lock[DIRTY_META]);
}

/*
 * f2fs_dirty_inode() is called from __mark_inode_dirty()
 *
 * We should call set_dirty_inode to write the dirty inode through write_inode.
 */
static void f2fs_dirty_inode(struct inode *inode, int flags)
{
	struct f2fs_sb_info *sbi = F2FS_I_SB(inode);

	if (inode->i_ino == F2FS_NODE_INO(sbi) ||
			inode->i_ino == F2FS_META_INO(sbi))
		return;

	if (flags == I_DIRTY_TIME)
		return;

	if (is_inode_flag_set(inode, FI_AUTO_RECOVER))
		clear_inode_flag(inode, FI_AUTO_RECOVER);

	f2fs_inode_dirtied(inode, false);
}

static void f2fs_i_callback(struct rcu_head *head)
{
	struct inode *inode = container_of(head, struct inode, i_rcu);

	fscrypt_free_inode(inode);

	kmem_cache_free(f2fs_inode_cachep, F2FS_I(inode));
}

static void f2fs_destroy_inode(struct inode *inode)
{
	call_rcu(&inode->i_rcu, f2fs_i_callback);
}

static void destroy_percpu_info(struct f2fs_sb_info *sbi)
{
	percpu_counter_destroy(&sbi->alloc_valid_block_count);
	percpu_counter_destroy(&sbi->total_valid_inode_count);
}

static void destroy_device_list(struct f2fs_sb_info *sbi)
{
	int i;

	for (i = 0; i < sbi->s_ndevs; i++) {
		blkdev_put(FDEV(i).bdev, FMODE_EXCL);
#ifdef CONFIG_BLK_DEV_ZONED
		kvfree(FDEV(i).blkz_seq);
#endif
	}
	kvfree(sbi->devs);
}

static void f2fs_put_super(struct super_block *sb)
{
	struct f2fs_sb_info *sbi = F2FS_SB(sb);
	int i;
	bool dropped;

	f2fs_quota_off_umount(sb);

	/* prevent remaining shrinker jobs */
	mutex_lock(&sbi->umount_mutex);

	/*
	 * We don't need to do checkpoint when superblock is clean.
	 * But, the previous checkpoint was not done by umount, it needs to do
	 * clean checkpoint again.
	 */
	if ((is_sbi_flag_set(sbi, SBI_IS_DIRTY) ||
			!is_set_ckpt_flags(sbi, CP_UMOUNT_FLAG))) {
		struct cp_control cpc = {
			.reason = CP_UMOUNT,
		};
		f2fs_write_checkpoint(sbi, &cpc);
	}

	/* be sure to wait for any on-going discard commands */
	dropped = f2fs_issue_discard_timeout(sbi);

	if ((f2fs_hw_support_discard(sbi) || f2fs_hw_should_discard(sbi)) &&
					!sbi->discard_blks && !dropped) {
		struct cp_control cpc = {
			.reason = CP_UMOUNT | CP_TRIMMED,
		};
		f2fs_write_checkpoint(sbi, &cpc);
	}

	/*
	 * normally superblock is clean, so we need to release this.
	 * In addition, EIO will skip do checkpoint, we need this as well.
	 */
	f2fs_release_ino_entry(sbi, true);

	f2fs_leave_shrinker(sbi);
	mutex_unlock(&sbi->umount_mutex);

	/* our cp_error case, we can wait for any writeback page */
	f2fs_flush_merged_writes(sbi);

	f2fs_wait_on_all_pages_writeback(sbi);

	f2fs_bug_on(sbi, sbi->fsync_node_num);

	iput(sbi->node_inode);
	sbi->node_inode = NULL;

	iput(sbi->meta_inode);
	sbi->meta_inode = NULL;

	/*
	 * iput() can update stat information, if f2fs_write_checkpoint()
	 * above failed with error.
	 */
	f2fs_destroy_stats(sbi);

	/* destroy f2fs internal modules */
	f2fs_destroy_node_manager(sbi);
	f2fs_destroy_segment_manager(sbi);

	kvfree(sbi->ckpt);

	f2fs_unregister_sysfs(sbi);

	sb->s_fs_info = NULL;
	if (sbi->s_chksum_driver)
		crypto_free_shash(sbi->s_chksum_driver);
	kvfree(sbi->raw_super);

	destroy_device_list(sbi);
	mempool_destroy(sbi->write_io_dummy);
#ifdef CONFIG_QUOTA
	for (i = 0; i < MAXQUOTAS; i++)
		kvfree(F2FS_OPTION(sbi).s_qf_names[i]);
#endif
	destroy_percpu_info(sbi);
	for (i = 0; i < NR_PAGE_TYPE; i++)
		kvfree(sbi->write_io[i]);
	kvfree(sbi);
}

int f2fs_sync_fs(struct super_block *sb, int sync)
{
	struct f2fs_sb_info *sbi = F2FS_SB(sb);
	int err = 0;

	if (unlikely(f2fs_cp_error(sbi)))
		return 0;
	if (unlikely(is_sbi_flag_set(sbi, SBI_CP_DISABLED)))
		return 0;

	trace_f2fs_sync_fs(sb, sync);

	if (unlikely(is_sbi_flag_set(sbi, SBI_POR_DOING)))
		return -EAGAIN;

	if (sync) {
		struct cp_control cpc;

		cpc.reason = __get_cp_reason(sbi);

		mutex_lock(&sbi->gc_mutex);
		err = f2fs_write_checkpoint(sbi, &cpc);
		mutex_unlock(&sbi->gc_mutex);
	}
	f2fs_trace_ios(NULL, 1);

	return err;
}

static int f2fs_freeze(struct super_block *sb)
{
	if (f2fs_readonly(sb))
		return 0;

	/* IO error happened before */
	if (unlikely(f2fs_cp_error(F2FS_SB(sb))))
		return -EIO;

	/* must be clean, since sync_filesystem() was already called */
	if (is_sbi_flag_set(F2FS_SB(sb), SBI_IS_DIRTY))
		return -EINVAL;
	return 0;
}

static int f2fs_unfreeze(struct super_block *sb)
{
	return 0;
}

#ifdef CONFIG_QUOTA
static int f2fs_statfs_project(struct super_block *sb,
				kprojid_t projid, struct kstatfs *buf)
{
	struct kqid qid;
	struct dquot *dquot;
	u64 limit;
	u64 curblock;

	qid = make_kqid_projid(projid);
	dquot = dqget(sb, qid);
	if (IS_ERR(dquot))
		return PTR_ERR(dquot);
	spin_lock(&dq_data_lock);

	limit = (dquot->dq_dqb.dqb_bsoftlimit ?
		 dquot->dq_dqb.dqb_bsoftlimit :
		 dquot->dq_dqb.dqb_bhardlimit) >> sb->s_blocksize_bits;
	if (limit && buf->f_blocks > limit) {
		curblock = dquot->dq_dqb.dqb_curspace >> sb->s_blocksize_bits;
		buf->f_blocks = limit;
		buf->f_bfree = buf->f_bavail =
			(buf->f_blocks > curblock) ?
			 (buf->f_blocks - curblock) : 0;
	}

	limit = dquot->dq_dqb.dqb_isoftlimit ?
		dquot->dq_dqb.dqb_isoftlimit :
		dquot->dq_dqb.dqb_ihardlimit;
	if (limit && buf->f_files > limit) {
		buf->f_files = limit;
		buf->f_ffree =
			(buf->f_files > dquot->dq_dqb.dqb_curinodes) ?
			 (buf->f_files - dquot->dq_dqb.dqb_curinodes) : 0;
	}

	spin_unlock(&dq_data_lock);
	dqput(dquot);
	return 0;
}
#endif

static int f2fs_statfs(struct dentry *dentry, struct kstatfs *buf)
{
	struct super_block *sb = dentry->d_sb;
	struct f2fs_sb_info *sbi = F2FS_SB(sb);
	u64 id = huge_encode_dev(sb->s_bdev->bd_dev);
	block_t total_count, user_block_count, start_count;
	u64 avail_node_count;

	total_count = le64_to_cpu(sbi->raw_super->block_count);
	user_block_count = sbi->user_block_count;
	start_count = le32_to_cpu(sbi->raw_super->segment0_blkaddr);
	buf->f_type = F2FS_SUPER_MAGIC;
	buf->f_bsize = sbi->blocksize;

	buf->f_blocks = total_count - start_count;
	buf->f_bfree = user_block_count - valid_user_blocks(sbi) -
						sbi->current_reserved_blocks;

	spin_lock(&sbi->stat_lock);
	if (unlikely(buf->f_bfree <= sbi->unusable_block_count))
		buf->f_bfree = 0;
	else
		buf->f_bfree -= sbi->unusable_block_count;
	spin_unlock(&sbi->stat_lock);

	if (buf->f_bfree > F2FS_OPTION(sbi).root_reserved_blocks)
		buf->f_bavail = buf->f_bfree -
				F2FS_OPTION(sbi).root_reserved_blocks;
	else
		buf->f_bavail = 0;

	avail_node_count = sbi->total_node_count - sbi->nquota_files -
						F2FS_RESERVED_NODE_NUM;

	if (avail_node_count > user_block_count) {
		buf->f_files = user_block_count;
		buf->f_ffree = buf->f_bavail;
	} else {
		buf->f_files = avail_node_count;
		buf->f_ffree = min(avail_node_count - valid_node_count(sbi),
					buf->f_bavail);
	}

	buf->f_namelen = F2FS_NAME_LEN;
	buf->f_fsid.val[0] = (u32)id;
	buf->f_fsid.val[1] = (u32)(id >> 32);

#ifdef CONFIG_QUOTA
	if (is_inode_flag_set(dentry->d_inode, FI_PROJ_INHERIT) &&
			sb_has_quota_limits_enabled(sb, PRJQUOTA)) {
		f2fs_statfs_project(sb, F2FS_I(dentry->d_inode)->i_projid, buf);
	}
#endif
	return 0;
}

static inline void f2fs_show_quota_options(struct seq_file *seq,
					   struct super_block *sb)
{
#ifdef CONFIG_QUOTA
	struct f2fs_sb_info *sbi = F2FS_SB(sb);

	if (F2FS_OPTION(sbi).s_jquota_fmt) {
		char *fmtname = "";

		switch (F2FS_OPTION(sbi).s_jquota_fmt) {
		case QFMT_VFS_OLD:
			fmtname = "vfsold";
			break;
		case QFMT_VFS_V0:
			fmtname = "vfsv0";
			break;
		case QFMT_VFS_V1:
			fmtname = "vfsv1";
			break;
		}
		seq_printf(seq, ",jqfmt=%s", fmtname);
	}

	if (F2FS_OPTION(sbi).s_qf_names[USRQUOTA])
		seq_show_option(seq, "usrjquota",
			F2FS_OPTION(sbi).s_qf_names[USRQUOTA]);

	if (F2FS_OPTION(sbi).s_qf_names[GRPQUOTA])
		seq_show_option(seq, "grpjquota",
			F2FS_OPTION(sbi).s_qf_names[GRPQUOTA]);

	if (F2FS_OPTION(sbi).s_qf_names[PRJQUOTA])
		seq_show_option(seq, "prjjquota",
			F2FS_OPTION(sbi).s_qf_names[PRJQUOTA]);
#endif
}

static int f2fs_show_options(struct seq_file *seq, struct dentry *root)
{
	struct f2fs_sb_info *sbi = F2FS_SB(root->d_sb);

	if (!f2fs_readonly(sbi->sb) && test_opt(sbi, BG_GC)) {
		if (test_opt(sbi, FORCE_FG_GC))
			seq_printf(seq, ",background_gc=%s", "sync");
		else
			seq_printf(seq, ",background_gc=%s", "on");
	} else {
		seq_printf(seq, ",background_gc=%s", "off");
	}
	if (test_opt(sbi, DISABLE_ROLL_FORWARD))
		seq_puts(seq, ",disable_roll_forward");
	if (test_opt(sbi, DISCARD))
		seq_puts(seq, ",discard");
	else
		seq_puts(seq, ",nodiscard");
	if (test_opt(sbi, NOHEAP))
		seq_puts(seq, ",no_heap");
	else
		seq_puts(seq, ",heap");
#ifdef CONFIG_F2FS_FS_XATTR
	if (test_opt(sbi, XATTR_USER))
		seq_puts(seq, ",user_xattr");
	else
		seq_puts(seq, ",nouser_xattr");
	if (test_opt(sbi, INLINE_XATTR))
		seq_puts(seq, ",inline_xattr");
	else
		seq_puts(seq, ",noinline_xattr");
	if (test_opt(sbi, INLINE_XATTR_SIZE))
		seq_printf(seq, ",inline_xattr_size=%u",
					F2FS_OPTION(sbi).inline_xattr_size);
#endif
#ifdef CONFIG_F2FS_FS_POSIX_ACL
	if (test_opt(sbi, POSIX_ACL))
		seq_puts(seq, ",acl");
	else
		seq_puts(seq, ",noacl");
#endif
	if (test_opt(sbi, DISABLE_EXT_IDENTIFY))
		seq_puts(seq, ",disable_ext_identify");
	if (test_opt(sbi, INLINE_DATA))
		seq_puts(seq, ",inline_data");
	else
		seq_puts(seq, ",noinline_data");
	if (test_opt(sbi, INLINE_DENTRY))
		seq_puts(seq, ",inline_dentry");
	else
		seq_puts(seq, ",noinline_dentry");
	if (!f2fs_readonly(sbi->sb) && test_opt(sbi, FLUSH_MERGE))
		seq_puts(seq, ",flush_merge");
	if (test_opt(sbi, NOBARRIER))
		seq_puts(seq, ",nobarrier");
	if (test_opt(sbi, FASTBOOT))
		seq_puts(seq, ",fastboot");
	if (test_opt(sbi, EXTENT_CACHE))
		seq_puts(seq, ",extent_cache");
	else
		seq_puts(seq, ",noextent_cache");
	if (test_opt(sbi, DATA_FLUSH))
		seq_puts(seq, ",data_flush");

	seq_puts(seq, ",mode=");
	if (test_opt(sbi, ADAPTIVE))
		seq_puts(seq, "adaptive");
	else if (test_opt(sbi, LFS))
		seq_puts(seq, "lfs");
	seq_printf(seq, ",active_logs=%u", F2FS_OPTION(sbi).active_logs);
	if (test_opt(sbi, RESERVE_ROOT))
		seq_printf(seq, ",reserve_root=%u,resuid=%u,resgid=%u",
				F2FS_OPTION(sbi).root_reserved_blocks,
				from_kuid_munged(&init_user_ns,
					F2FS_OPTION(sbi).s_resuid),
				from_kgid_munged(&init_user_ns,
					F2FS_OPTION(sbi).s_resgid));
	if (F2FS_IO_SIZE_BITS(sbi))
		seq_printf(seq, ",io_bits=%u",
				F2FS_OPTION(sbi).write_io_size_bits);
#ifdef CONFIG_F2FS_FAULT_INJECTION
	if (test_opt(sbi, FAULT_INJECTION)) {
		seq_printf(seq, ",fault_injection=%u",
				F2FS_OPTION(sbi).fault_info.inject_rate);
		seq_printf(seq, ",fault_type=%u",
				F2FS_OPTION(sbi).fault_info.inject_type);
	}
#endif
#ifdef CONFIG_QUOTA
	if (test_opt(sbi, QUOTA))
		seq_puts(seq, ",quota");
	if (test_opt(sbi, USRQUOTA))
		seq_puts(seq, ",usrquota");
	if (test_opt(sbi, GRPQUOTA))
		seq_puts(seq, ",grpquota");
	if (test_opt(sbi, PRJQUOTA))
		seq_puts(seq, ",prjquota");
#endif
	f2fs_show_quota_options(seq, sbi->sb);
	if (F2FS_OPTION(sbi).whint_mode == WHINT_MODE_USER)
		seq_printf(seq, ",whint_mode=%s", "user-based");
	else if (F2FS_OPTION(sbi).whint_mode == WHINT_MODE_FS)
		seq_printf(seq, ",whint_mode=%s", "fs-based");
#ifdef CONFIG_FS_ENCRYPTION
	if (F2FS_OPTION(sbi).test_dummy_encryption)
		seq_puts(seq, ",test_dummy_encryption");
#endif

	if (F2FS_OPTION(sbi).alloc_mode == ALLOC_MODE_DEFAULT)
		seq_printf(seq, ",alloc_mode=%s", "default");
	else if (F2FS_OPTION(sbi).alloc_mode == ALLOC_MODE_REUSE)
		seq_printf(seq, ",alloc_mode=%s", "reuse");

	if (test_opt(sbi, DISABLE_CHECKPOINT))
		seq_printf(seq, ",checkpoint=disable:%u",
				F2FS_OPTION(sbi).unusable_cap);
	if (F2FS_OPTION(sbi).fsync_mode == FSYNC_MODE_POSIX)
		seq_printf(seq, ",fsync_mode=%s", "posix");
	else if (F2FS_OPTION(sbi).fsync_mode == FSYNC_MODE_STRICT)
		seq_printf(seq, ",fsync_mode=%s", "strict");
	else if (F2FS_OPTION(sbi).fsync_mode == FSYNC_MODE_NOBARRIER)
		seq_printf(seq, ",fsync_mode=%s", "nobarrier");
	return 0;
}

static void default_options(struct f2fs_sb_info *sbi)
{
	/* init some FS parameters */
	F2FS_OPTION(sbi).active_logs = NR_CURSEG_TYPE;
	F2FS_OPTION(sbi).inline_xattr_size = DEFAULT_INLINE_XATTR_ADDRS;
	F2FS_OPTION(sbi).whint_mode = WHINT_MODE_OFF;
	F2FS_OPTION(sbi).alloc_mode = ALLOC_MODE_DEFAULT;
	F2FS_OPTION(sbi).fsync_mode = FSYNC_MODE_POSIX;
	F2FS_OPTION(sbi).test_dummy_encryption = false;
	F2FS_OPTION(sbi).s_resuid = make_kuid(&init_user_ns, F2FS_DEF_RESUID);
	F2FS_OPTION(sbi).s_resgid = make_kgid(&init_user_ns, F2FS_DEF_RESGID);

	set_opt(sbi, BG_GC);
	set_opt(sbi, INLINE_XATTR);
	set_opt(sbi, INLINE_DATA);
	set_opt(sbi, INLINE_DENTRY);
	set_opt(sbi, EXTENT_CACHE);
	set_opt(sbi, NOHEAP);
	sbi->sb->s_flags |= MS_LAZYTIME;
	clear_opt(sbi, DISABLE_CHECKPOINT);
	F2FS_OPTION(sbi).unusable_cap = 0;
	set_opt(sbi, FLUSH_MERGE);
	set_opt(sbi, DISCARD);
	if (f2fs_sb_has_blkzoned(sbi))
		set_opt_mode(sbi, F2FS_MOUNT_LFS);
	else
		set_opt_mode(sbi, F2FS_MOUNT_ADAPTIVE);

#ifdef CONFIG_F2FS_FS_XATTR
	set_opt(sbi, XATTR_USER);
#endif
#ifdef CONFIG_F2FS_FS_POSIX_ACL
	set_opt(sbi, POSIX_ACL);
#endif

	f2fs_build_fault_attr(sbi, 0, 0);
}

#ifdef CONFIG_QUOTA
static int f2fs_enable_quotas(struct super_block *sb);
#endif

static int f2fs_disable_checkpoint(struct f2fs_sb_info *sbi)
{
	unsigned int s_flags = sbi->sb->s_flags;
	struct cp_control cpc;
	int err = 0;
	int ret;
	block_t unusable;

	if (s_flags & MS_RDONLY) {
		f2fs_err(sbi, "checkpoint=disable on readonly fs");
		return -EINVAL;
	}
	sbi->sb->s_flags |= MS_ACTIVE;

	f2fs_update_time(sbi, DISABLE_TIME);

	while (!f2fs_time_over(sbi, DISABLE_TIME)) {
		mutex_lock(&sbi->gc_mutex);
		err = f2fs_gc(sbi, true, false, NULL_SEGNO);
		if (err == -ENODATA) {
			err = 0;
			break;
		}
		if (err && err != -EAGAIN)
			break;
	}

	ret = sync_filesystem(sbi->sb);
	if (ret || err) {
		err = ret ? ret: err;
		goto restore_flag;
	}

	unusable = f2fs_get_unusable_blocks(sbi);
	if (f2fs_disable_cp_again(sbi, unusable)) {
		err = -EAGAIN;
		goto restore_flag;
	}

	mutex_lock(&sbi->gc_mutex);
	cpc.reason = CP_PAUSE;
	set_sbi_flag(sbi, SBI_CP_DISABLED);
	err = f2fs_write_checkpoint(sbi, &cpc);
	if (err)
		goto out_unlock;

	spin_lock(&sbi->stat_lock);
	sbi->unusable_block_count = unusable;
	spin_unlock(&sbi->stat_lock);

out_unlock:
	mutex_unlock(&sbi->gc_mutex);
restore_flag:
	sbi->sb->s_flags = s_flags;	/* Restore MS_RDONLY status */
	return err;
}

static void f2fs_enable_checkpoint(struct f2fs_sb_info *sbi)
{
	mutex_lock(&sbi->gc_mutex);
	f2fs_dirty_to_prefree(sbi);

	clear_sbi_flag(sbi, SBI_CP_DISABLED);
	set_sbi_flag(sbi, SBI_IS_DIRTY);
	mutex_unlock(&sbi->gc_mutex);

	f2fs_sync_fs(sbi->sb, 1);
}

static int f2fs_remount(struct super_block *sb, int *flags, char *data)
{
	struct f2fs_sb_info *sbi = F2FS_SB(sb);
	struct f2fs_mount_info org_mount_opt;
	unsigned long old_sb_flags;
	int err;
	bool need_restart_gc = false;
	bool need_stop_gc = false;
	bool no_extent_cache = !test_opt(sbi, EXTENT_CACHE);
	bool disable_checkpoint = test_opt(sbi, DISABLE_CHECKPOINT);
	bool checkpoint_changed;
#ifdef CONFIG_QUOTA
	int i, j;
#endif

	/*
	 * Save the old mount options in case we
	 * need to restore them.
	 */
	org_mount_opt = sbi->mount_opt;
	old_sb_flags = sb->s_flags;

#ifdef CONFIG_QUOTA
	org_mount_opt.s_jquota_fmt = F2FS_OPTION(sbi).s_jquota_fmt;
	for (i = 0; i < MAXQUOTAS; i++) {
		if (F2FS_OPTION(sbi).s_qf_names[i]) {
			org_mount_opt.s_qf_names[i] =
				kstrdup(F2FS_OPTION(sbi).s_qf_names[i],
				GFP_KERNEL);
			if (!org_mount_opt.s_qf_names[i]) {
				for (j = 0; j < i; j++)
					kvfree(org_mount_opt.s_qf_names[j]);
				return -ENOMEM;
			}
		} else {
			org_mount_opt.s_qf_names[i] = NULL;
		}
	}
#endif

	/* recover superblocks we couldn't write due to previous RO mount */
	if (!(*flags & MS_RDONLY) && is_sbi_flag_set(sbi, SBI_NEED_SB_WRITE)) {
		err = f2fs_commit_super(sbi, false);
		f2fs_info(sbi, "Try to recover all the superblocks, ret: %d",
			  err);
		if (!err)
			clear_sbi_flag(sbi, SBI_NEED_SB_WRITE);
	}

	default_options(sbi);

	/* parse mount options */
	err = parse_options(sb, data);
	if (err)
		goto restore_opts;
	checkpoint_changed =
			disable_checkpoint != test_opt(sbi, DISABLE_CHECKPOINT);

	/*
	 * Previous and new state of filesystem is RO,
	 * so skip checking GC and FLUSH_MERGE conditions.
	 */
	if (f2fs_readonly(sb) && (*flags & MS_RDONLY))
		goto skip;

#ifdef CONFIG_QUOTA
	if (!f2fs_readonly(sb) && (*flags & MS_RDONLY)) {
		err = dquot_suspend(sb, -1);
		if (err < 0)
			goto restore_opts;
	} else if (f2fs_readonly(sb) && !(*flags & MS_RDONLY)) {
		/* dquot_resume needs RW */
		sb->s_flags &= ~MS_RDONLY;
		if (sb_any_quota_suspended(sb)) {
			dquot_resume(sb, -1);
		} else if (f2fs_sb_has_quota_ino(sbi)) {
			err = f2fs_enable_quotas(sb);
			if (err)
				goto restore_opts;
		}
	}
#endif
	/* disallow enable/disable extent_cache dynamically */
	if (no_extent_cache == !!test_opt(sbi, EXTENT_CACHE)) {
		err = -EINVAL;
		f2fs_warn(sbi, "switch extent_cache option is not allowed");
		goto restore_opts;
	}

	if ((*flags & MS_RDONLY) && test_opt(sbi, DISABLE_CHECKPOINT)) {
		err = -EINVAL;
		f2fs_warn(sbi, "disabling checkpoint not compatible with read-only");
		goto restore_opts;
	}

	/*
	 * We stop the GC thread if FS is mounted as RO
	 * or if background_gc = off is passed in mount
	 * option. Also sync the filesystem.
	 */
	if ((*flags & MS_RDONLY) || !test_opt(sbi, BG_GC)) {
		if (sbi->gc_thread) {
			f2fs_stop_gc_thread(sbi);
			need_restart_gc = true;
		}
	} else if (!sbi->gc_thread) {
		err = f2fs_start_gc_thread(sbi);
		if (err)
			goto restore_opts;
		need_stop_gc = true;
	}

	if (*flags & MS_RDONLY ||
		F2FS_OPTION(sbi).whint_mode != org_mount_opt.whint_mode) {
		writeback_inodes_sb(sb, WB_REASON_SYNC);
		sync_inodes_sb(sb);

		set_sbi_flag(sbi, SBI_IS_DIRTY);
		set_sbi_flag(sbi, SBI_IS_CLOSE);
		f2fs_sync_fs(sb, 1);
		clear_sbi_flag(sbi, SBI_IS_CLOSE);
	}

	if (checkpoint_changed) {
		if (test_opt(sbi, DISABLE_CHECKPOINT)) {
			err = f2fs_disable_checkpoint(sbi);
			if (err)
				goto restore_gc;
		} else {
			f2fs_enable_checkpoint(sbi);
		}
	}

	/*
	 * We stop issue flush thread if FS is mounted as RO
	 * or if flush_merge is not passed in mount option.
	 */
	if ((*flags & MS_RDONLY) || !test_opt(sbi, FLUSH_MERGE)) {
		clear_opt(sbi, FLUSH_MERGE);
		f2fs_destroy_flush_cmd_control(sbi, false);
	} else {
		err = f2fs_create_flush_cmd_control(sbi);
		if (err)
			goto restore_gc;
	}
skip:
#ifdef CONFIG_QUOTA
	/* Release old quota file names */
	for (i = 0; i < MAXQUOTAS; i++)
		kvfree(org_mount_opt.s_qf_names[i]);
#endif
	/* Update the POSIXACL Flag */
	sb->s_flags = (sb->s_flags & ~MS_POSIXACL) |
		(test_opt(sbi, POSIX_ACL) ? MS_POSIXACL : 0);

	limit_reserve_root(sbi);
	*flags = (*flags & ~MS_LAZYTIME) | (sb->s_flags & MS_LAZYTIME);
	return 0;
restore_gc:
	if (need_restart_gc) {
		if (f2fs_start_gc_thread(sbi))
			f2fs_warn(sbi, "background gc thread has stopped");
	} else if (need_stop_gc) {
		f2fs_stop_gc_thread(sbi);
	}
restore_opts:
#ifdef CONFIG_QUOTA
	F2FS_OPTION(sbi).s_jquota_fmt = org_mount_opt.s_jquota_fmt;
	for (i = 0; i < MAXQUOTAS; i++) {
		kvfree(F2FS_OPTION(sbi).s_qf_names[i]);
		F2FS_OPTION(sbi).s_qf_names[i] = org_mount_opt.s_qf_names[i];
	}
#endif
	sbi->mount_opt = org_mount_opt;
	sb->s_flags = old_sb_flags;
	return err;
}

#ifdef CONFIG_QUOTA
/* Read data from quotafile */
static ssize_t f2fs_quota_read(struct super_block *sb, int type, char *data,
			       size_t len, loff_t off)
{
	struct inode *inode = sb_dqopt(sb)->files[type];
	struct address_space *mapping = inode->i_mapping;
	block_t blkidx = F2FS_BYTES_TO_BLK(off);
	int offset = off & (sb->s_blocksize - 1);
	int tocopy;
	size_t toread;
	loff_t i_size = i_size_read(inode);
	struct page *page;
	char *kaddr;

	if (off > i_size)
		return 0;

	if (off + len > i_size)
		len = i_size - off;
	toread = len;
	while (toread > 0) {
		tocopy = min_t(unsigned long, sb->s_blocksize - offset, toread);
repeat:
		page = read_cache_page_gfp(mapping, blkidx, GFP_NOFS);
		if (IS_ERR(page)) {
			if (PTR_ERR(page) == -ENOMEM) {
				congestion_wait(BLK_RW_ASYNC, HZ/50);
				goto repeat;
			}
			set_sbi_flag(F2FS_SB(sb), SBI_QUOTA_NEED_REPAIR);
			return PTR_ERR(page);
		}

		lock_page(page);

		if (unlikely(page->mapping != mapping)) {
			f2fs_put_page(page, 1);
			goto repeat;
		}
		if (unlikely(!PageUptodate(page))) {
			f2fs_put_page(page, 1);
			set_sbi_flag(F2FS_SB(sb), SBI_QUOTA_NEED_REPAIR);
			return -EIO;
		}

		kaddr = kmap_atomic(page);
		memcpy(data, kaddr + offset, tocopy);
		kunmap_atomic(kaddr);
		f2fs_put_page(page, 1);

		offset = 0;
		toread -= tocopy;
		data += tocopy;
		blkidx++;
	}
	return len;
}

/* Write to quotafile */
static ssize_t f2fs_quota_write(struct super_block *sb, int type,
				const char *data, size_t len, loff_t off)
{
	struct inode *inode = sb_dqopt(sb)->files[type];
	struct address_space *mapping = inode->i_mapping;
	const struct address_space_operations *a_ops = mapping->a_ops;
	int offset = off & (sb->s_blocksize - 1);
	size_t towrite = len;
	struct page *page;
	char *kaddr;
	int err = 0;
	int tocopy;

	while (towrite > 0) {
		tocopy = min_t(unsigned long, sb->s_blocksize - offset,
								towrite);
retry:
		err = a_ops->write_begin(NULL, mapping, off, tocopy, 0,
							&page, NULL);
		if (unlikely(err)) {
			if (err == -ENOMEM) {
				congestion_wait(BLK_RW_ASYNC, HZ/50);
				goto retry;
			}
			set_sbi_flag(F2FS_SB(sb), SBI_QUOTA_NEED_REPAIR);
			break;
		}

		kaddr = kmap_atomic(page);
		memcpy(kaddr + offset, data, tocopy);
		kunmap_atomic(kaddr);
		flush_dcache_page(page);

		a_ops->write_end(NULL, mapping, off, tocopy, tocopy,
						page, NULL);
		offset = 0;
		towrite -= tocopy;
		off += tocopy;
		data += tocopy;
		cond_resched();
	}

	if (len == towrite)
		return err;
	inode->i_mtime = inode->i_ctime = current_time(inode);
	f2fs_mark_inode_dirty_sync(inode, false);
	return len - towrite;
}

static struct dquot **f2fs_get_dquots(struct inode *inode)
{
	return F2FS_I(inode)->i_dquot;
}

static qsize_t *f2fs_get_reserved_space(struct inode *inode)
{
	return &F2FS_I(inode)->i_reserved_quota;
}

static int f2fs_quota_on_mount(struct f2fs_sb_info *sbi, int type)
{
	if (is_set_ckpt_flags(sbi, CP_QUOTA_NEED_FSCK_FLAG)) {
		f2fs_err(sbi, "quota sysfile may be corrupted, skip loading it");
		return 0;
	}

	return dquot_quota_on_mount(sbi->sb, F2FS_OPTION(sbi).s_qf_names[type],
					F2FS_OPTION(sbi).s_jquota_fmt, type);
}

int f2fs_enable_quota_files(struct f2fs_sb_info *sbi, bool rdonly)
{
	int enabled = 0;
	int i, err;

	if (f2fs_sb_has_quota_ino(sbi) && rdonly) {
		err = f2fs_enable_quotas(sbi->sb);
		if (err) {
			f2fs_err(sbi, "Cannot turn on quota_ino: %d", err);
			return 0;
		}
		return 1;
	}

	for (i = 0; i < MAXQUOTAS; i++) {
		if (F2FS_OPTION(sbi).s_qf_names[i]) {
			err = f2fs_quota_on_mount(sbi, i);
			if (!err) {
				enabled = 1;
				continue;
			}
			f2fs_err(sbi, "Cannot turn on quotas: %d on %d",
				 err, i);
		}
	}
	return enabled;
}

static int f2fs_quota_enable(struct super_block *sb, int type, int format_id,
			     unsigned int flags)
{
	struct inode *qf_inode;
	unsigned long qf_inum;
	int err;

	BUG_ON(!f2fs_sb_has_quota_ino(F2FS_SB(sb)));

	qf_inum = f2fs_qf_ino(sb, type);
	if (!qf_inum)
		return -EPERM;

	qf_inode = f2fs_iget(sb, qf_inum);
	if (IS_ERR(qf_inode)) {
		f2fs_err(F2FS_SB(sb), "Bad quota inode %u:%lu", type, qf_inum);
		return PTR_ERR(qf_inode);
	}

	/* Don't account quota for quota files to avoid recursion */
	qf_inode->i_flags |= S_NOQUOTA;
	err = dquot_enable(qf_inode, type, format_id, flags);
	iput(qf_inode);
	return err;
}

static int f2fs_enable_quotas(struct super_block *sb)
{
	struct f2fs_sb_info *sbi = F2FS_SB(sb);
	int type, err = 0;
	unsigned long qf_inum;
	bool quota_mopt[MAXQUOTAS] = {
		test_opt(sbi, USRQUOTA),
		test_opt(sbi, GRPQUOTA),
		test_opt(sbi, PRJQUOTA),
	};

	if (is_set_ckpt_flags(F2FS_SB(sb), CP_QUOTA_NEED_FSCK_FLAG)) {
		f2fs_err(sbi, "quota file may be corrupted, skip loading it");
		return 0;
	}

	sb_dqopt(sb)->flags |= DQUOT_QUOTA_SYS_FILE;

	for (type = 0; type < MAXQUOTAS; type++) {
		qf_inum = f2fs_qf_ino(sb, type);
		if (qf_inum) {
			err = f2fs_quota_enable(sb, type, QFMT_VFS_V1,
				DQUOT_USAGE_ENABLED |
				(quota_mopt[type] ? DQUOT_LIMITS_ENABLED : 0));
			if (err) {
				f2fs_err(sbi, "Failed to enable quota tracking (type=%d, err=%d). Please run fsck to fix.",
					 type, err);
				for (type--; type >= 0; type--)
					dquot_quota_off(sb, type);
				set_sbi_flag(F2FS_SB(sb),
						SBI_QUOTA_NEED_REPAIR);
				return err;
			}
		}
	}
	return 0;
}

int f2fs_quota_sync(struct super_block *sb, int type)
{
	struct f2fs_sb_info *sbi = F2FS_SB(sb);
	struct quota_info *dqopt = sb_dqopt(sb);
	int cnt;
	int ret;

	/*
	 * do_quotactl
	 *  f2fs_quota_sync
	 *  down_read(quota_sem)
	 *  dquot_writeback_dquots()
	 *  f2fs_dquot_commit
	 *                            block_operation
	 *                            down_read(quota_sem)
	 */
	f2fs_lock_op(sbi);

	down_read(&sbi->quota_sem);
	ret = dquot_writeback_dquots(sb, type);
	if (ret)
		goto out;

	/*
	 * Now when everything is written we can discard the pagecache so
	 * that userspace sees the changes.
	 */
	for (cnt = 0; cnt < MAXQUOTAS; cnt++) {
		struct address_space *mapping;

		if (type != -1 && cnt != type)
			continue;
		if (!sb_has_quota_active(sb, cnt))
			continue;

		mapping = dqopt->files[cnt]->i_mapping;

		ret = filemap_fdatawrite(mapping);
		if (ret)
			goto out;

		/* if we are using journalled quota */
		if (is_journalled_quota(sbi))
			continue;

		ret = filemap_fdatawait(mapping);
		if (ret)
			set_sbi_flag(F2FS_SB(sb), SBI_QUOTA_NEED_REPAIR);

		inode_lock(dqopt->files[cnt]);
		truncate_inode_pages(&dqopt->files[cnt]->i_data, 0);
		inode_unlock(dqopt->files[cnt]);
	}
out:
	if (ret)
		set_sbi_flag(F2FS_SB(sb), SBI_QUOTA_NEED_REPAIR);
	up_read(&sbi->quota_sem);
	f2fs_unlock_op(sbi);
	return ret;
}

static int f2fs_quota_on(struct super_block *sb, int type, int format_id,
							struct path *path)
{
	struct inode *inode;
	int err;

	err = f2fs_quota_sync(sb, type);
	if (err)
		return err;

	err = dquot_quota_on(sb, type, format_id, path);
	if (err)
		return err;

	inode = d_inode(path->dentry);

	inode_lock(inode);
	F2FS_I(inode)->i_flags |= F2FS_NOATIME_FL | F2FS_IMMUTABLE_FL;
	f2fs_set_inode_flags(inode);
	inode_unlock(inode);
	f2fs_mark_inode_dirty_sync(inode, false);

	return 0;
}

static int f2fs_quota_off(struct super_block *sb, int type)
{
	struct inode *inode = sb_dqopt(sb)->files[type];
	int err;

	if (!inode || !igrab(inode))
		return dquot_quota_off(sb, type);

	err = f2fs_quota_sync(sb, type);
	if (err)
		goto out_put;

	err = dquot_quota_off(sb, type);
	if (err || f2fs_sb_has_quota_ino(F2FS_SB(sb)))
		goto out_put;

	inode_lock(inode);
	F2FS_I(inode)->i_flags &= ~(F2FS_NOATIME_FL | F2FS_IMMUTABLE_FL);
	f2fs_set_inode_flags(inode);
	inode_unlock(inode);
	f2fs_mark_inode_dirty_sync(inode, false);
out_put:
	iput(inode);
	return err;
}

void f2fs_quota_off_umount(struct super_block *sb)
{
	int type;
	int err;

	for (type = 0; type < MAXQUOTAS; type++) {
		err = f2fs_quota_off(sb, type);
		if (err) {
			int ret = dquot_quota_off(sb, type);

			f2fs_err(F2FS_SB(sb), "Fail to turn off disk quota (type: %d, err: %d, ret:%d), Please run fsck to fix it.",
				 type, err, ret);
			set_sbi_flag(F2FS_SB(sb), SBI_QUOTA_NEED_REPAIR);
		}
	}
	/*
	 * In case of checkpoint=disable, we must flush quota blocks.
	 * This can cause NULL exception for node_inode in end_io, since
	 * put_super already dropped it.
	 */
	sync_filesystem(sb);
}

static void f2fs_truncate_quota_inode_pages(struct super_block *sb)
{
	struct quota_info *dqopt = sb_dqopt(sb);
	int type;

	for (type = 0; type < MAXQUOTAS; type++) {
		if (!dqopt->files[type])
			continue;
		f2fs_inode_synced(dqopt->files[type]);
	}
}

static int f2fs_dquot_commit(struct dquot *dquot)
{
	struct f2fs_sb_info *sbi = F2FS_SB(dquot->dq_sb);
	int ret;

	down_read(&sbi->quota_sem);
	ret = dquot_commit(dquot);
	if (ret < 0)
		set_sbi_flag(sbi, SBI_QUOTA_NEED_REPAIR);
	up_read(&sbi->quota_sem);
	return ret;
}

static int f2fs_dquot_acquire(struct dquot *dquot)
{
	struct f2fs_sb_info *sbi = F2FS_SB(dquot->dq_sb);
	int ret;

	down_read(&sbi->quota_sem);
	ret = dquot_acquire(dquot);
	if (ret < 0)
		set_sbi_flag(sbi, SBI_QUOTA_NEED_REPAIR);
	up_read(&sbi->quota_sem);
	return ret;
}

static int f2fs_dquot_release(struct dquot *dquot)
{
	struct f2fs_sb_info *sbi = F2FS_SB(dquot->dq_sb);
	int ret;

	down_read(&sbi->quota_sem);
	ret = dquot_release(dquot);
	if (ret < 0)
		set_sbi_flag(sbi, SBI_QUOTA_NEED_REPAIR);
	up_read(&sbi->quota_sem);
	return ret;
}

static int f2fs_dquot_mark_dquot_dirty(struct dquot *dquot)
{
	struct super_block *sb = dquot->dq_sb;
	struct f2fs_sb_info *sbi = F2FS_SB(sb);
	int ret;

	down_read(&sbi->quota_sem);
	ret = dquot_mark_dquot_dirty(dquot);

	/* if we are using journalled quota */
	if (is_journalled_quota(sbi))
		set_sbi_flag(sbi, SBI_QUOTA_NEED_FLUSH);

	up_read(&sbi->quota_sem);
	return ret;
}

static int f2fs_dquot_commit_info(struct super_block *sb, int type)
{
	struct f2fs_sb_info *sbi = F2FS_SB(sb);
	int ret;

	down_read(&sbi->quota_sem);
	ret = dquot_commit_info(sb, type);
	if (ret < 0)
		set_sbi_flag(sbi, SBI_QUOTA_NEED_REPAIR);
	up_read(&sbi->quota_sem);
	return ret;
}

static int f2fs_get_projid(struct inode *inode, kprojid_t *projid)
{
	*projid = F2FS_I(inode)->i_projid;
	return 0;
}

static const struct dquot_operations f2fs_quota_operations = {
	.get_reserved_space = f2fs_get_reserved_space,
	.write_dquot	= f2fs_dquot_commit,
	.acquire_dquot	= f2fs_dquot_acquire,
	.release_dquot	= f2fs_dquot_release,
	.mark_dirty	= f2fs_dquot_mark_dquot_dirty,
	.write_info	= f2fs_dquot_commit_info,
	.alloc_dquot	= dquot_alloc,
	.destroy_dquot	= dquot_destroy,
	.get_projid	= f2fs_get_projid,
	.get_next_id	= dquot_get_next_id,
};

static const struct quotactl_ops f2fs_quotactl_ops = {
	.quota_on	= f2fs_quota_on,
	.quota_off	= f2fs_quota_off,
	.quota_sync	= f2fs_quota_sync,
	.get_state	= dquot_get_state,
	.set_info	= dquot_set_dqinfo,
	.get_dqblk	= dquot_get_dqblk,
	.set_dqblk	= dquot_set_dqblk,
	.get_nextdqblk	= dquot_get_next_dqblk,
};
#else
int f2fs_quota_sync(struct super_block *sb, int type)
{
	return 0;
}

void f2fs_quota_off_umount(struct super_block *sb)
{
}
#endif

static const struct super_operations f2fs_sops = {
	.alloc_inode	= f2fs_alloc_inode,
	.drop_inode	= f2fs_drop_inode,
	.destroy_inode	= f2fs_destroy_inode,
	.write_inode	= f2fs_write_inode,
	.dirty_inode	= f2fs_dirty_inode,
	.show_options	= f2fs_show_options,
#ifdef CONFIG_QUOTA
	.quota_read	= f2fs_quota_read,
	.quota_write	= f2fs_quota_write,
	.get_dquots	= f2fs_get_dquots,
#endif
	.evict_inode	= f2fs_evict_inode,
	.put_super	= f2fs_put_super,
	.sync_fs	= f2fs_sync_fs,
	.freeze_fs	= f2fs_freeze,
	.unfreeze_fs	= f2fs_unfreeze,
	.statfs		= f2fs_statfs,
	.remount_fs	= f2fs_remount,
};

#ifdef CONFIG_FS_ENCRYPTION
static int f2fs_get_context(struct inode *inode, void *ctx, size_t len)
{
	return f2fs_getxattr(inode, F2FS_XATTR_INDEX_ENCRYPTION,
				F2FS_XATTR_NAME_ENCRYPTION_CONTEXT,
				ctx, len, NULL);
}

static int f2fs_set_context(struct inode *inode, const void *ctx, size_t len,
							void *fs_data)
{
	struct f2fs_sb_info *sbi = F2FS_I_SB(inode);

	/*
	 * Encrypting the root directory is not allowed because fsck
	 * expects lost+found directory to exist and remain unencrypted
	 * if LOST_FOUND feature is enabled.
	 *
	 */
	if (f2fs_sb_has_lost_found(sbi) &&
			inode->i_ino == F2FS_ROOT_INO(sbi))
		return -EPERM;

	return f2fs_setxattr(inode, F2FS_XATTR_INDEX_ENCRYPTION,
				F2FS_XATTR_NAME_ENCRYPTION_CONTEXT,
				ctx, len, fs_data, XATTR_CREATE);
}

static bool f2fs_dummy_context(struct inode *inode)
{
	return DUMMY_ENCRYPTION_ENABLED(F2FS_I_SB(inode));
}

static const struct fscrypt_operations f2fs_cryptops = {
	.key_prefix	= "f2fs:",
	.get_context	= f2fs_get_context,
	.set_context	= f2fs_set_context,
	.dummy_context	= f2fs_dummy_context,
	.empty_dir	= f2fs_empty_dir,
	.max_namelen	= F2FS_NAME_LEN,
};
#endif

static struct inode *f2fs_nfs_get_inode(struct super_block *sb,
		u64 ino, u32 generation)
{
	struct f2fs_sb_info *sbi = F2FS_SB(sb);
	struct inode *inode;

	if (f2fs_check_nid_range(sbi, ino))
		return ERR_PTR(-ESTALE);

	/*
	 * f2fs_iget isn't quite right if the inode is currently unallocated!
	 * However f2fs_iget currently does appropriate checks to handle stale
	 * inodes so everything is OK.
	 */
	inode = f2fs_iget(sb, ino);
	if (IS_ERR(inode))
		return ERR_CAST(inode);
	if (unlikely(generation && inode->i_generation != generation)) {
		/* we didn't find the right inode.. */
		iput(inode);
		return ERR_PTR(-ESTALE);
	}
	return inode;
}

static struct dentry *f2fs_fh_to_dentry(struct super_block *sb, struct fid *fid,
		int fh_len, int fh_type)
{
	return generic_fh_to_dentry(sb, fid, fh_len, fh_type,
				    f2fs_nfs_get_inode);
}

static struct dentry *f2fs_fh_to_parent(struct super_block *sb, struct fid *fid,
		int fh_len, int fh_type)
{
	return generic_fh_to_parent(sb, fid, fh_len, fh_type,
				    f2fs_nfs_get_inode);
}

static const struct export_operations f2fs_export_ops = {
	.fh_to_dentry = f2fs_fh_to_dentry,
	.fh_to_parent = f2fs_fh_to_parent,
	.get_parent = f2fs_get_parent,
};

static loff_t max_file_blocks(void)
{
	loff_t result = 0;
	loff_t leaf_count = DEF_ADDRS_PER_BLOCK;

	/*
	 * note: previously, result is equal to (DEF_ADDRS_PER_INODE -
	 * DEFAULT_INLINE_XATTR_ADDRS), but now f2fs try to reserve more
	 * space in inode.i_addr, it will be more safe to reassign
	 * result as zero.
	 */

	/* two direct node blocks */
	result += (leaf_count * 2);

	/* two indirect node blocks */
	leaf_count *= NIDS_PER_BLOCK;
	result += (leaf_count * 2);

	/* one double indirect node block */
	leaf_count *= NIDS_PER_BLOCK;
	result += leaf_count;

	return result;
}

static int __f2fs_commit_super(struct buffer_head *bh,
			struct f2fs_super_block *super)
{
	lock_buffer(bh);
	if (super)
		memcpy(bh->b_data + F2FS_SUPER_OFFSET, super, sizeof(*super));
	set_buffer_dirty(bh);
	unlock_buffer(bh);

	/* it's rare case, we can do fua all the time */
	return __sync_dirty_buffer(bh, REQ_SYNC | REQ_PREFLUSH | REQ_FUA);
}

static inline bool sanity_check_area_boundary(struct f2fs_sb_info *sbi,
					struct buffer_head *bh)
{
	struct f2fs_super_block *raw_super = (struct f2fs_super_block *)
					(bh->b_data + F2FS_SUPER_OFFSET);
	struct super_block *sb = sbi->sb;
	u32 segment0_blkaddr = le32_to_cpu(raw_super->segment0_blkaddr);
	u32 cp_blkaddr = le32_to_cpu(raw_super->cp_blkaddr);
	u32 sit_blkaddr = le32_to_cpu(raw_super->sit_blkaddr);
	u32 nat_blkaddr = le32_to_cpu(raw_super->nat_blkaddr);
	u32 ssa_blkaddr = le32_to_cpu(raw_super->ssa_blkaddr);
	u32 main_blkaddr = le32_to_cpu(raw_super->main_blkaddr);
	u32 segment_count_ckpt = le32_to_cpu(raw_super->segment_count_ckpt);
	u32 segment_count_sit = le32_to_cpu(raw_super->segment_count_sit);
	u32 segment_count_nat = le32_to_cpu(raw_super->segment_count_nat);
	u32 segment_count_ssa = le32_to_cpu(raw_super->segment_count_ssa);
	u32 segment_count_main = le32_to_cpu(raw_super->segment_count_main);
	u32 segment_count = le32_to_cpu(raw_super->segment_count);
	u32 log_blocks_per_seg = le32_to_cpu(raw_super->log_blocks_per_seg);
	u64 main_end_blkaddr = main_blkaddr +
				(segment_count_main << log_blocks_per_seg);
	u64 seg_end_blkaddr = segment0_blkaddr +
				(segment_count << log_blocks_per_seg);

	if (segment0_blkaddr != cp_blkaddr) {
		f2fs_info(sbi, "Mismatch start address, segment0(%u) cp_blkaddr(%u)",
			  segment0_blkaddr, cp_blkaddr);
		return true;
	}

	if (cp_blkaddr + (segment_count_ckpt << log_blocks_per_seg) !=
							sit_blkaddr) {
		f2fs_info(sbi, "Wrong CP boundary, start(%u) end(%u) blocks(%u)",
			  cp_blkaddr, sit_blkaddr,
			  segment_count_ckpt << log_blocks_per_seg);
		return true;
	}

	if (sit_blkaddr + (segment_count_sit << log_blocks_per_seg) !=
							nat_blkaddr) {
		f2fs_info(sbi, "Wrong SIT boundary, start(%u) end(%u) blocks(%u)",
			  sit_blkaddr, nat_blkaddr,
			  segment_count_sit << log_blocks_per_seg);
		return true;
	}

	if (nat_blkaddr + (segment_count_nat << log_blocks_per_seg) !=
							ssa_blkaddr) {
		f2fs_info(sbi, "Wrong NAT boundary, start(%u) end(%u) blocks(%u)",
			  nat_blkaddr, ssa_blkaddr,
			  segment_count_nat << log_blocks_per_seg);
		return true;
	}

	if (ssa_blkaddr + (segment_count_ssa << log_blocks_per_seg) !=
							main_blkaddr) {
		f2fs_info(sbi, "Wrong SSA boundary, start(%u) end(%u) blocks(%u)",
			  ssa_blkaddr, main_blkaddr,
			  segment_count_ssa << log_blocks_per_seg);
		return true;
	}

	if (main_end_blkaddr > seg_end_blkaddr) {
		f2fs_info(sbi, "Wrong MAIN_AREA boundary, start(%u) end(%u) block(%u)",
			  main_blkaddr,
			  segment0_blkaddr +
			  (segment_count << log_blocks_per_seg),
			  segment_count_main << log_blocks_per_seg);
		return true;
	} else if (main_end_blkaddr < seg_end_blkaddr) {
		int err = 0;
		char *res;

		/* fix in-memory information all the time */
		raw_super->segment_count = cpu_to_le32((main_end_blkaddr -
				segment0_blkaddr) >> log_blocks_per_seg);

		if (f2fs_readonly(sb) || bdev_read_only(sb->s_bdev)) {
			set_sbi_flag(sbi, SBI_NEED_SB_WRITE);
			res = "internally";
		} else {
			err = __f2fs_commit_super(bh, NULL);
			res = err ? "failed" : "done";
		}
		f2fs_info(sbi, "Fix alignment : %s, start(%u) end(%u) block(%u)",
			  res, main_blkaddr,
			  segment0_blkaddr +
			  (segment_count << log_blocks_per_seg),
			  segment_count_main << log_blocks_per_seg);
		if (err)
			return true;
	}
	return false;
}

static int sanity_check_raw_super(struct f2fs_sb_info *sbi,
				struct buffer_head *bh)
{
	block_t segment_count, segs_per_sec, secs_per_zone;
	block_t total_sections, blocks_per_seg;
	struct f2fs_super_block *raw_super = (struct f2fs_super_block *)
					(bh->b_data + F2FS_SUPER_OFFSET);
	unsigned int blocksize;
	size_t crc_offset = 0;
	__u32 crc = 0;

	if (le32_to_cpu(raw_super->magic) != F2FS_SUPER_MAGIC) {
		f2fs_info(sbi, "Magic Mismatch, valid(0x%x) - read(0x%x)",
			  F2FS_SUPER_MAGIC, le32_to_cpu(raw_super->magic));
		return -EINVAL;
	}

	/* Check checksum_offset and crc in superblock */
	if (__F2FS_HAS_FEATURE(raw_super, F2FS_FEATURE_SB_CHKSUM)) {
		crc_offset = le32_to_cpu(raw_super->checksum_offset);
		if (crc_offset !=
			offsetof(struct f2fs_super_block, crc)) {
			f2fs_info(sbi, "Invalid SB checksum offset: %zu",
				  crc_offset);
			return -EFSCORRUPTED;
		}
		crc = le32_to_cpu(raw_super->crc);
		if (!f2fs_crc_valid(sbi, crc, raw_super, crc_offset)) {
			f2fs_info(sbi, "Invalid SB checksum value: %u", crc);
			return -EFSCORRUPTED;
		}
	}

	/* Currently, support only 4KB page cache size */
	if (F2FS_BLKSIZE != PAGE_SIZE) {
		f2fs_info(sbi, "Invalid page_cache_size (%lu), supports only 4KB",
			  PAGE_SIZE);
		return -EFSCORRUPTED;
	}

	/* Currently, support only 4KB block size */
	blocksize = 1 << le32_to_cpu(raw_super->log_blocksize);
	if (blocksize != F2FS_BLKSIZE) {
		f2fs_info(sbi, "Invalid blocksize (%u), supports only 4KB",
			  blocksize);
		return -EFSCORRUPTED;
	}

	/* check log blocks per segment */
	if (le32_to_cpu(raw_super->log_blocks_per_seg) != 9) {
		f2fs_info(sbi, "Invalid log blocks per segment (%u)",
			  le32_to_cpu(raw_super->log_blocks_per_seg));
		return -EFSCORRUPTED;
	}

	/* Currently, support 512/1024/2048/4096 bytes sector size */
	if (le32_to_cpu(raw_super->log_sectorsize) >
				F2FS_MAX_LOG_SECTOR_SIZE ||
		le32_to_cpu(raw_super->log_sectorsize) <
				F2FS_MIN_LOG_SECTOR_SIZE) {
		f2fs_info(sbi, "Invalid log sectorsize (%u)",
			  le32_to_cpu(raw_super->log_sectorsize));
		return -EFSCORRUPTED;
	}
	if (le32_to_cpu(raw_super->log_sectors_per_block) +
		le32_to_cpu(raw_super->log_sectorsize) !=
			F2FS_MAX_LOG_SECTOR_SIZE) {
		f2fs_info(sbi, "Invalid log sectors per block(%u) log sectorsize(%u)",
			  le32_to_cpu(raw_super->log_sectors_per_block),
			  le32_to_cpu(raw_super->log_sectorsize));
		return -EFSCORRUPTED;
	}

	segment_count = le32_to_cpu(raw_super->segment_count);
	segs_per_sec = le32_to_cpu(raw_super->segs_per_sec);
	secs_per_zone = le32_to_cpu(raw_super->secs_per_zone);
	total_sections = le32_to_cpu(raw_super->section_count);

	/* blocks_per_seg should be 512, given the above check */
	blocks_per_seg = 1 << le32_to_cpu(raw_super->log_blocks_per_seg);

	if (segment_count > F2FS_MAX_SEGMENT ||
				segment_count < F2FS_MIN_SEGMENTS) {
		f2fs_info(sbi, "Invalid segment count (%u)", segment_count);
		return -EFSCORRUPTED;
	}

	if (total_sections > segment_count ||
			total_sections < F2FS_MIN_SEGMENTS ||
			segs_per_sec > segment_count || !segs_per_sec) {
		f2fs_info(sbi, "Invalid segment/section count (%u, %u x %u)",
			  segment_count, total_sections, segs_per_sec);
		return -EFSCORRUPTED;
	}

	if ((segment_count / segs_per_sec) < total_sections) {
		f2fs_info(sbi, "Small segment_count (%u < %u * %u)",
			  segment_count, segs_per_sec, total_sections);
		return -EFSCORRUPTED;
	}

	if (segment_count > (le64_to_cpu(raw_super->block_count) >> 9)) {
		f2fs_info(sbi, "Wrong segment_count / block_count (%u > %llu)",
			  segment_count, le64_to_cpu(raw_super->block_count));
		return -EFSCORRUPTED;
	}

	if (secs_per_zone > total_sections || !secs_per_zone) {
		f2fs_info(sbi, "Wrong secs_per_zone / total_sections (%u, %u)",
			  secs_per_zone, total_sections);
		return -EFSCORRUPTED;
	}
	if (le32_to_cpu(raw_super->extension_count) > F2FS_MAX_EXTENSION ||
			raw_super->hot_ext_count > F2FS_MAX_EXTENSION ||
			(le32_to_cpu(raw_super->extension_count) +
			raw_super->hot_ext_count) > F2FS_MAX_EXTENSION) {
		f2fs_info(sbi, "Corrupted extension count (%u + %u > %u)",
			  le32_to_cpu(raw_super->extension_count),
			  raw_super->hot_ext_count,
			  F2FS_MAX_EXTENSION);
		return -EFSCORRUPTED;
	}

	if (le32_to_cpu(raw_super->cp_payload) >
				(blocks_per_seg - F2FS_CP_PACKS)) {
		f2fs_info(sbi, "Insane cp_payload (%u > %u)",
			  le32_to_cpu(raw_super->cp_payload),
			  blocks_per_seg - F2FS_CP_PACKS);
		return -EFSCORRUPTED;
	}

	/* check reserved ino info */
	if (le32_to_cpu(raw_super->node_ino) != 1 ||
		le32_to_cpu(raw_super->meta_ino) != 2 ||
		le32_to_cpu(raw_super->root_ino) != 3) {
		f2fs_info(sbi, "Invalid Fs Meta Ino: node(%u) meta(%u) root(%u)",
			  le32_to_cpu(raw_super->node_ino),
			  le32_to_cpu(raw_super->meta_ino),
			  le32_to_cpu(raw_super->root_ino));
		return -EFSCORRUPTED;
	}

	/* check CP/SIT/NAT/SSA/MAIN_AREA area boundary */
	if (sanity_check_area_boundary(sbi, bh))
		return -EFSCORRUPTED;

	return 0;
}

int f2fs_sanity_check_ckpt(struct f2fs_sb_info *sbi)
{
	unsigned int total, fsmeta;
	struct f2fs_super_block *raw_super = F2FS_RAW_SUPER(sbi);
	struct f2fs_checkpoint *ckpt = F2FS_CKPT(sbi);
	unsigned int ovp_segments, reserved_segments;
	unsigned int main_segs, blocks_per_seg;
	unsigned int sit_segs, nat_segs;
	unsigned int sit_bitmap_size, nat_bitmap_size;
	unsigned int log_blocks_per_seg;
	unsigned int segment_count_main;
	unsigned int cp_pack_start_sum, cp_payload;
	block_t user_block_count, valid_user_blocks;
	block_t avail_node_count, valid_node_count;
	int i, j;

	total = le32_to_cpu(raw_super->segment_count);
	fsmeta = le32_to_cpu(raw_super->segment_count_ckpt);
	sit_segs = le32_to_cpu(raw_super->segment_count_sit);
	fsmeta += sit_segs;
	nat_segs = le32_to_cpu(raw_super->segment_count_nat);
	fsmeta += nat_segs;
	fsmeta += le32_to_cpu(ckpt->rsvd_segment_count);
	fsmeta += le32_to_cpu(raw_super->segment_count_ssa);

	if (unlikely(fsmeta >= total))
		return 1;

	ovp_segments = le32_to_cpu(ckpt->overprov_segment_count);
	reserved_segments = le32_to_cpu(ckpt->rsvd_segment_count);

	if (unlikely(fsmeta < F2FS_MIN_SEGMENTS ||
			ovp_segments == 0 || reserved_segments == 0)) {
		f2fs_err(sbi, "Wrong layout: check mkfs.f2fs version");
		return 1;
	}

	user_block_count = le64_to_cpu(ckpt->user_block_count);
	segment_count_main = le32_to_cpu(raw_super->segment_count_main);
	log_blocks_per_seg = le32_to_cpu(raw_super->log_blocks_per_seg);
	if (!user_block_count || user_block_count >=
			segment_count_main << log_blocks_per_seg) {
		f2fs_err(sbi, "Wrong user_block_count: %u",
			 user_block_count);
		return 1;
	}

	valid_user_blocks = le64_to_cpu(ckpt->valid_block_count);
	if (valid_user_blocks > user_block_count) {
		f2fs_err(sbi, "Wrong valid_user_blocks: %u, user_block_count: %u",
			 valid_user_blocks, user_block_count);
		return 1;
	}

	valid_node_count = le32_to_cpu(ckpt->valid_node_count);
	avail_node_count = sbi->total_node_count - sbi->nquota_files -
						F2FS_RESERVED_NODE_NUM;
	if (valid_node_count > avail_node_count) {
		f2fs_err(sbi, "Wrong valid_node_count: %u, avail_node_count: %u",
			 valid_node_count, avail_node_count);
		return 1;
	}

	main_segs = le32_to_cpu(raw_super->segment_count_main);
	blocks_per_seg = sbi->blocks_per_seg;

	for (i = 0; i < NR_CURSEG_NODE_TYPE; i++) {
		if (le32_to_cpu(ckpt->cur_node_segno[i]) >= main_segs ||
			le16_to_cpu(ckpt->cur_node_blkoff[i]) >= blocks_per_seg)
			return 1;
		for (j = i + 1; j < NR_CURSEG_NODE_TYPE; j++) {
			if (le32_to_cpu(ckpt->cur_node_segno[i]) ==
				le32_to_cpu(ckpt->cur_node_segno[j])) {
				f2fs_err(sbi, "Node segment (%u, %u) has the same segno: %u",
					 i, j,
					 le32_to_cpu(ckpt->cur_node_segno[i]));
				return 1;
			}
		}
	}
	for (i = 0; i < NR_CURSEG_DATA_TYPE; i++) {
		if (le32_to_cpu(ckpt->cur_data_segno[i]) >= main_segs ||
			le16_to_cpu(ckpt->cur_data_blkoff[i]) >= blocks_per_seg)
			return 1;
		for (j = i + 1; j < NR_CURSEG_DATA_TYPE; j++) {
			if (le32_to_cpu(ckpt->cur_data_segno[i]) ==
				le32_to_cpu(ckpt->cur_data_segno[j])) {
				f2fs_err(sbi, "Data segment (%u, %u) has the same segno: %u",
					 i, j,
					 le32_to_cpu(ckpt->cur_data_segno[i]));
				return 1;
			}
		}
	}
	for (i = 0; i < NR_CURSEG_NODE_TYPE; i++) {
		for (j = 0; j < NR_CURSEG_DATA_TYPE; j++) {
			if (le32_to_cpu(ckpt->cur_node_segno[i]) ==
				le32_to_cpu(ckpt->cur_data_segno[j])) {
<<<<<<< HEAD
				f2fs_err(sbi, "Data segment (%u) and Data segment (%u) has the same segno: %u",
					 i, j,
					 le32_to_cpu(ckpt->cur_node_segno[i]));
=======
				f2fs_msg(sbi->sb, KERN_ERR,
					"Node segment (%u) and Data segment (%u)"
					" has the same segno: %u", i, j,
					le32_to_cpu(ckpt->cur_node_segno[i]));
>>>>>>> cff739f8
				return 1;
			}
		}
	}

	sit_bitmap_size = le32_to_cpu(ckpt->sit_ver_bitmap_bytesize);
	nat_bitmap_size = le32_to_cpu(ckpt->nat_ver_bitmap_bytesize);

	if (sit_bitmap_size != ((sit_segs / 2) << log_blocks_per_seg) / 8 ||
		nat_bitmap_size != ((nat_segs / 2) << log_blocks_per_seg) / 8) {
		f2fs_err(sbi, "Wrong bitmap size: sit: %u, nat:%u",
			 sit_bitmap_size, nat_bitmap_size);
		return 1;
	}

	cp_pack_start_sum = __start_sum_addr(sbi);
	cp_payload = __cp_payload(sbi);
	if (cp_pack_start_sum < cp_payload + 1 ||
		cp_pack_start_sum > blocks_per_seg - 1 -
			NR_CURSEG_TYPE) {
		f2fs_err(sbi, "Wrong cp_pack_start_sum: %u",
			 cp_pack_start_sum);
		return 1;
	}

	if (__is_set_ckpt_flags(ckpt, CP_LARGE_NAT_BITMAP_FLAG) &&
		le32_to_cpu(ckpt->checksum_offset) != CP_MIN_CHKSUM_OFFSET) {
		f2fs_warn(sbi, "using deprecated layout of large_nat_bitmap, "
			  "please run fsck v1.13.0 or higher to repair, chksum_offset: %u, "
			  "fixed with patch: \"f2fs-tools: relocate chksum_offset for large_nat_bitmap feature\"",
			  le32_to_cpu(ckpt->checksum_offset));
		return 1;
	}

	if (unlikely(f2fs_cp_error(sbi))) {
		f2fs_err(sbi, "A bug case: need to run fsck");
		return 1;
	}
	return 0;
}

static void init_sb_info(struct f2fs_sb_info *sbi)
{
	struct f2fs_super_block *raw_super = sbi->raw_super;
	int i;

	sbi->log_sectors_per_block =
		le32_to_cpu(raw_super->log_sectors_per_block);
	sbi->log_blocksize = le32_to_cpu(raw_super->log_blocksize);
	sbi->blocksize = 1 << sbi->log_blocksize;
	sbi->log_blocks_per_seg = le32_to_cpu(raw_super->log_blocks_per_seg);
	sbi->blocks_per_seg = 1 << sbi->log_blocks_per_seg;
	sbi->segs_per_sec = le32_to_cpu(raw_super->segs_per_sec);
	sbi->secs_per_zone = le32_to_cpu(raw_super->secs_per_zone);
	sbi->total_sections = le32_to_cpu(raw_super->section_count);
	sbi->total_node_count =
		(le32_to_cpu(raw_super->segment_count_nat) / 2)
			* sbi->blocks_per_seg * NAT_ENTRY_PER_BLOCK;
	sbi->root_ino_num = le32_to_cpu(raw_super->root_ino);
	sbi->node_ino_num = le32_to_cpu(raw_super->node_ino);
	sbi->meta_ino_num = le32_to_cpu(raw_super->meta_ino);
	sbi->cur_victim_sec = NULL_SECNO;
	sbi->next_victim_seg[BG_GC] = NULL_SEGNO;
	sbi->next_victim_seg[FG_GC] = NULL_SEGNO;
	sbi->max_victim_search = DEF_MAX_VICTIM_SEARCH;
	sbi->migration_granularity = sbi->segs_per_sec;

	sbi->dir_level = DEF_DIR_LEVEL;
	sbi->interval_time[CP_TIME] = DEF_CP_INTERVAL;
	sbi->interval_time[REQ_TIME] = DEF_IDLE_INTERVAL;
	sbi->interval_time[DISCARD_TIME] = DEF_IDLE_INTERVAL;
	sbi->interval_time[GC_TIME] = DEF_IDLE_INTERVAL;
	sbi->interval_time[DISABLE_TIME] = DEF_DISABLE_INTERVAL;
	sbi->interval_time[UMOUNT_DISCARD_TIMEOUT] =
				DEF_UMOUNT_DISCARD_TIMEOUT;
	clear_sbi_flag(sbi, SBI_NEED_FSCK);

	for (i = 0; i < NR_COUNT_TYPE; i++)
		atomic_set(&sbi->nr_pages[i], 0);

	for (i = 0; i < META; i++)
		atomic_set(&sbi->wb_sync_req[i], 0);

	INIT_LIST_HEAD(&sbi->s_list);
	mutex_init(&sbi->umount_mutex);
	init_rwsem(&sbi->io_order_lock);
	spin_lock_init(&sbi->cp_lock);

	sbi->dirty_device = 0;
	spin_lock_init(&sbi->dev_lock);

	init_rwsem(&sbi->sb_lock);
}

static int init_percpu_info(struct f2fs_sb_info *sbi)
{
	int err;

	err = percpu_counter_init(&sbi->alloc_valid_block_count, 0, GFP_KERNEL);
	if (err)
		return err;

	err = percpu_counter_init(&sbi->total_valid_inode_count, 0,
								GFP_KERNEL);
	if (err)
		percpu_counter_destroy(&sbi->alloc_valid_block_count);

	return err;
}

#ifdef CONFIG_BLK_DEV_ZONED
static int init_blkz_info(struct f2fs_sb_info *sbi, int devi)
{
	struct block_device *bdev = FDEV(devi).bdev;
	sector_t nr_sectors = bdev->bd_part->nr_sects;
	sector_t sector = 0;
	struct blk_zone *zones;
	unsigned int i, nr_zones;
	unsigned int n = 0;
	int err = -EIO;

	if (!f2fs_sb_has_blkzoned(sbi))
		return 0;

	if (sbi->blocks_per_blkz && sbi->blocks_per_blkz !=
				SECTOR_TO_BLOCK(bdev_zone_sectors(bdev)))
		return -EINVAL;
	sbi->blocks_per_blkz = SECTOR_TO_BLOCK(bdev_zone_sectors(bdev));
	if (sbi->log_blocks_per_blkz && sbi->log_blocks_per_blkz !=
				__ilog2_u32(sbi->blocks_per_blkz))
		return -EINVAL;
	sbi->log_blocks_per_blkz = __ilog2_u32(sbi->blocks_per_blkz);
	FDEV(devi).nr_blkz = SECTOR_TO_BLOCK(nr_sectors) >>
					sbi->log_blocks_per_blkz;
	if (nr_sectors & (bdev_zone_sectors(bdev) - 1))
		FDEV(devi).nr_blkz++;

	FDEV(devi).blkz_seq = f2fs_kzalloc(sbi,
					BITS_TO_LONGS(FDEV(devi).nr_blkz)
					* sizeof(unsigned long),
					GFP_KERNEL);
	if (!FDEV(devi).blkz_seq)
		return -ENOMEM;

#define F2FS_REPORT_NR_ZONES   4096

	zones = f2fs_kzalloc(sbi,
			     array_size(F2FS_REPORT_NR_ZONES,
					sizeof(struct blk_zone)),
			     GFP_KERNEL);
	if (!zones)
		return -ENOMEM;

	/* Get block zones type */
	while (zones && sector < nr_sectors) {

		nr_zones = F2FS_REPORT_NR_ZONES;
		err = blkdev_report_zones(bdev, sector,
					  zones, &nr_zones,
					  GFP_KERNEL);
		if (err)
			break;
		if (!nr_zones) {
			err = -EIO;
			break;
		}

		for (i = 0; i < nr_zones; i++) {
			if (zones[i].type != BLK_ZONE_TYPE_CONVENTIONAL)
				set_bit(n, FDEV(devi).blkz_seq);
			sector += zones[i].len;
			n++;
		}
	}

	kvfree(zones);

	return err;
}
#endif

/*
 * Read f2fs raw super block.
 * Because we have two copies of super block, so read both of them
 * to get the first valid one. If any one of them is broken, we pass
 * them recovery flag back to the caller.
 */
static int read_raw_super_block(struct f2fs_sb_info *sbi,
			struct f2fs_super_block **raw_super,
			int *valid_super_block, int *recovery)
{
	struct super_block *sb = sbi->sb;
	int block;
	struct buffer_head *bh;
	struct f2fs_super_block *super;
	int err = 0;

	super = kzalloc(sizeof(struct f2fs_super_block), GFP_KERNEL);
	if (!super)
		return -ENOMEM;

	for (block = 0; block < 2; block++) {
		bh = sb_bread(sb, block);
		if (!bh) {
			f2fs_err(sbi, "Unable to read %dth superblock",
				 block + 1);
			err = -EIO;
			continue;
		}

		/* sanity checking of raw super */
		err = sanity_check_raw_super(sbi, bh);
		if (err) {
			f2fs_err(sbi, "Can't find valid F2FS filesystem in %dth superblock",
				 block + 1);
			brelse(bh);
			continue;
		}

		if (!*raw_super) {
			memcpy(super, bh->b_data + F2FS_SUPER_OFFSET,
							sizeof(*super));
			*valid_super_block = block;
			*raw_super = super;
		}
		brelse(bh);
	}

	/* Fail to read any one of the superblocks*/
	if (err < 0)
		*recovery = 1;

	/* No valid superblock */
	if (!*raw_super)
		kvfree(super);
	else
		err = 0;

	return err;
}

int f2fs_commit_super(struct f2fs_sb_info *sbi, bool recover)
{
	struct buffer_head *bh;
	__u32 crc = 0;
	int err;

	if ((recover && f2fs_readonly(sbi->sb)) ||
				bdev_read_only(sbi->sb->s_bdev)) {
		set_sbi_flag(sbi, SBI_NEED_SB_WRITE);
		return -EROFS;
	}

	/* we should update superblock crc here */
	if (!recover && f2fs_sb_has_sb_chksum(sbi)) {
		crc = f2fs_crc32(sbi, F2FS_RAW_SUPER(sbi),
				offsetof(struct f2fs_super_block, crc));
		F2FS_RAW_SUPER(sbi)->crc = cpu_to_le32(crc);
	}

	/* write back-up superblock first */
	bh = sb_bread(sbi->sb, sbi->valid_super_block ? 0 : 1);
	if (!bh)
		return -EIO;
	err = __f2fs_commit_super(bh, F2FS_RAW_SUPER(sbi));
	brelse(bh);

	/* if we are in recovery path, skip writing valid superblock */
	if (recover || err)
		return err;

	/* write current valid superblock */
	bh = sb_bread(sbi->sb, sbi->valid_super_block);
	if (!bh)
		return -EIO;
	err = __f2fs_commit_super(bh, F2FS_RAW_SUPER(sbi));
	brelse(bh);
	return err;
}

static int f2fs_scan_devices(struct f2fs_sb_info *sbi)
{
	struct f2fs_super_block *raw_super = F2FS_RAW_SUPER(sbi);
	unsigned int max_devices = MAX_DEVICES;
	int i;

	/* Initialize single device information */
	if (!RDEV(0).path[0]) {
#ifdef CONFIG_BLK_DEV_ZONED
		if (!bdev_is_zoned(sbi->sb->s_bdev))
			return 0;
		max_devices = 1;
#else
		return 0;
#endif
	}

	/*
	 * Initialize multiple devices information, or single
	 * zoned block device information.
	 */
	sbi->devs = f2fs_kzalloc(sbi,
				 array_size(max_devices,
					    sizeof(struct f2fs_dev_info)),
				 GFP_KERNEL);
	if (!sbi->devs)
		return -ENOMEM;

	for (i = 0; i < max_devices; i++) {

		if (i > 0 && !RDEV(i).path[0])
			break;

		if (max_devices == 1) {
			/* Single zoned block device mount */
			FDEV(0).bdev =
				blkdev_get_by_dev(sbi->sb->s_bdev->bd_dev,
					sbi->sb->s_mode, sbi->sb->s_type);
		} else {
			/* Multi-device mount */
			memcpy(FDEV(i).path, RDEV(i).path, MAX_PATH_LEN);
			FDEV(i).total_segments =
				le32_to_cpu(RDEV(i).total_segments);
			if (i == 0) {
				FDEV(i).start_blk = 0;
				FDEV(i).end_blk = FDEV(i).start_blk +
				    (FDEV(i).total_segments <<
				    sbi->log_blocks_per_seg) - 1 +
				    le32_to_cpu(raw_super->segment0_blkaddr);
			} else {
				FDEV(i).start_blk = FDEV(i - 1).end_blk + 1;
				FDEV(i).end_blk = FDEV(i).start_blk +
					(FDEV(i).total_segments <<
					sbi->log_blocks_per_seg) - 1;
			}
			FDEV(i).bdev = blkdev_get_by_path(FDEV(i).path,
					sbi->sb->s_mode, sbi->sb->s_type);
		}
		if (IS_ERR(FDEV(i).bdev))
			return PTR_ERR(FDEV(i).bdev);

		/* to release errored devices */
		sbi->s_ndevs = i + 1;

#ifdef CONFIG_BLK_DEV_ZONED
		if (bdev_zoned_model(FDEV(i).bdev) == BLK_ZONED_HM &&
				!f2fs_sb_has_blkzoned(sbi)) {
			f2fs_err(sbi, "Zoned block device feature not enabled\n");
			return -EINVAL;
		}
		if (bdev_zoned_model(FDEV(i).bdev) != BLK_ZONED_NONE) {
			if (init_blkz_info(sbi, i)) {
				f2fs_err(sbi, "Failed to initialize F2FS blkzone information");
				return -EINVAL;
			}
			if (max_devices == 1)
				break;
			f2fs_info(sbi, "Mount Device [%2d]: %20s, %8u, %8x - %8x (zone: %s)",
				  i, FDEV(i).path,
				  FDEV(i).total_segments,
				  FDEV(i).start_blk, FDEV(i).end_blk,
				  bdev_zoned_model(FDEV(i).bdev) == BLK_ZONED_HA ?
				  "Host-aware" : "Host-managed");
			continue;
		}
#endif
		f2fs_info(sbi, "Mount Device [%2d]: %20s, %8u, %8x - %8x",
			  i, FDEV(i).path,
			  FDEV(i).total_segments,
			  FDEV(i).start_blk, FDEV(i).end_blk);
	}
	f2fs_info(sbi,
		  "IO Block Size: %8d KB", F2FS_IO_SIZE_KB(sbi));
	return 0;
}

static void f2fs_tuning_parameters(struct f2fs_sb_info *sbi)
{
	struct f2fs_sm_info *sm_i = SM_I(sbi);

	/* adjust parameters according to the volume size */
	if (sm_i->main_segments <= SMALL_VOLUME_SEGMENTS) {
		F2FS_OPTION(sbi).alloc_mode = ALLOC_MODE_REUSE;
		sm_i->dcc_info->discard_granularity = 1;
		sm_i->ipu_policy = 1 << F2FS_IPU_FORCE;
	}

	sbi->readdir_ra = 1;
}

static int f2fs_fill_super(struct super_block *sb, void *data, int silent)
{
	struct f2fs_sb_info *sbi;
	struct f2fs_super_block *raw_super;
	struct inode *root;
	int err;
	bool skip_recovery = false, need_fsck = false;
	char *options = NULL;
	int recovery, i, valid_super_block;
	struct curseg_info *seg_i;
	int retry_cnt = 1;

try_onemore:
	err = -EINVAL;
	raw_super = NULL;
	valid_super_block = -1;
	recovery = 0;

	/* allocate memory for f2fs-specific super block info */
	sbi = kzalloc(sizeof(struct f2fs_sb_info), GFP_KERNEL);
	if (!sbi)
		return -ENOMEM;

	sbi->sb = sb;

	/* Load the checksum driver */
	sbi->s_chksum_driver = crypto_alloc_shash("crc32", 0, 0);
	if (IS_ERR(sbi->s_chksum_driver)) {
		f2fs_err(sbi, "Cannot load crc32 driver.");
		err = PTR_ERR(sbi->s_chksum_driver);
		sbi->s_chksum_driver = NULL;
		goto free_sbi;
	}

	/* set a block size */
	if (unlikely(!sb_set_blocksize(sb, F2FS_BLKSIZE))) {
		f2fs_err(sbi, "unable to set blocksize");
		goto free_sbi;
	}

	err = read_raw_super_block(sbi, &raw_super, &valid_super_block,
								&recovery);
	if (err)
		goto free_sbi;

	sb->s_fs_info = sbi;
	sbi->raw_super = raw_super;

	/* precompute checksum seed for metadata */
	if (f2fs_sb_has_inode_chksum(sbi))
		sbi->s_chksum_seed = f2fs_chksum(sbi, ~0, raw_super->uuid,
						sizeof(raw_super->uuid));

	/*
	 * The BLKZONED feature indicates that the drive was formatted with
	 * zone alignment optimization. This is optional for host-aware
	 * devices, but mandatory for host-managed zoned block devices.
	 */
#ifndef CONFIG_BLK_DEV_ZONED
	if (f2fs_sb_has_blkzoned(sbi)) {
		f2fs_err(sbi, "Zoned block device support is not enabled");
		err = -EOPNOTSUPP;
		goto free_sb_buf;
	}
#endif
	default_options(sbi);
	/* parse mount options */
	options = kstrdup((const char *)data, GFP_KERNEL);
	if (data && !options) {
		err = -ENOMEM;
		goto free_sb_buf;
	}

	err = parse_options(sb, options);
	if (err)
		goto free_options;

	sbi->max_file_blocks = max_file_blocks();
	sb->s_maxbytes = sbi->max_file_blocks <<
				le32_to_cpu(raw_super->log_blocksize);
	sb->s_max_links = F2FS_LINK_MAX;

#ifdef CONFIG_QUOTA
	sb->dq_op = &f2fs_quota_operations;
	sb->s_qcop = &f2fs_quotactl_ops;
	sb->s_quota_types = QTYPE_MASK_USR | QTYPE_MASK_GRP | QTYPE_MASK_PRJ;

	if (f2fs_sb_has_quota_ino(sbi)) {
		for (i = 0; i < MAXQUOTAS; i++) {
			if (f2fs_qf_ino(sbi->sb, i))
				sbi->nquota_files++;
		}
	}
#endif

	sb->s_op = &f2fs_sops;
#ifdef CONFIG_FS_ENCRYPTION
	sb->s_cop = &f2fs_cryptops;
#endif
	sb->s_xattr = f2fs_xattr_handlers;
	sb->s_export_op = &f2fs_export_ops;
	sb->s_magic = F2FS_SUPER_MAGIC;
	sb->s_time_gran = 1;
	sb->s_flags = (sb->s_flags & ~MS_POSIXACL) |
		(test_opt(sbi, POSIX_ACL) ? MS_POSIXACL : 0);
	memcpy(&sb->s_uuid, raw_super->uuid, sizeof(raw_super->uuid));
	sb->s_iflags |= SB_I_CGROUPWB;

	/* init f2fs-specific super block info */
	sbi->valid_super_block = valid_super_block;
	mutex_init(&sbi->gc_mutex);
	mutex_init(&sbi->writepages);
	mutex_init(&sbi->cp_mutex);
	mutex_init(&sbi->resize_mutex);
	init_rwsem(&sbi->node_write);
	init_rwsem(&sbi->node_change);

	/* disallow all the data/node/meta page writes */
	set_sbi_flag(sbi, SBI_POR_DOING);
	spin_lock_init(&sbi->stat_lock);

	/* init iostat info */
	spin_lock_init(&sbi->iostat_lock);
	sbi->iostat_enable = false;

	for (i = 0; i < NR_PAGE_TYPE; i++) {
		int n = (i == META) ? 1: NR_TEMP_TYPE;
		int j;

		sbi->write_io[i] =
			f2fs_kmalloc(sbi,
				     array_size(n,
						sizeof(struct f2fs_bio_info)),
				     GFP_KERNEL);
		if (!sbi->write_io[i]) {
			err = -ENOMEM;
			goto free_bio_info;
		}

		for (j = HOT; j < n; j++) {
			init_rwsem(&sbi->write_io[i][j].io_rwsem);
			sbi->write_io[i][j].sbi = sbi;
			sbi->write_io[i][j].bio = NULL;
			spin_lock_init(&sbi->write_io[i][j].io_lock);
			INIT_LIST_HEAD(&sbi->write_io[i][j].io_list);
		}
	}

	init_rwsem(&sbi->cp_rwsem);
	init_rwsem(&sbi->quota_sem);
	init_waitqueue_head(&sbi->cp_wait);
	init_sb_info(sbi);

	err = init_percpu_info(sbi);
	if (err)
		goto free_bio_info;

	if (F2FS_IO_SIZE(sbi) > 1) {
		sbi->write_io_dummy =
			mempool_create_page_pool(2 * (F2FS_IO_SIZE(sbi) - 1), 0);
		if (!sbi->write_io_dummy) {
			err = -ENOMEM;
			goto free_percpu;
		}
	}

	/* get an inode for meta space */
	sbi->meta_inode = f2fs_iget(sb, F2FS_META_INO(sbi));
	if (IS_ERR(sbi->meta_inode)) {
		f2fs_err(sbi, "Failed to read F2FS meta data inode");
		err = PTR_ERR(sbi->meta_inode);
		goto free_io_dummy;
	}

	err = f2fs_get_valid_checkpoint(sbi);
	if (err) {
		f2fs_err(sbi, "Failed to get valid F2FS checkpoint");
		goto free_meta_inode;
	}

	if (__is_set_ckpt_flags(F2FS_CKPT(sbi), CP_QUOTA_NEED_FSCK_FLAG))
		set_sbi_flag(sbi, SBI_QUOTA_NEED_REPAIR);
	if (__is_set_ckpt_flags(F2FS_CKPT(sbi), CP_DISABLED_QUICK_FLAG)) {
		set_sbi_flag(sbi, SBI_CP_DISABLED_QUICK);
		sbi->interval_time[DISABLE_TIME] = DEF_DISABLE_QUICK_INTERVAL;
	}

	if (__is_set_ckpt_flags(F2FS_CKPT(sbi), CP_FSCK_FLAG))
		set_sbi_flag(sbi, SBI_NEED_FSCK);

	/* Initialize device list */
	err = f2fs_scan_devices(sbi);
	if (err) {
		f2fs_err(sbi, "Failed to find devices");
		goto free_devices;
	}

	sbi->total_valid_node_count =
				le32_to_cpu(sbi->ckpt->valid_node_count);
	percpu_counter_set(&sbi->total_valid_inode_count,
				le32_to_cpu(sbi->ckpt->valid_inode_count));
	sbi->user_block_count = le64_to_cpu(sbi->ckpt->user_block_count);
	sbi->total_valid_block_count =
				le64_to_cpu(sbi->ckpt->valid_block_count);
	sbi->last_valid_block_count = sbi->total_valid_block_count;
	sbi->reserved_blocks = 0;
	sbi->current_reserved_blocks = 0;
	limit_reserve_root(sbi);

	for (i = 0; i < NR_INODE_TYPE; i++) {
		INIT_LIST_HEAD(&sbi->inode_list[i]);
		spin_lock_init(&sbi->inode_lock[i]);
	}
	mutex_init(&sbi->flush_lock);

	f2fs_init_extent_cache_info(sbi);

	f2fs_init_ino_entry_info(sbi);

	f2fs_init_fsync_node_info(sbi);

	/* setup f2fs internal modules */
	err = f2fs_build_segment_manager(sbi);
	if (err) {
		f2fs_err(sbi, "Failed to initialize F2FS segment manager (%d)",
			 err);
		goto free_sm;
	}
	err = f2fs_build_node_manager(sbi);
	if (err) {
		f2fs_err(sbi, "Failed to initialize F2FS node manager (%d)",
			 err);
		goto free_nm;
	}

	/* For write statistics */
	if (sb->s_bdev->bd_part)
		sbi->sectors_written_start =
			(u64)part_stat_read(sb->s_bdev->bd_part, sectors[1]);

	/* Read accumulated write IO statistics if exists */
	seg_i = CURSEG_I(sbi, CURSEG_HOT_NODE);
	if (__exist_node_summaries(sbi))
		sbi->kbytes_written =
			le64_to_cpu(seg_i->journal->info.kbytes_written);

	f2fs_build_gc_manager(sbi);

	err = f2fs_build_stats(sbi);
	if (err)
		goto free_nm;

	/* get an inode for node space */
	sbi->node_inode = f2fs_iget(sb, F2FS_NODE_INO(sbi));
	if (IS_ERR(sbi->node_inode)) {
		f2fs_err(sbi, "Failed to read node inode");
		err = PTR_ERR(sbi->node_inode);
		goto free_stats;
	}

	/* read root inode and dentry */
	root = f2fs_iget(sb, F2FS_ROOT_INO(sbi));
	if (IS_ERR(root)) {
		f2fs_err(sbi, "Failed to read root inode");
		err = PTR_ERR(root);
		goto free_node_inode;
	}
	if (!S_ISDIR(root->i_mode) || !root->i_blocks ||
			!root->i_size || !root->i_nlink) {
		iput(root);
		err = -EINVAL;
		goto free_node_inode;
	}

	sb->s_root = d_make_root(root); /* allocate root dentry */
	if (!sb->s_root) {
		err = -ENOMEM;
		goto free_node_inode;
	}

	err = f2fs_register_sysfs(sbi);
	if (err)
		goto free_root_inode;

#ifdef CONFIG_QUOTA
	/* Enable quota usage during mount */
	if (f2fs_sb_has_quota_ino(sbi) && !f2fs_readonly(sb)) {
		err = f2fs_enable_quotas(sb);
		if (err)
			f2fs_err(sbi, "Cannot turn on quotas: error %d", err);
	}
#endif
	/* if there are nt orphan nodes free them */
	err = f2fs_recover_orphan_inodes(sbi);
	if (err)
		goto free_meta;

	if (unlikely(is_set_ckpt_flags(sbi, CP_DISABLED_FLAG)))
		goto reset_checkpoint;

	/* recover fsynced data */
	if (!test_opt(sbi, DISABLE_ROLL_FORWARD)) {
		/*
		 * mount should be failed, when device has readonly mode, and
		 * previous checkpoint was not done by clean system shutdown.
		 */
		if (f2fs_hw_is_readonly(sbi)) {
			if (!is_set_ckpt_flags(sbi, CP_UMOUNT_FLAG)) {
				err = -EROFS;
				f2fs_err(sbi, "Need to recover fsync data, but write access unavailable");
				goto free_meta;
			}
			f2fs_info(sbi, "write access unavailable, skipping recovery");
			goto reset_checkpoint;
		}

		if (need_fsck)
			set_sbi_flag(sbi, SBI_NEED_FSCK);

		if (skip_recovery)
			goto reset_checkpoint;

		err = f2fs_recover_fsync_data(sbi, false);
		if (err < 0) {
			if (err != -ENOMEM)
				skip_recovery = true;
			need_fsck = true;
			f2fs_err(sbi, "Cannot recover all fsync data errno=%d",
				 err);
			goto free_meta;
		}
	} else {
		err = f2fs_recover_fsync_data(sbi, true);

		if (!f2fs_readonly(sb) && err > 0) {
			err = -EINVAL;
			f2fs_err(sbi, "Need to recover fsync data");
			goto free_meta;
		}
	}
reset_checkpoint:
	/* f2fs_recover_fsync_data() cleared this already */
	clear_sbi_flag(sbi, SBI_POR_DOING);

	if (test_opt(sbi, DISABLE_CHECKPOINT)) {
		err = f2fs_disable_checkpoint(sbi);
		if (err)
			goto sync_free_meta;
	} else if (is_set_ckpt_flags(sbi, CP_DISABLED_FLAG)) {
		f2fs_enable_checkpoint(sbi);
	}

	/*
	 * If filesystem is not mounted as read-only then
	 * do start the gc_thread.
	 */
	if (test_opt(sbi, BG_GC) && !f2fs_readonly(sb)) {
		/* After POR, we can run background GC thread.*/
		err = f2fs_start_gc_thread(sbi);
		if (err)
			goto sync_free_meta;
	}
	kvfree(options);

	/* recover broken superblock */
	if (recovery) {
		err = f2fs_commit_super(sbi, true);
		f2fs_info(sbi, "Try to recover %dth superblock, ret: %d",
			  sbi->valid_super_block ? 1 : 2, err);
	}

	f2fs_join_shrinker(sbi);

	f2fs_tuning_parameters(sbi);

	f2fs_notice(sbi, "Mounted with checkpoint version = %llx",
		    cur_cp_version(F2FS_CKPT(sbi)));
	f2fs_update_time(sbi, CP_TIME);
	f2fs_update_time(sbi, REQ_TIME);
	clear_sbi_flag(sbi, SBI_CP_DISABLED_QUICK);
	return 0;

sync_free_meta:
	/* safe to flush all the data */
	sync_filesystem(sbi->sb);
	retry_cnt = 0;

free_meta:
#ifdef CONFIG_QUOTA
	f2fs_truncate_quota_inode_pages(sb);
	if (f2fs_sb_has_quota_ino(sbi) && !f2fs_readonly(sb))
		f2fs_quota_off_umount(sbi->sb);
#endif
	/*
	 * Some dirty meta pages can be produced by f2fs_recover_orphan_inodes()
	 * failed by EIO. Then, iput(node_inode) can trigger balance_fs_bg()
	 * followed by f2fs_write_checkpoint() through f2fs_write_node_pages(), which
	 * falls into an infinite loop in f2fs_sync_meta_pages().
	 */
	truncate_inode_pages_final(META_MAPPING(sbi));
	/* evict some inodes being cached by GC */
	evict_inodes(sb);
	f2fs_unregister_sysfs(sbi);
free_root_inode:
	dput(sb->s_root);
	sb->s_root = NULL;
free_node_inode:
	f2fs_release_ino_entry(sbi, true);
	truncate_inode_pages_final(NODE_MAPPING(sbi));
	iput(sbi->node_inode);
	sbi->node_inode = NULL;
free_stats:
	f2fs_destroy_stats(sbi);
free_nm:
	f2fs_destroy_node_manager(sbi);
free_sm:
	f2fs_destroy_segment_manager(sbi);
free_devices:
	destroy_device_list(sbi);
	kvfree(sbi->ckpt);
free_meta_inode:
	make_bad_inode(sbi->meta_inode);
	iput(sbi->meta_inode);
	sbi->meta_inode = NULL;
free_io_dummy:
	mempool_destroy(sbi->write_io_dummy);
free_percpu:
	destroy_percpu_info(sbi);
free_bio_info:
	for (i = 0; i < NR_PAGE_TYPE; i++)
		kvfree(sbi->write_io[i]);
free_options:
#ifdef CONFIG_QUOTA
	for (i = 0; i < MAXQUOTAS; i++)
		kvfree(F2FS_OPTION(sbi).s_qf_names[i]);
#endif
	kvfree(options);
free_sb_buf:
	kvfree(raw_super);
free_sbi:
	if (sbi->s_chksum_driver)
		crypto_free_shash(sbi->s_chksum_driver);
	kvfree(sbi);

	/* give only one another chance */
	if (retry_cnt > 0 && skip_recovery) {
		retry_cnt--;
		shrink_dcache_sb(sb);
		goto try_onemore;
	}
	return err;
}

static struct dentry *f2fs_mount(struct file_system_type *fs_type, int flags,
			const char *dev_name, void *data)
{
	return mount_bdev(fs_type, flags, dev_name, data, f2fs_fill_super);
}

static void kill_f2fs_super(struct super_block *sb)
{
	if (sb->s_root) {
		struct f2fs_sb_info *sbi = F2FS_SB(sb);

		set_sbi_flag(sbi, SBI_IS_CLOSE);
		f2fs_stop_gc_thread(sbi);
		f2fs_stop_discard_thread(sbi);

		if (is_sbi_flag_set(sbi, SBI_IS_DIRTY) ||
				!is_set_ckpt_flags(sbi, CP_UMOUNT_FLAG)) {
			struct cp_control cpc = {
				.reason = CP_UMOUNT,
			};
			f2fs_write_checkpoint(sbi, &cpc);
		}

		if (is_sbi_flag_set(sbi, SBI_IS_RECOVERED) && f2fs_readonly(sb))
			sb->s_flags &= ~MS_RDONLY;
	}
	kill_block_super(sb);
}

static struct file_system_type f2fs_fs_type = {
	.owner		= THIS_MODULE,
	.name		= "f2fs",
	.mount		= f2fs_mount,
	.kill_sb	= kill_f2fs_super,
	.fs_flags	= FS_REQUIRES_DEV,
};
MODULE_ALIAS_FS("f2fs");

static int __init init_inodecache(void)
{
	f2fs_inode_cachep = kmem_cache_create("f2fs_inode_cache",
			sizeof(struct f2fs_inode_info), 0,
			SLAB_RECLAIM_ACCOUNT|SLAB_ACCOUNT, NULL);
	if (!f2fs_inode_cachep)
		return -ENOMEM;
	return 0;
}

static void destroy_inodecache(void)
{
	/*
	 * Make sure all delayed rcu free inodes are flushed before we
	 * destroy cache.
	 */
	rcu_barrier();
	kmem_cache_destroy(f2fs_inode_cachep);
}

static int __init init_f2fs_fs(void)
{
	int err;

	if (PAGE_SIZE != F2FS_BLKSIZE) {
		printk("F2FS not supported on PAGE_SIZE(%lu) != %d\n",
				PAGE_SIZE, F2FS_BLKSIZE);
		return -EINVAL;
	}

	f2fs_build_trace_ios();

	err = init_inodecache();
	if (err)
		goto fail;
	err = f2fs_create_node_manager_caches();
	if (err)
		goto free_inodecache;
	err = f2fs_create_segment_manager_caches();
	if (err)
		goto free_node_manager_caches;
	err = f2fs_create_checkpoint_caches();
	if (err)
		goto free_segment_manager_caches;
	err = f2fs_create_extent_cache();
	if (err)
		goto free_checkpoint_caches;
	err = f2fs_init_sysfs();
	if (err)
		goto free_extent_cache;
	err = register_shrinker(&f2fs_shrinker_info);
	if (err)
		goto free_sysfs;
	err = register_filesystem(&f2fs_fs_type);
	if (err)
		goto free_shrinker;
	f2fs_create_root_stats();
	err = f2fs_init_post_read_processing();
	if (err)
		goto free_root_stats;
	return 0;

free_root_stats:
	f2fs_destroy_root_stats();
	unregister_filesystem(&f2fs_fs_type);
free_shrinker:
	unregister_shrinker(&f2fs_shrinker_info);
free_sysfs:
	f2fs_exit_sysfs();
free_extent_cache:
	f2fs_destroy_extent_cache();
free_checkpoint_caches:
	f2fs_destroy_checkpoint_caches();
free_segment_manager_caches:
	f2fs_destroy_segment_manager_caches();
free_node_manager_caches:
	f2fs_destroy_node_manager_caches();
free_inodecache:
	destroy_inodecache();
fail:
	return err;
}

static void __exit exit_f2fs_fs(void)
{
	f2fs_destroy_post_read_processing();
	f2fs_destroy_root_stats();
	unregister_filesystem(&f2fs_fs_type);
	unregister_shrinker(&f2fs_shrinker_info);
	f2fs_exit_sysfs();
	f2fs_destroy_extent_cache();
	f2fs_destroy_checkpoint_caches();
	f2fs_destroy_segment_manager_caches();
	f2fs_destroy_node_manager_caches();
	destroy_inodecache();
	f2fs_destroy_trace_ios();
}

module_init(init_f2fs_fs)
module_exit(exit_f2fs_fs)

MODULE_AUTHOR("Samsung Electronics's Praesto Team");
MODULE_DESCRIPTION("Flash Friendly File System");
MODULE_LICENSE("GPL");
<|MERGE_RESOLUTION|>--- conflicted
+++ resolved
@@ -2666,16 +2666,9 @@
 		for (j = 0; j < NR_CURSEG_DATA_TYPE; j++) {
 			if (le32_to_cpu(ckpt->cur_node_segno[i]) ==
 				le32_to_cpu(ckpt->cur_data_segno[j])) {
-<<<<<<< HEAD
-				f2fs_err(sbi, "Data segment (%u) and Data segment (%u) has the same segno: %u",
+				f2fs_err(sbi, "Node segment (%u) and Data segment (%u) has the same segno: %u",
 					 i, j,
 					 le32_to_cpu(ckpt->cur_node_segno[i]));
-=======
-				f2fs_msg(sbi->sb, KERN_ERR,
-					"Node segment (%u) and Data segment (%u)"
-					" has the same segno: %u", i, j,
-					le32_to_cpu(ckpt->cur_node_segno[i]));
->>>>>>> cff739f8
 				return 1;
 			}
 		}

/* Copyright (c) 2017-2019, The Linux Foundation. All rights reserved.
 *
 * This program is free software; you can redistribute it and/or modify
 * it under the terms of the GNU General Public License version 2 and
 * only version 2 as published by the Free Software Foundation.
 *
 * This program is distributed in the hope that it will be useful,
 * but WITHOUT ANY WARRANTY; without even the implied warranty of
 * MERCHANTABILITY or FITNESS FOR A PARTICULAR PURPOSE.  See the
 * GNU General Public License for more details.
 */

#ifndef _CAM_ACTUATOR_DEV_H_
#define _CAM_ACTUATOR_DEV_H_

#include <cam_sensor_io.h>
#include <linux/delay.h>
#include <linux/clk.h>
#include <linux/io.h>
#include <linux/of.h>
#include <linux/module.h>
#include <linux/irqreturn.h>
#include <linux/ion.h>
#include <linux/iommu.h>
#include <linux/timer.h>
#include <linux/kernel.h>
#include <linux/platform_device.h>
#include <media/v4l2-event.h>
#include <media/v4l2-ioctl.h>
#include <media/v4l2-subdev.h>
#include <cam_cci_dev.h>
#include <cam_sensor_cmn_header.h>
#include <cam_subdev.h>
#include "cam_sensor_util.h"
#include "cam_soc_util.h"
#include "cam_debug_util.h"
#include "cam_context.h"

#define NUM_MASTERS 2
#define NUM_QUEUES 2

#define TRUE  1
#define FALSE 0

#define ACTUATOR_DRIVER_I2C "i2c_actuator"
#define CAMX_ACTUATOR_DEV_NAME "cam-actuator-driver"

#define MSM_ACTUATOR_MAX_VREGS (10)
#define ACTUATOR_MAX_POLL_COUNT 10

#ifdef CONFIG_USE_ROHM_BU64753
#define EEPROM_MAP_DATA_CNT 60
#define EEPROM_READ_START_INDEX 7856
#define EEPROM_READ_END_INDEX 7915
#define ROHM_ACTUATOR_II2_ADDR 0x76
#endif

enum cam_actuator_apply_state_t {
	ACT_APPLY_SETTINGS_NOW,
	ACT_APPLY_SETTINGS_LATER,
};

enum cam_actuator_state {
	CAM_ACTUATOR_INIT,
	CAM_ACTUATOR_ACQUIRE,
	CAM_ACTUATOR_CONFIG,
	CAM_ACTUATOR_START,
};

/**
 * struct cam_actuator_i2c_info_t - I2C info
 * @slave_addr      :   slave address
 * @i2c_freq_mode   :   i2c frequency mode
 */
struct cam_actuator_i2c_info_t {
	uint16_t slave_addr;
	uint8_t i2c_freq_mode;
};

struct cam_actuator_soc_private {
	struct cam_actuator_i2c_info_t i2c_info;
	struct cam_sensor_power_ctrl_t power_info;
};

/**
 * struct intf_params
 * @device_hdl: Device Handle
 * @session_hdl: Session Handle
 * @ops: KMD operations
 * @crm_cb: Callback API pointers
 */
struct intf_params {
	int32_t device_hdl;
	int32_t session_hdl;
	int32_t link_hdl;
	struct cam_req_mgr_kmd_ops ops;
	struct cam_req_mgr_crm_cb *crm_cb;
};

/**
 * struct cam_actuator_ctrl_t
 * @device_name: Device name
 * @i2c_driver: I2C device info
 * @pdev: Platform device
 * @cci_i2c_master: I2C structure
 * @io_master_info: Information about the communication master
 * @actuator_mutex: Actuator mutex
 * @act_apply_state: Actuator settings aRegulator config
 * @id: Cell Index
 * @res_apply_state: Actuator settings apply state
 * @cam_act_state:   Actuator state
 * @gconf: GPIO config
 * @pinctrl_info: Pinctrl information
 * @v4l2_dev_str: V4L2 device structure
 * @i2c_data: I2C register settings structure
 * @act_info: Sensor query cap structure
 * @of_node: Node ptr
 */
struct cam_actuator_ctrl_t {
	char device_name[CAM_CTX_DEV_NAME_MAX_LENGTH];
	struct i2c_driver *i2c_driver;
	enum cci_i2c_master_t cci_i2c_master;
	struct camera_io_master io_master_info;
	struct cam_hw_soc_info soc_info;
	struct mutex actuator_mutex;
	uint32_t id;
	enum cam_actuator_apply_state_t setting_apply_state;
	enum cam_actuator_state cam_act_state;
	uint8_t cam_pinctrl_status;
	struct cam_subdev v4l2_dev_str;
	struct i2c_data_settings i2c_data;
	struct cam_actuator_query_cap act_info;
	struct intf_params bridge_intf;
<<<<<<< HEAD
	char device_name[20];
	struct platform_device *pdev;
=======
>>>>>>> cb2608fb
};

#endif /* _CAM_ACTUATOR_DEV_H_ */<|MERGE_RESOLUTION|>--- conflicted
+++ resolved
@@ -131,11 +131,7 @@
 	struct i2c_data_settings i2c_data;
 	struct cam_actuator_query_cap act_info;
 	struct intf_params bridge_intf;
-<<<<<<< HEAD
-	char device_name[20];
 	struct platform_device *pdev;
-=======
->>>>>>> cb2608fb
 };
 
 #endif /* _CAM_ACTUATOR_DEV_H_ */
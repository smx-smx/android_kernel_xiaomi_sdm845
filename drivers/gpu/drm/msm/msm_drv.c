--- conflicted
+++ resolved
@@ -1,9 +1,6 @@
 /*
  * Copyright (c) 2016-2018, The Linux Foundation. All rights reserved.
-<<<<<<< HEAD
  * Copyright (C) 2018 XiaoMi, Inc.
-=======
->>>>>>> d6d7f6f8
  * Copyright (C) 2013 Red Hat
  * Author: Rob Clark <robdclark@gmail.com>
  *
@@ -1627,17 +1624,10 @@
 
 	priv = ddev->dev_private;
 	kms = priv->kms;
-<<<<<<< HEAD
 
 	if (kms && kms->funcs && kms->funcs->pm_suspend)
 		return kms->funcs->pm_suspend(dev);
 
-=======
-
-	if (kms && kms->funcs && kms->funcs->pm_suspend)
-		return kms->funcs->pm_suspend(dev);
-
->>>>>>> d6d7f6f8
 	/* disable hot-plug polling */
 	drm_kms_helper_poll_disable(ddev);
 
@@ -1649,7 +1639,6 @@
 	struct drm_device *ddev;
 	struct msm_drm_private *priv;
 	struct msm_kms *kms;
-<<<<<<< HEAD
 
 	if (!dev)
 		return -EINVAL;
@@ -1658,16 +1647,6 @@
 	if (!ddev || !ddev->dev_private)
 		return -EINVAL;
 
-=======
-
-	if (!dev)
-		return -EINVAL;
-
-	ddev = dev_get_drvdata(dev);
-	if (!ddev || !ddev->dev_private)
-		return -EINVAL;
-
->>>>>>> d6d7f6f8
 	priv = ddev->dev_private;
 	kms = priv->kms;
 

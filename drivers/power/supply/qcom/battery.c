--- conflicted
+++ resolved
@@ -1189,16 +1189,6 @@
 						msecs_to_jiffies(5000));
 	}
 
-<<<<<<< HEAD
-=======
-	/* notify parallel state change */
-	if (chip->pl_psy && (chip->pl_disable != pl_disable)
-				&& !chip->fcc_stepper_enable) {
-		power_supply_changed(chip->pl_psy);
-		chip->pl_disable = (bool)pl_disable;
-	}
-
->>>>>>> c714f2c2
 	pl_dbg(chip, PR_PARALLEL, "parallel charging %s\n",
 		   pl_disable ? "disabled" : "enabled");
 

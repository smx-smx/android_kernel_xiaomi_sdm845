--- conflicted
+++ resolved
@@ -2197,17 +2197,13 @@
 	 * disconnect callbacks?
 	 */
 	spin_lock_irqsave(&cdev->lock, flags);
-<<<<<<< HEAD
+	cdev->suspended = 0;
 	if (cdev->config) {
 		if (gadget->is_chipidea && !cdev->suspended) {
 			spin_unlock_irqrestore(&cdev->lock, flags);
 			msm_do_bam_disable_enable(CI_CTRL);
 			spin_lock_irqsave(&cdev->lock, flags);
 		}
-=======
-	cdev->suspended = 0;
-	if (cdev->config)
->>>>>>> 9ca86082
 		reset_config(cdev);
 	}
 	if (cdev->driver->disconnect)

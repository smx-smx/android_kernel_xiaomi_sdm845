/*******************************************************************************
  This contains the functions to handle the pci driver.

  Copyright (C) 2011-2012  Vayavya Labs Pvt Ltd

  This program is free software; you can redistribute it and/or modify it
  under the terms and conditions of the GNU General Public License,
  version 2, as published by the Free Software Foundation.

  This program is distributed in the hope it will be useful, but WITHOUT
  ANY WARRANTY; without even the implied warranty of MERCHANTABILITY or
  FITNESS FOR A PARTICULAR PURPOSE.  See the GNU General Public License for
  more details.

  You should have received a copy of the GNU General Public License along with
  this program; if not, write to the Free Software Foundation, Inc.,
  51 Franklin St - Fifth Floor, Boston, MA 02110-1301 USA.

  The full GNU General Public License is included in this distribution in
  the file called "COPYING".

  Author: Rayagond Kokatanur <rayagond@vayavyalabs.com>
  Author: Giuseppe Cavallaro <peppe.cavallaro@st.com>
*******************************************************************************/

#include <linux/pci.h>
#include <linux/dmi.h>

#include "stmmac.h"

/*
 * This struct is used to associate PCI Function of MAC controller on a board,
 * discovered via DMI, with the address of PHY connected to the MAC. The
 * negative value of the address means that MAC controller is not connected
 * with PHY.
 */
struct stmmac_pci_dmi_data {
	const char *name;
	unsigned int func;
	int phy_addr;
};

struct stmmac_pci_info {
	struct pci_dev *pdev;
	int (*setup)(struct plat_stmmacenet_data *plat,
		     struct stmmac_pci_info *info);
	struct stmmac_pci_dmi_data *dmi;
};

static int stmmac_pci_find_phy_addr(struct stmmac_pci_info *info)
{
	const char *name = dmi_get_system_info(DMI_BOARD_NAME);
	unsigned int func = PCI_FUNC(info->pdev->devfn);
	struct stmmac_pci_dmi_data *dmi;

	/*
	 * Galileo boards with old firmware don't support DMI. We always return
	 * 1 here, so at least first found MAC controller would be probed.
	 */
	if (!name)
		return 1;

	for (dmi = info->dmi; dmi->name && *dmi->name; dmi++) {
		if (!strcmp(dmi->name, name) && dmi->func == func)
			return dmi->phy_addr;
	}

	return -ENODEV;
}

static void stmmac_default_data(struct plat_stmmacenet_data *plat)
{
	plat->bus_id = 1;
	plat->phy_addr = 0;
	plat->interface = PHY_INTERFACE_MODE_GMII;
	plat->clk_csr = 2;	/* clk_csr_i = 20-35MHz & MDC = clk_csr_i/16 */
	plat->has_gmac = 1;
	plat->force_sf_dma_mode = 1;

	plat->mdio_bus_data->phy_reset = NULL;
	plat->mdio_bus_data->phy_mask = 0;

	plat->dma_cfg->pbl = 32;
	/* TODO: AXI */

	/* Set default value for multicast hash bins */
	plat->multicast_filter_bins = HASH_TABLE_SIZE;

	/* Set default value for unicast filter entries */
	plat->unicast_filter_entries = 1;
}

static int quark_default_data(struct plat_stmmacenet_data *plat,
			      struct stmmac_pci_info *info)
{
	struct pci_dev *pdev = info->pdev;
	int ret;

	/*
	 * Refuse to load the driver and register net device if MAC controller
	 * does not connect to any PHY interface.
	 */
	ret = stmmac_pci_find_phy_addr(info);
	if (ret < 0)
		return ret;

	plat->bus_id = PCI_DEVID(pdev->bus->number, pdev->devfn);
	plat->phy_addr = ret;
	plat->interface = PHY_INTERFACE_MODE_RMII;
	plat->clk_csr = 2;
	plat->has_gmac = 1;
	plat->force_sf_dma_mode = 1;

	plat->mdio_bus_data->phy_reset = NULL;
	plat->mdio_bus_data->phy_mask = 0;

	plat->dma_cfg->pbl = 16;
	plat->dma_cfg->fixed_burst = 1;
	/* AXI (TODO) */

	/* Set default value for multicast hash bins */
	plat->multicast_filter_bins = HASH_TABLE_SIZE;

	/* Set default value for unicast filter entries */
	plat->unicast_filter_entries = 1;

	return 0;
}

static struct stmmac_pci_dmi_data quark_pci_dmi_data[] = {
	{
		.name = "Galileo",
		.func = 6,
		.phy_addr = 1,
	},
	{
		.name = "GalileoGen2",
		.func = 6,
		.phy_addr = 1,
	},
	{}
};

static struct stmmac_pci_info quark_pci_info = {
	.setup = quark_default_data,
	.dmi = quark_pci_dmi_data,
};

/**
 * stmmac_pci_probe
 *
 * @pdev: pci device pointer
 * @id: pointer to table of device id/id's.
 *
 * Description: This probing function gets called for all PCI devices which
 * match the ID table and are not "owned" by other driver yet. This function
 * gets passed a "struct pci_dev *" for each device whose entry in the ID table
 * matches the device. The probe functions returns zero when the driver choose
 * to take "ownership" of the device or an error code(-ve no) otherwise.
 */
static int stmmac_pci_probe(struct pci_dev *pdev,
			    const struct pci_device_id *id)
{
	struct stmmac_pci_info *info = (struct stmmac_pci_info *)id->driver_data;
	struct plat_stmmacenet_data *plat;
	struct stmmac_resources res;
	int i;
	int ret;

	plat = devm_kzalloc(&pdev->dev, sizeof(*plat), GFP_KERNEL);
	if (!plat)
		return -ENOMEM;

	plat->mdio_bus_data = devm_kzalloc(&pdev->dev,
					   sizeof(*plat->mdio_bus_data),
					   GFP_KERNEL);
	if (!plat->mdio_bus_data)
		return -ENOMEM;

	plat->dma_cfg = devm_kzalloc(&pdev->dev, sizeof(*plat->dma_cfg),
				     GFP_KERNEL);
	if (!plat->dma_cfg)
		return -ENOMEM;

	/* Enable pci device */
	ret = pci_enable_device(pdev);
	if (ret) {
		dev_err(&pdev->dev, "%s: ERROR: failed to enable device\n",
			__func__);
		return ret;
	}

	/* Get the base address of device */
	for (i = 0; i <= PCI_STD_RESOURCE_END; i++) {
		if (pci_resource_len(pdev, i) == 0)
			continue;
		ret = pcim_iomap_regions(pdev, BIT(i), pci_name(pdev));
		if (ret)
			return ret;
		break;
	}

	pci_set_master(pdev);

	if (info) {
		info->pdev = pdev;
		if (info->setup) {
			ret = info->setup(plat, info);
			if (ret)
				return ret;
		}
	} else
		stmmac_default_data(plat);

	pci_enable_msi(pdev);

	memset(&res, 0, sizeof(res));
	res.addr = pcim_iomap_table(pdev)[i];
	res.wol_irq = pdev->irq;
	res.irq = pdev->irq;

	return stmmac_dvr_probe(&pdev->dev, plat, &res);
}

/**
 * stmmac_pci_remove
 *
 * @pdev: platform device pointer
 * Description: this function calls the main to free the net resources
 * and releases the PCI resources.
 */
static void stmmac_pci_remove(struct pci_dev *pdev)
{
	int i;

	stmmac_dvr_remove(&pdev->dev);
<<<<<<< HEAD
	pci_disable_device(pdev);
}

static int stmmac_pci_suspend(struct device *dev)
{
	struct pci_dev *pdev = to_pci_dev(dev);
	int ret;

	ret = stmmac_suspend(dev);
	if (ret)
		return ret;

	ret = pci_save_state(pdev);
	if (ret)
		return ret;

	pci_disable_device(pdev);
	pci_wake_from_d3(pdev, true);
	return 0;
}

static int stmmac_pci_resume(struct device *dev)
{
	struct pci_dev *pdev = to_pci_dev(dev);
	int ret;

	pci_restore_state(pdev);
	pci_set_power_state(pdev, PCI_D0);

	ret = pci_enable_device(pdev);
	if (ret)
		return ret;

	pci_set_master(pdev);

	return stmmac_resume(dev);
}

=======

	for (i = 0; i <= PCI_STD_RESOURCE_END; i++) {
		if (pci_resource_len(pdev, i) == 0)
			continue;
		pcim_iounmap_regions(pdev, BIT(i));
		break;
	}

	pci_disable_device(pdev);
}

static int stmmac_pci_suspend(struct device *dev)
{
	struct pci_dev *pdev = to_pci_dev(dev);
	int ret;

	ret = stmmac_suspend(dev);
	if (ret)
		return ret;

	ret = pci_save_state(pdev);
	if (ret)
		return ret;

	pci_disable_device(pdev);
	pci_wake_from_d3(pdev, true);
	return 0;
}

static int stmmac_pci_resume(struct device *dev)
{
	struct pci_dev *pdev = to_pci_dev(dev);
	int ret;

	pci_restore_state(pdev);
	pci_set_power_state(pdev, PCI_D0);

	ret = pci_enable_device(pdev);
	if (ret)
		return ret;

	pci_set_master(pdev);

	return stmmac_resume(dev);
}

>>>>>>> 0901f05f
static SIMPLE_DEV_PM_OPS(stmmac_pm_ops, stmmac_pci_suspend, stmmac_pci_resume);

#define STMMAC_VENDOR_ID 0x700
#define STMMAC_QUARK_ID  0x0937
#define STMMAC_DEVICE_ID 0x1108

static const struct pci_device_id stmmac_id_table[] = {
	{PCI_DEVICE(STMMAC_VENDOR_ID, STMMAC_DEVICE_ID)},
	{PCI_DEVICE(PCI_VENDOR_ID_STMICRO, PCI_DEVICE_ID_STMICRO_MAC)},
	{PCI_VDEVICE(INTEL, STMMAC_QUARK_ID), (kernel_ulong_t)&quark_pci_info},
	{}
};

MODULE_DEVICE_TABLE(pci, stmmac_id_table);

static struct pci_driver stmmac_pci_driver = {
	.name = STMMAC_RESOURCE_NAME,
	.id_table = stmmac_id_table,
	.probe = stmmac_pci_probe,
	.remove = stmmac_pci_remove,
	.driver         = {
		.pm     = &stmmac_pm_ops,
	},
};

module_pci_driver(stmmac_pci_driver);

MODULE_DESCRIPTION("STMMAC 10/100/1000 Ethernet PCI driver");
MODULE_AUTHOR("Rayagond Kokatanur <rayagond.kokatanur@vayavyalabs.com>");
MODULE_AUTHOR("Giuseppe Cavallaro <peppe.cavallaro@st.com>");
MODULE_LICENSE("GPL");<|MERGE_RESOLUTION|>--- conflicted
+++ resolved
@@ -234,46 +234,6 @@
 	int i;
 
 	stmmac_dvr_remove(&pdev->dev);
-<<<<<<< HEAD
-	pci_disable_device(pdev);
-}
-
-static int stmmac_pci_suspend(struct device *dev)
-{
-	struct pci_dev *pdev = to_pci_dev(dev);
-	int ret;
-
-	ret = stmmac_suspend(dev);
-	if (ret)
-		return ret;
-
-	ret = pci_save_state(pdev);
-	if (ret)
-		return ret;
-
-	pci_disable_device(pdev);
-	pci_wake_from_d3(pdev, true);
-	return 0;
-}
-
-static int stmmac_pci_resume(struct device *dev)
-{
-	struct pci_dev *pdev = to_pci_dev(dev);
-	int ret;
-
-	pci_restore_state(pdev);
-	pci_set_power_state(pdev, PCI_D0);
-
-	ret = pci_enable_device(pdev);
-	if (ret)
-		return ret;
-
-	pci_set_master(pdev);
-
-	return stmmac_resume(dev);
-}
-
-=======
 
 	for (i = 0; i <= PCI_STD_RESOURCE_END; i++) {
 		if (pci_resource_len(pdev, i) == 0)
@@ -320,7 +280,6 @@
 	return stmmac_resume(dev);
 }
 
->>>>>>> 0901f05f
 static SIMPLE_DEV_PM_OPS(stmmac_pm_ops, stmmac_pci_suspend, stmmac_pci_resume);
 
 #define STMMAC_VENDOR_ID 0x700

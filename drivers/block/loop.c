/*
 *  linux/drivers/block/loop.c
 *
 *  Written by Theodore Ts'o, 3/29/93
 *
 * Copyright 1993 by Theodore Ts'o.  Redistribution of this file is
 * permitted under the GNU General Public License.
 *
 * DES encryption plus some minor changes by Werner Almesberger, 30-MAY-1993
 * more DES encryption plus IDEA encryption by Nicholas J. Leon, June 20, 1996
 *
 * Modularized and updated for 1.1.16 kernel - Mitch Dsouza 28th May 1994
 * Adapted for 1.3.59 kernel - Andries Brouwer, 1 Feb 1996
 *
 * Fixed do_loop_request() re-entrancy - Vincent.Renardias@waw.com Mar 20, 1997
 *
 * Added devfs support - Richard Gooch <rgooch@atnf.csiro.au> 16-Jan-1998
 *
 * Handle sparse backing files correctly - Kenn Humborg, Jun 28, 1998
 *
 * Loadable modules and other fixes by AK, 1998
 *
 * Make real block number available to downstream transfer functions, enables
 * CBC (and relatives) mode encryption requiring unique IVs per data block.
 * Reed H. Petty, rhp@draper.net
 *
 * Maximum number of loop devices now dynamic via max_loop module parameter.
 * Russell Kroll <rkroll@exploits.org> 19990701
 *
 * Maximum number of loop devices when compiled-in now selectable by passing
 * max_loop=<1-255> to the kernel on boot.
 * Erik I. Bolsø, <eriki@himolde.no>, Oct 31, 1999
 *
 * Completely rewrite request handling to be make_request_fn style and
 * non blocking, pushing work to a helper thread. Lots of fixes from
 * Al Viro too.
 * Jens Axboe <axboe@suse.de>, Nov 2000
 *
 * Support up to 256 loop devices
 * Heinz Mauelshagen <mge@sistina.com>, Feb 2002
 *
 * Support for falling back on the write file operation when the address space
 * operations write_begin is not available on the backing filesystem.
 * Anton Altaparmakov, 16 Feb 2005
 *
 * Still To Fix:
 * - Advisory locking is ignored here.
 * - Should use an own CAP_* category instead of CAP_SYS_ADMIN
 *
 */

#include <linux/module.h>
#include <linux/moduleparam.h>
#include <linux/sched.h>
#include <linux/fs.h>
#include <linux/file.h>
#include <linux/stat.h>
#include <linux/errno.h>
#include <linux/major.h>
#include <linux/wait.h>
#include <linux/blkdev.h>
#include <linux/blkpg.h>
#include <linux/init.h>
#include <linux/swap.h>
#include <linux/slab.h>
#include <linux/compat.h>
#include <linux/suspend.h>
#include <linux/freezer.h>
#include <linux/mutex.h>
#include <linux/writeback.h>
#include <linux/completion.h>
#include <linux/highmem.h>
#include <linux/kthread.h>
#include <linux/splice.h>
#include <linux/sysfs.h>
#include <linux/miscdevice.h>
#include <linux/falloc.h>
#include <linux/uio.h>
#include "loop.h"

#include <asm/uaccess.h>

static DEFINE_IDR(loop_index_idr);
static DEFINE_MUTEX(loop_index_mutex);

static int max_part;
static int part_shift;

static int transfer_xor(struct loop_device *lo, int cmd,
			struct page *raw_page, unsigned raw_off,
			struct page *loop_page, unsigned loop_off,
			int size, sector_t real_block)
{
	char *raw_buf = kmap_atomic(raw_page) + raw_off;
	char *loop_buf = kmap_atomic(loop_page) + loop_off;
	char *in, *out, *key;
	int i, keysize;

	if (cmd == READ) {
		in = raw_buf;
		out = loop_buf;
	} else {
		in = loop_buf;
		out = raw_buf;
	}

	key = lo->lo_encrypt_key;
	keysize = lo->lo_encrypt_key_size;
	for (i = 0; i < size; i++)
		*out++ = *in++ ^ key[(i & 511) % keysize];

	kunmap_atomic(loop_buf);
	kunmap_atomic(raw_buf);
	cond_resched();
	return 0;
}

static int xor_init(struct loop_device *lo, const struct loop_info64 *info)
{
	if (unlikely(info->lo_encrypt_key_size <= 0))
		return -EINVAL;
	return 0;
}

static struct loop_func_table none_funcs = {
	.number = LO_CRYPT_NONE,
}; 

static struct loop_func_table xor_funcs = {
	.number = LO_CRYPT_XOR,
	.transfer = transfer_xor,
	.init = xor_init
}; 

/* xfer_funcs[0] is special - its release function is never called */
static struct loop_func_table *xfer_funcs[MAX_LO_CRYPT] = {
	&none_funcs,
	&xor_funcs
};

static loff_t get_size(loff_t offset, loff_t sizelimit, struct file *file)
{
	loff_t loopsize;

	/* Compute loopsize in bytes */
	loopsize = i_size_read(file->f_mapping->host);
	if (offset > 0)
		loopsize -= offset;
	/* offset is beyond i_size, weird but possible */
	if (loopsize < 0)
		return 0;

	if (sizelimit > 0 && sizelimit < loopsize)
		loopsize = sizelimit;
	/*
	 * Unfortunately, if we want to do I/O on the device,
	 * the number of 512-byte sectors has to fit into a sector_t.
	 */
	return loopsize >> 9;
}

static loff_t get_loop_size(struct loop_device *lo, struct file *file)
{
	return get_size(lo->lo_offset, lo->lo_sizelimit, file);
}

static void __loop_update_dio(struct loop_device *lo, bool dio)
{
	struct file *file = lo->lo_backing_file;
	struct address_space *mapping = file->f_mapping;
	struct inode *inode = mapping->host;
	unsigned short sb_bsize = 0;
	unsigned dio_align = 0;
	bool use_dio;

	if (inode->i_sb->s_bdev) {
		sb_bsize = bdev_logical_block_size(inode->i_sb->s_bdev);
		dio_align = sb_bsize - 1;
	}

	/*
	 * We support direct I/O only if lo_offset is aligned with the
	 * logical I/O size of backing device, and the logical block
	 * size of loop is bigger than the backing device's and the loop
	 * needn't transform transfer.
	 *
	 * TODO: the above condition may be loosed in the future, and
	 * direct I/O may be switched runtime at that time because most
	 * of requests in sane appplications should be PAGE_SIZE algined
	 */
	if (dio) {
		if (queue_logical_block_size(lo->lo_queue) >= sb_bsize &&
				!(lo->lo_offset & dio_align) &&
				mapping->a_ops->direct_IO &&
				!lo->transfer)
			use_dio = true;
		else
			use_dio = false;
	} else {
		use_dio = false;
	}

	if (lo->use_dio == use_dio)
		return;

	/* flush dirty pages before changing direct IO */
	vfs_fsync(file, 0);

	/*
	 * The flag of LO_FLAGS_DIRECT_IO is handled similarly with
	 * LO_FLAGS_READ_ONLY, both are set from kernel, and losetup
	 * will get updated by ioctl(LOOP_GET_STATUS)
	 */
	blk_mq_freeze_queue(lo->lo_queue);
	lo->use_dio = use_dio;
	if (use_dio)
		lo->lo_flags |= LO_FLAGS_DIRECT_IO;
	else
		lo->lo_flags &= ~LO_FLAGS_DIRECT_IO;
	blk_mq_unfreeze_queue(lo->lo_queue);
}

static int
figure_loop_size(struct loop_device *lo, loff_t offset, loff_t sizelimit)
{
	loff_t size = get_size(offset, sizelimit, lo->lo_backing_file);
	sector_t x = (sector_t)size;
	struct block_device *bdev = lo->lo_device;

	if (unlikely((loff_t)x != size))
		return -EFBIG;
	if (lo->lo_offset != offset)
		lo->lo_offset = offset;
	if (lo->lo_sizelimit != sizelimit)
		lo->lo_sizelimit = sizelimit;
	set_capacity(lo->lo_disk, x);
	bd_set_size(bdev, (loff_t)get_capacity(bdev->bd_disk) << 9);
	/* let user-space know about the new size */
	kobject_uevent(&disk_to_dev(bdev->bd_disk)->kobj, KOBJ_CHANGE);
	return 0;
}

static inline int
lo_do_transfer(struct loop_device *lo, int cmd,
	       struct page *rpage, unsigned roffs,
	       struct page *lpage, unsigned loffs,
	       int size, sector_t rblock)
{
	int ret;

	ret = lo->transfer(lo, cmd, rpage, roffs, lpage, loffs, size, rblock);
	if (likely(!ret))
		return 0;

	printk_ratelimited(KERN_ERR
		"loop: Transfer error at byte offset %llu, length %i.\n",
		(unsigned long long)rblock << 9, size);
	return ret;
}

static int lo_write_bvec(struct file *file, struct bio_vec *bvec, loff_t *ppos)
{
	struct iov_iter i;
	ssize_t bw;

	iov_iter_bvec(&i, ITER_BVEC | WRITE, bvec, 1, bvec->bv_len);

	file_start_write(file);
	bw = vfs_iter_write(file, &i, ppos);
	file_end_write(file);

	if (likely(bw ==  bvec->bv_len))
		return 0;

	printk_ratelimited(KERN_ERR
		"loop: Write error at byte offset %llu, length %i.\n",
		(unsigned long long)*ppos, bvec->bv_len);
	if (bw >= 0)
		bw = -EIO;
	return bw;
}

static int lo_write_simple(struct loop_device *lo, struct request *rq,
		loff_t pos)
{
	struct bio_vec bvec;
	struct req_iterator iter;
	int ret = 0;

	rq_for_each_segment(bvec, rq, iter) {
		ret = lo_write_bvec(lo->lo_backing_file, &bvec, &pos);
		if (ret < 0)
			break;
		cond_resched();
	}

	return ret;
}

/*
 * This is the slow, transforming version that needs to double buffer the
 * data as it cannot do the transformations in place without having direct
 * access to the destination pages of the backing file.
 */
static int lo_write_transfer(struct loop_device *lo, struct request *rq,
		loff_t pos)
{
	struct bio_vec bvec, b;
	struct req_iterator iter;
	struct page *page;
	int ret = 0;

	page = alloc_page(GFP_NOIO);
	if (unlikely(!page))
		return -ENOMEM;

	rq_for_each_segment(bvec, rq, iter) {
		ret = lo_do_transfer(lo, WRITE, page, 0, bvec.bv_page,
			bvec.bv_offset, bvec.bv_len, pos >> 9);
		if (unlikely(ret))
			break;

		b.bv_page = page;
		b.bv_offset = 0;
		b.bv_len = bvec.bv_len;
		ret = lo_write_bvec(lo->lo_backing_file, &b, &pos);
		if (ret < 0)
			break;
	}

	__free_page(page);
	return ret;
}

static int lo_read_simple(struct loop_device *lo, struct request *rq,
		loff_t pos)
{
	struct bio_vec bvec;
	struct req_iterator iter;
	struct iov_iter i;
	ssize_t len;

	rq_for_each_segment(bvec, rq, iter) {
		iov_iter_bvec(&i, ITER_BVEC, &bvec, 1, bvec.bv_len);
		len = vfs_iter_read(lo->lo_backing_file, &i, &pos);
		if (len < 0)
			return len;

		flush_dcache_page(bvec.bv_page);

		if (len != bvec.bv_len) {
			struct bio *bio;

			__rq_for_each_bio(bio, rq)
				zero_fill_bio(bio);
			break;
		}
		cond_resched();
	}

	return 0;
}

static int lo_read_transfer(struct loop_device *lo, struct request *rq,
		loff_t pos)
{
	struct bio_vec bvec, b;
	struct req_iterator iter;
	struct iov_iter i;
	struct page *page;
	ssize_t len;
	int ret = 0;

	page = alloc_page(GFP_NOIO);
	if (unlikely(!page))
		return -ENOMEM;

	rq_for_each_segment(bvec, rq, iter) {
		loff_t offset = pos;

		b.bv_page = page;
		b.bv_offset = 0;
		b.bv_len = bvec.bv_len;

		iov_iter_bvec(&i, ITER_BVEC, &b, 1, b.bv_len);
		len = vfs_iter_read(lo->lo_backing_file, &i, &pos);
		if (len < 0) {
			ret = len;
			goto out_free_page;
		}

		ret = lo_do_transfer(lo, READ, page, 0, bvec.bv_page,
			bvec.bv_offset, len, offset >> 9);
		if (ret)
			goto out_free_page;

		flush_dcache_page(bvec.bv_page);

		if (len != bvec.bv_len) {
			struct bio *bio;

			__rq_for_each_bio(bio, rq)
				zero_fill_bio(bio);
			break;
		}
	}

	ret = 0;
out_free_page:
	__free_page(page);
	return ret;
}

static int lo_discard(struct loop_device *lo, struct request *rq, loff_t pos)
{
	/*
	 * We use punch hole to reclaim the free space used by the
	 * image a.k.a. discard. However we do not support discard if
	 * encryption is enabled, because it may give an attacker
	 * useful information.
	 */
	struct file *file = lo->lo_backing_file;
	int mode = FALLOC_FL_PUNCH_HOLE | FALLOC_FL_KEEP_SIZE;
	int ret;

	if ((!file->f_op->fallocate) || lo->lo_encrypt_key_size) {
		ret = -EOPNOTSUPP;
		goto out;
	}

	ret = file->f_op->fallocate(file, mode, pos, blk_rq_bytes(rq));
	if (unlikely(ret && ret != -EINVAL && ret != -EOPNOTSUPP))
		ret = -EIO;
 out:
	return ret;
}

static int lo_req_flush(struct loop_device *lo, struct request *rq)
{
	struct file *file = lo->lo_backing_file;
	int ret = vfs_fsync(file, 0);
	if (unlikely(ret && ret != -EINVAL))
		ret = -EIO;

	return ret;
}

static inline void handle_partial_read(struct loop_cmd *cmd, long bytes)
{
	if (bytes < 0 || op_is_write(req_op(cmd->rq)))
		return;

	if (unlikely(bytes < blk_rq_bytes(cmd->rq))) {
		struct bio *bio = cmd->rq->bio;

		bio_advance(bio, bytes);
		zero_fill_bio(bio);
	}
}

static void lo_rw_aio_complete(struct kiocb *iocb, long ret, long ret2)
{
	struct loop_cmd *cmd = container_of(iocb, struct loop_cmd, iocb);
	struct request *rq = cmd->rq;

	handle_partial_read(cmd, ret);

	if (ret > 0)
		ret = 0;
	else if (ret < 0)
		ret = -EIO;

	blk_mq_complete_request(rq, ret);
}

static int lo_rw_aio(struct loop_device *lo, struct loop_cmd *cmd,
		     loff_t pos, bool rw)
{
	struct iov_iter iter;
	struct bio_vec *bvec;
	struct bio *bio = cmd->rq->bio;
	struct file *file = lo->lo_backing_file;
	int ret;

	/* nomerge for loop request queue */
	WARN_ON(cmd->rq->bio != cmd->rq->biotail);

	bvec = __bvec_iter_bvec(bio->bi_io_vec, bio->bi_iter);
	iov_iter_bvec(&iter, ITER_BVEC | rw, bvec,
		      bio_segments(bio), blk_rq_bytes(cmd->rq));
	/*
	 * This bio may be started from the middle of the 'bvec'
	 * because of bio splitting, so offset from the bvec must
	 * be passed to iov iterator
	 */
	iter.iov_offset = bio->bi_iter.bi_bvec_done;

	cmd->iocb.ki_pos = pos;
	cmd->iocb.ki_filp = file;
	cmd->iocb.ki_complete = lo_rw_aio_complete;
	cmd->iocb.ki_flags = IOCB_DIRECT;

	if (rw == WRITE)
		ret = file->f_op->write_iter(&cmd->iocb, &iter);
	else
		ret = file->f_op->read_iter(&cmd->iocb, &iter);

	if (ret != -EIOCBQUEUED)
		cmd->iocb.ki_complete(&cmd->iocb, ret, 0);
	return 0;
}

static int do_req_filebacked(struct loop_device *lo, struct request *rq)
{
	struct loop_cmd *cmd = blk_mq_rq_to_pdu(rq);
	loff_t pos = ((loff_t) blk_rq_pos(rq) << 9) + lo->lo_offset;

	/*
	 * lo_write_simple and lo_read_simple should have been covered
	 * by io submit style function like lo_rw_aio(), one blocker
	 * is that lo_read_simple() need to call flush_dcache_page after
	 * the page is written from kernel, and it isn't easy to handle
	 * this in io submit style function which submits all segments
	 * of the req at one time. And direct read IO doesn't need to
	 * run flush_dcache_page().
	 */
	switch (req_op(rq)) {
	case REQ_OP_FLUSH:
		return lo_req_flush(lo, rq);
	case REQ_OP_DISCARD:
		return lo_discard(lo, rq, pos);
	case REQ_OP_WRITE:
		if (lo->transfer)
			return lo_write_transfer(lo, rq, pos);
		else if (cmd->use_aio)
			return lo_rw_aio(lo, cmd, pos, WRITE);
		else
			return lo_write_simple(lo, rq, pos);
	case REQ_OP_READ:
		if (lo->transfer)
			return lo_read_transfer(lo, rq, pos);
		else if (cmd->use_aio)
			return lo_rw_aio(lo, cmd, pos, READ);
		else
			return lo_read_simple(lo, rq, pos);
	default:
		WARN_ON_ONCE(1);
		return -EIO;
		break;
	}
}

struct switch_request {
	struct file *file;
	struct completion wait;
};

static inline void loop_update_dio(struct loop_device *lo)
{
	__loop_update_dio(lo, io_is_direct(lo->lo_backing_file) |
			lo->use_dio);
}

/*
 * Do the actual switch; called from the BIO completion routine
 */
static void do_loop_switch(struct loop_device *lo, struct switch_request *p)
{
	struct file *file = p->file;
	struct file *old_file = lo->lo_backing_file;
	struct address_space *mapping;

	/* if no new file, only flush of queued bios requested */
	if (!file)
		return;

	mapping = file->f_mapping;
	mapping_set_gfp_mask(old_file->f_mapping, lo->old_gfp_mask);
	lo->lo_backing_file = file;
	lo->lo_blocksize = S_ISBLK(mapping->host->i_mode) ?
		mapping->host->i_bdev->bd_block_size : PAGE_SIZE;
	lo->old_gfp_mask = mapping_gfp_mask(mapping);
	mapping_set_gfp_mask(mapping, lo->old_gfp_mask & ~(__GFP_IO|__GFP_FS));
	loop_update_dio(lo);
}

/*
 * loop_switch performs the hard work of switching a backing store.
 * First it needs to flush existing IO, it does this by sending a magic
 * BIO down the pipe. The completion of this BIO does the actual switch.
 */
static int loop_switch(struct loop_device *lo, struct file *file)
{
	struct switch_request w;

	w.file = file;

	/* freeze queue and wait for completion of scheduled requests */
	blk_mq_freeze_queue(lo->lo_queue);

	/* do the switch action */
	do_loop_switch(lo, &w);

	/* unfreeze */
	blk_mq_unfreeze_queue(lo->lo_queue);

	return 0;
}

/*
 * Helper to flush the IOs in loop, but keeping loop thread running
 */
static int loop_flush(struct loop_device *lo)
{
	/* loop not yet configured, no running thread, nothing to flush */
	if (lo->lo_state != Lo_bound)
		return 0;
	return loop_switch(lo, NULL);
}

static void loop_reread_partitions(struct loop_device *lo,
				   struct block_device *bdev)
{
	int rc;

	/*
	 * bd_mutex has been held already in release path, so don't
	 * acquire it if this function is called in such case.
	 *
	 * If the reread partition isn't from release path, lo_refcnt
	 * must be at least one and it can only become zero when the
	 * current holder is released.
	 */
	if (!atomic_read(&lo->lo_refcnt))
		rc = __blkdev_reread_part(bdev);
	else
		rc = blkdev_reread_part(bdev);
	if (rc)
		pr_warn("%s: partition scan of loop%d (%s) failed (rc=%d)\n",
			__func__, lo->lo_number, lo->lo_file_name, rc);
}

static inline int is_loop_device(struct file *file)
{
	struct inode *i = file->f_mapping->host;

	return i && S_ISBLK(i->i_mode) && MAJOR(i->i_rdev) == LOOP_MAJOR;
}

static int loop_validate_file(struct file *file, struct block_device *bdev)
{
	struct inode	*inode = file->f_mapping->host;
	struct file	*f = file;

	/* Avoid recursion */
	while (is_loop_device(f)) {
		struct loop_device *l;

		if (f->f_mapping->host->i_bdev == bdev)
			return -EBADF;

		l = f->f_mapping->host->i_bdev->bd_disk->private_data;
		if (l->lo_state == Lo_unbound) {
			return -EINVAL;
		}
		f = l->lo_backing_file;
	}
	if (!S_ISREG(inode->i_mode) && !S_ISBLK(inode->i_mode))
		return -EINVAL;
	return 0;
}

/*
 * loop_change_fd switched the backing store of a loopback device to
 * a new file. This is useful for operating system installers to free up
 * the original file and in High Availability environments to switch to
 * an alternative location for the content in case of server meltdown.
 * This can only work if the loop device is used read-only, and if the
 * new backing store is the same size and type as the old backing store.
 */
static int loop_change_fd(struct loop_device *lo, struct block_device *bdev,
			  unsigned int arg)
{
	struct file	*file, *old_file;
	struct inode	*inode;
	int		error;

	error = -ENXIO;
	if (lo->lo_state != Lo_bound)
		goto out;

	/* the loop device has to be read-only */
	error = -EINVAL;
	if (!(lo->lo_flags & LO_FLAGS_READ_ONLY))
		goto out;

	error = -EBADF;
	file = fget(arg);
	if (!file)
		goto out;

	error = loop_validate_file(file, bdev);
	if (error)
		goto out_putf;

	inode = file->f_mapping->host;
	old_file = lo->lo_backing_file;

	error = -EINVAL;

	/* size of the new backing store needs to be the same */
	if (get_loop_size(lo, file) != get_loop_size(lo, old_file))
		goto out_putf;

	/* and ... switch */
	error = loop_switch(lo, file);
	if (error)
		goto out_putf;

	fput(old_file);
	if (lo->lo_flags & LO_FLAGS_PARTSCAN)
		loop_reread_partitions(lo, bdev);
	return 0;

 out_putf:
	fput(file);
 out:
	return error;
}

/* loop sysfs attributes */

static ssize_t loop_attr_show(struct device *dev, char *page,
			      ssize_t (*callback)(struct loop_device *, char *))
{
	struct gendisk *disk = dev_to_disk(dev);
	struct loop_device *lo = disk->private_data;

	return callback(lo, page);
}

#define LOOP_ATTR_RO(_name)						\
static ssize_t loop_attr_##_name##_show(struct loop_device *, char *);	\
static ssize_t loop_attr_do_show_##_name(struct device *d,		\
				struct device_attribute *attr, char *b)	\
{									\
	return loop_attr_show(d, b, loop_attr_##_name##_show);		\
}									\
static struct device_attribute loop_attr_##_name =			\
	__ATTR(_name, S_IRUGO, loop_attr_do_show_##_name, NULL);

static ssize_t loop_attr_backing_file_show(struct loop_device *lo, char *buf)
{
	ssize_t ret;
	char *p = NULL;

	spin_lock_irq(&lo->lo_lock);
	if (lo->lo_backing_file)
		p = file_path(lo->lo_backing_file, buf, PAGE_SIZE - 1);
	spin_unlock_irq(&lo->lo_lock);

	if (IS_ERR_OR_NULL(p))
		ret = PTR_ERR(p);
	else {
		ret = strlen(p);
		memmove(buf, p, ret);
		buf[ret++] = '\n';
		buf[ret] = 0;
	}

	return ret;
}

static ssize_t loop_attr_offset_show(struct loop_device *lo, char *buf)
{
	return sprintf(buf, "%llu\n", (unsigned long long)lo->lo_offset);
}

static ssize_t loop_attr_sizelimit_show(struct loop_device *lo, char *buf)
{
	return sprintf(buf, "%llu\n", (unsigned long long)lo->lo_sizelimit);
}

static ssize_t loop_attr_autoclear_show(struct loop_device *lo, char *buf)
{
	int autoclear = (lo->lo_flags & LO_FLAGS_AUTOCLEAR);

	return sprintf(buf, "%s\n", autoclear ? "1" : "0");
}

static ssize_t loop_attr_partscan_show(struct loop_device *lo, char *buf)
{
	int partscan = (lo->lo_flags & LO_FLAGS_PARTSCAN);

	return sprintf(buf, "%s\n", partscan ? "1" : "0");
}

static ssize_t loop_attr_dio_show(struct loop_device *lo, char *buf)
{
	int dio = (lo->lo_flags & LO_FLAGS_DIRECT_IO);

	return sprintf(buf, "%s\n", dio ? "1" : "0");
}

LOOP_ATTR_RO(backing_file);
LOOP_ATTR_RO(offset);
LOOP_ATTR_RO(sizelimit);
LOOP_ATTR_RO(autoclear);
LOOP_ATTR_RO(partscan);
LOOP_ATTR_RO(dio);

static struct attribute *loop_attrs[] = {
	&loop_attr_backing_file.attr,
	&loop_attr_offset.attr,
	&loop_attr_sizelimit.attr,
	&loop_attr_autoclear.attr,
	&loop_attr_partscan.attr,
	&loop_attr_dio.attr,
	NULL,
};

static struct attribute_group loop_attribute_group = {
	.name = "loop",
	.attrs= loop_attrs,
};

static void loop_sysfs_init(struct loop_device *lo)
{
	lo->sysfs_inited = !sysfs_create_group(&disk_to_dev(lo->lo_disk)->kobj,
						&loop_attribute_group);
}

static void loop_sysfs_exit(struct loop_device *lo)
{
	if (lo->sysfs_inited)
		sysfs_remove_group(&disk_to_dev(lo->lo_disk)->kobj,
				   &loop_attribute_group);
}

static void loop_config_discard(struct loop_device *lo)
{
	struct file *file = lo->lo_backing_file;
	struct inode *inode = file->f_mapping->host;
	struct request_queue *q = lo->lo_queue;

	/*
	 * We use punch hole to reclaim the free space used by the
	 * image a.k.a. discard. However we do not support discard if
	 * encryption is enabled, because it may give an attacker
	 * useful information.
	 */
	if ((!file->f_op->fallocate) ||
	    lo->lo_encrypt_key_size) {
		q->limits.discard_granularity = 0;
		q->limits.discard_alignment = 0;
		blk_queue_max_discard_sectors(q, 0);
		q->limits.discard_zeroes_data = 0;
		queue_flag_clear_unlocked(QUEUE_FLAG_DISCARD, q);
		return;
	}

	q->limits.discard_granularity = inode->i_sb->s_blocksize;
	q->limits.discard_alignment = 0;
	blk_queue_max_discard_sectors(q, UINT_MAX >> 9);
	q->limits.discard_zeroes_data = 1;
	queue_flag_set_unlocked(QUEUE_FLAG_DISCARD, q);
}

static void loop_unprepare_queue(struct loop_device *lo)
{
	kthread_flush_worker(&lo->worker);
	kthread_stop(lo->worker_task);
}

static int loop_prepare_queue(struct loop_device *lo)
{
	kthread_init_worker(&lo->worker);
	lo->worker_task = kthread_run(kthread_worker_fn,
			&lo->worker, "loop%d", lo->lo_number);
	if (IS_ERR(lo->worker_task))
		return -ENOMEM;
	set_user_nice(lo->worker_task, MIN_NICE);
	return 0;
}

static int loop_set_fd(struct loop_device *lo, fmode_t mode,
		       struct block_device *bdev, unsigned int arg)
{
	struct file	*file;
	struct inode	*inode;
	struct address_space *mapping;
	unsigned lo_blocksize;
	int		lo_flags = 0;
	int		error;
	loff_t		size;

	/* This is safe, since we have a reference from open(). */
	__module_get(THIS_MODULE);

	error = -EBADF;
	file = fget(arg);
	if (!file)
		goto out;

	error = -EBUSY;
	if (lo->lo_state != Lo_unbound)
		goto out_putf;

	error = loop_validate_file(file, bdev);
	if (error)
		goto out_putf;

	mapping = file->f_mapping;
	inode = mapping->host;

	if (!(file->f_mode & FMODE_WRITE) || !(mode & FMODE_WRITE) ||
	    !file->f_op->write_iter)
		lo_flags |= LO_FLAGS_READ_ONLY;

	lo_blocksize = S_ISBLK(inode->i_mode) ?
		inode->i_bdev->bd_block_size : PAGE_SIZE;

	error = -EFBIG;
	size = get_loop_size(lo, file);
	if ((loff_t)(sector_t)size != size)
		goto out_putf;
	error = loop_prepare_queue(lo);
	if (error)
		goto out_putf;

	error = 0;

	set_device_ro(bdev, (lo_flags & LO_FLAGS_READ_ONLY) != 0);

	lo->use_dio = false;
	lo->lo_blocksize = lo_blocksize;
	lo->lo_device = bdev;
	lo->lo_flags = lo_flags;
	lo->lo_backing_file = file;
	lo->transfer = NULL;
	lo->ioctl = NULL;
	lo->lo_sizelimit = 0;
	lo->old_gfp_mask = mapping_gfp_mask(mapping);
	mapping_set_gfp_mask(mapping, lo->old_gfp_mask & ~(__GFP_IO|__GFP_FS));

	if (!(lo_flags & LO_FLAGS_READ_ONLY) && file->f_op->fsync)
		blk_queue_write_cache(lo->lo_queue, true, false);

	loop_update_dio(lo);
	set_capacity(lo->lo_disk, size);
	bd_set_size(bdev, size << 9);
	loop_sysfs_init(lo);
	/* let user-space know about the new size */
	kobject_uevent(&disk_to_dev(bdev->bd_disk)->kobj, KOBJ_CHANGE);

	set_blocksize(bdev, lo_blocksize);

	lo->lo_state = Lo_bound;
	if (part_shift)
		lo->lo_flags |= LO_FLAGS_PARTSCAN;
	if (lo->lo_flags & LO_FLAGS_PARTSCAN)
		loop_reread_partitions(lo, bdev);

	/* Grab the block_device to prevent its destruction after we
	 * put /dev/loopXX inode. Later in loop_clr_fd() we bdput(bdev).
	 */
	bdgrab(bdev);
	return 0;

 out_putf:
	fput(file);
 out:
	/* This is safe: open() is still holding a reference. */
	module_put(THIS_MODULE);
	return error;
}

static int
loop_release_xfer(struct loop_device *lo)
{
	int err = 0;
	struct loop_func_table *xfer = lo->lo_encryption;

	if (xfer) {
		if (xfer->release)
			err = xfer->release(lo);
		lo->transfer = NULL;
		lo->lo_encryption = NULL;
		module_put(xfer->owner);
	}
	return err;
}

static int
loop_init_xfer(struct loop_device *lo, struct loop_func_table *xfer,
	       const struct loop_info64 *i)
{
	int err = 0;

	if (xfer) {
		struct module *owner = xfer->owner;

		if (!try_module_get(owner))
			return -EINVAL;
		if (xfer->init)
			err = xfer->init(lo, i);
		if (err)
			module_put(owner);
		else
			lo->lo_encryption = xfer;
	}
	return err;
}

static int loop_clr_fd(struct loop_device *lo)
{
	struct file *filp = lo->lo_backing_file;
	gfp_t gfp = lo->old_gfp_mask;
	struct block_device *bdev = lo->lo_device;

	if (lo->lo_state != Lo_bound)
		return -ENXIO;

	/*
	 * If we've explicitly asked to tear down the loop device,
	 * and it has an elevated reference count, set it for auto-teardown when
	 * the last reference goes away. This stops $!~#$@ udev from
	 * preventing teardown because it decided that it needs to run blkid on
	 * the loopback device whenever they appear. xfstests is notorious for
	 * failing tests because blkid via udev races with a losetup
	 * <dev>/do something like mkfs/losetup -d <dev> causing the losetup -d
	 * command to fail with EBUSY.
	 */
	if (atomic_read(&lo->lo_refcnt) > 1) {
		lo->lo_flags |= LO_FLAGS_AUTOCLEAR;
		mutex_unlock(&lo->lo_ctl_mutex);
		return 0;
	}

	if (filp == NULL)
		return -EINVAL;

	/* freeze request queue during the transition */
	blk_mq_freeze_queue(lo->lo_queue);

	spin_lock_irq(&lo->lo_lock);
	lo->lo_state = Lo_rundown;
	lo->lo_backing_file = NULL;
	spin_unlock_irq(&lo->lo_lock);

	loop_release_xfer(lo);
	lo->transfer = NULL;
	lo->ioctl = NULL;
	lo->lo_device = NULL;
	lo->lo_encryption = NULL;
	lo->lo_offset = 0;
	lo->lo_sizelimit = 0;
	lo->lo_encrypt_key_size = 0;
	memset(lo->lo_encrypt_key, 0, LO_KEY_SIZE);
	memset(lo->lo_crypt_name, 0, LO_NAME_SIZE);
	memset(lo->lo_file_name, 0, LO_NAME_SIZE);
	blk_queue_logical_block_size(lo->lo_queue, 512);
	if (bdev) {
		bdput(bdev);
		invalidate_bdev(bdev);
	}
	set_capacity(lo->lo_disk, 0);
	loop_sysfs_exit(lo);
	if (bdev) {
		bd_set_size(bdev, 0);
		/* let user-space know about this change */
		kobject_uevent(&disk_to_dev(bdev->bd_disk)->kobj, KOBJ_CHANGE);
	}
	mapping_set_gfp_mask(filp->f_mapping, gfp);
	lo->lo_state = Lo_unbound;
	/* This is safe: open() is still holding a reference. */
	module_put(THIS_MODULE);
	blk_mq_unfreeze_queue(lo->lo_queue);

	if (lo->lo_flags & LO_FLAGS_PARTSCAN && bdev)
		loop_reread_partitions(lo, bdev);
	lo->lo_flags = 0;
	if (!part_shift)
		lo->lo_disk->flags |= GENHD_FL_NO_PART_SCAN;
	loop_unprepare_queue(lo);
	mutex_unlock(&lo->lo_ctl_mutex);
	/*
	 * Need not hold lo_ctl_mutex to fput backing file.
	 * Calling fput holding lo_ctl_mutex triggers a circular
	 * lock dependency possibility warning as fput can take
	 * bd_mutex which is usually taken before lo_ctl_mutex.
	 */
	fput(filp);
	return 0;
}

static int
loop_set_status(struct loop_device *lo, const struct loop_info64 *info)
{
	int err;
	struct loop_func_table *xfer;
	kuid_t uid = current_uid();

	if (lo->lo_encrypt_key_size &&
	    !uid_eq(lo->lo_key_owner, uid) &&
	    !capable(CAP_SYS_ADMIN))
		return -EPERM;
	if (lo->lo_state != Lo_bound)
		return -ENXIO;
	if ((unsigned int) info->lo_encrypt_key_size > LO_KEY_SIZE)
		return -EINVAL;

	if (lo->lo_offset != info->lo_offset ||
	    lo->lo_sizelimit != info->lo_sizelimit) {
		sync_blockdev(lo->lo_device);
		kill_bdev(lo->lo_device);
	}

	/* I/O need to be drained during transfer transition */
	blk_mq_freeze_queue(lo->lo_queue);

	err = loop_release_xfer(lo);
	if (err)
		goto exit;

	if (info->lo_encrypt_type) {
		unsigned int type = info->lo_encrypt_type;

		if (type >= MAX_LO_CRYPT) {
			err = -EINVAL;
			goto exit;
		}
		xfer = xfer_funcs[type];
		if (xfer == NULL) {
			err = -EINVAL;
			goto exit;
		}
	} else
		xfer = NULL;

	err = loop_init_xfer(lo, xfer, info);
	if (err)
		goto exit;

	if (lo->lo_offset != info->lo_offset ||
	    lo->lo_sizelimit != info->lo_sizelimit) {
		/* kill_bdev should have truncated all the pages */
		if (lo->lo_device->bd_inode->i_mapping->nrpages) {
			err = -EAGAIN;
			pr_warn("%s: loop%d (%s) has still dirty pages (nrpages=%lu)\n",
				__func__, lo->lo_number, lo->lo_file_name,
				lo->lo_device->bd_inode->i_mapping->nrpages);
			goto exit;
		}
		if (figure_loop_size(lo, info->lo_offset, info->lo_sizelimit)) {
			err = -EFBIG;
			goto exit;
		}
	}

	loop_config_discard(lo);

	memcpy(lo->lo_file_name, info->lo_file_name, LO_NAME_SIZE);
	memcpy(lo->lo_crypt_name, info->lo_crypt_name, LO_NAME_SIZE);
	lo->lo_file_name[LO_NAME_SIZE-1] = 0;
	lo->lo_crypt_name[LO_NAME_SIZE-1] = 0;

	if (!xfer)
		xfer = &none_funcs;
	lo->transfer = xfer->transfer;
	lo->ioctl = xfer->ioctl;

	if ((lo->lo_flags & LO_FLAGS_AUTOCLEAR) !=
	     (info->lo_flags & LO_FLAGS_AUTOCLEAR))
		lo->lo_flags ^= LO_FLAGS_AUTOCLEAR;

	lo->lo_encrypt_key_size = info->lo_encrypt_key_size;
	lo->lo_init[0] = info->lo_init[0];
	lo->lo_init[1] = info->lo_init[1];
	if (info->lo_encrypt_key_size) {
		memcpy(lo->lo_encrypt_key, info->lo_encrypt_key,
		       info->lo_encrypt_key_size);
		lo->lo_key_owner = uid;
	}

	/* update dio if lo_offset or transfer is changed */
	__loop_update_dio(lo, lo->use_dio);

 exit:
	blk_mq_unfreeze_queue(lo->lo_queue);

	if (!err && (info->lo_flags & LO_FLAGS_PARTSCAN) &&
	     !(lo->lo_flags & LO_FLAGS_PARTSCAN)) {
		lo->lo_flags |= LO_FLAGS_PARTSCAN;
		lo->lo_disk->flags &= ~GENHD_FL_NO_PART_SCAN;
		loop_reread_partitions(lo, lo->lo_device);
	}

	return err;
}

static int
loop_get_status(struct loop_device *lo, struct loop_info64 *info)
{
	struct file *file = lo->lo_backing_file;
	struct kstat stat;
	int error;

	if (lo->lo_state != Lo_bound)
		return -ENXIO;
	error = vfs_getattr(&file->f_path, &stat);
	if (error)
		return error;
	memset(info, 0, sizeof(*info));
	info->lo_number = lo->lo_number;
	info->lo_device = huge_encode_dev(stat.dev);
	info->lo_inode = stat.ino;
	info->lo_rdevice = huge_encode_dev(lo->lo_device ? stat.rdev : stat.dev);
	info->lo_offset = lo->lo_offset;
	info->lo_sizelimit = lo->lo_sizelimit;
	info->lo_flags = lo->lo_flags;
	memcpy(info->lo_file_name, lo->lo_file_name, LO_NAME_SIZE);
	memcpy(info->lo_crypt_name, lo->lo_crypt_name, LO_NAME_SIZE);
	info->lo_encrypt_type =
		lo->lo_encryption ? lo->lo_encryption->number : 0;
	if (lo->lo_encrypt_key_size && capable(CAP_SYS_ADMIN)) {
		info->lo_encrypt_key_size = lo->lo_encrypt_key_size;
		memcpy(info->lo_encrypt_key, lo->lo_encrypt_key,
		       lo->lo_encrypt_key_size);
	}
	return 0;
}

static void
loop_info64_from_old(const struct loop_info *info, struct loop_info64 *info64)
{
	memset(info64, 0, sizeof(*info64));
	info64->lo_number = info->lo_number;
	info64->lo_device = info->lo_device;
	info64->lo_inode = info->lo_inode;
	info64->lo_rdevice = info->lo_rdevice;
	info64->lo_offset = info->lo_offset;
	info64->lo_sizelimit = 0;
	info64->lo_encrypt_type = info->lo_encrypt_type;
	info64->lo_encrypt_key_size = info->lo_encrypt_key_size;
	info64->lo_flags = info->lo_flags;
	info64->lo_init[0] = info->lo_init[0];
	info64->lo_init[1] = info->lo_init[1];
	if (info->lo_encrypt_type == LO_CRYPT_CRYPTOAPI)
		memcpy(info64->lo_crypt_name, info->lo_name, LO_NAME_SIZE);
	else
		memcpy(info64->lo_file_name, info->lo_name, LO_NAME_SIZE);
	memcpy(info64->lo_encrypt_key, info->lo_encrypt_key, LO_KEY_SIZE);
}

static int
loop_info64_to_old(const struct loop_info64 *info64, struct loop_info *info)
{
	memset(info, 0, sizeof(*info));
	info->lo_number = info64->lo_number;
	info->lo_device = info64->lo_device;
	info->lo_inode = info64->lo_inode;
	info->lo_rdevice = info64->lo_rdevice;
	info->lo_offset = info64->lo_offset;
	info->lo_encrypt_type = info64->lo_encrypt_type;
	info->lo_encrypt_key_size = info64->lo_encrypt_key_size;
	info->lo_flags = info64->lo_flags;
	info->lo_init[0] = info64->lo_init[0];
	info->lo_init[1] = info64->lo_init[1];
	if (info->lo_encrypt_type == LO_CRYPT_CRYPTOAPI)
		memcpy(info->lo_name, info64->lo_crypt_name, LO_NAME_SIZE);
	else
		memcpy(info->lo_name, info64->lo_file_name, LO_NAME_SIZE);
	memcpy(info->lo_encrypt_key, info64->lo_encrypt_key, LO_KEY_SIZE);

	/* error in case values were truncated */
	if (info->lo_device != info64->lo_device ||
	    info->lo_rdevice != info64->lo_rdevice ||
	    info->lo_inode != info64->lo_inode ||
	    info->lo_offset != info64->lo_offset)
		return -EOVERFLOW;

	return 0;
}

static int
loop_set_status_old(struct loop_device *lo, const struct loop_info __user *arg)
{
	struct loop_info info;
	struct loop_info64 info64;

	if (copy_from_user(&info, arg, sizeof (struct loop_info)))
		return -EFAULT;
	loop_info64_from_old(&info, &info64);
	return loop_set_status(lo, &info64);
}

static int
loop_set_status64(struct loop_device *lo, const struct loop_info64 __user *arg)
{
	struct loop_info64 info64;

	if (copy_from_user(&info64, arg, sizeof (struct loop_info64)))
		return -EFAULT;
	return loop_set_status(lo, &info64);
}

static int
loop_get_status_old(struct loop_device *lo, struct loop_info __user *arg) {
	struct loop_info info;
	struct loop_info64 info64;
	int err = 0;

	if (!arg)
		err = -EINVAL;
	if (!err)
		err = loop_get_status(lo, &info64);
	if (!err)
		err = loop_info64_to_old(&info64, &info);
	if (!err && copy_to_user(arg, &info, sizeof(info)))
		err = -EFAULT;

	return err;
}

static int
loop_get_status64(struct loop_device *lo, struct loop_info64 __user *arg) {
	struct loop_info64 info64;
	int err = 0;

	if (!arg)
		err = -EINVAL;
	if (!err)
		err = loop_get_status(lo, &info64);
	if (!err && copy_to_user(arg, &info64, sizeof(info64)))
		err = -EFAULT;

	return err;
}

static int loop_set_capacity(struct loop_device *lo, struct block_device *bdev)
{
	if (unlikely(lo->lo_state != Lo_bound))
		return -ENXIO;

	return figure_loop_size(lo, lo->lo_offset, lo->lo_sizelimit);
}

static int loop_set_dio(struct loop_device *lo, unsigned long arg)
{
	int error = -ENXIO;
	if (lo->lo_state != Lo_bound)
		goto out;

	__loop_update_dio(lo, !!arg);
	if (lo->use_dio == !!arg)
		return 0;
	error = -EINVAL;
 out:
	return error;
}

static int loop_set_block_size(struct loop_device *lo, unsigned long arg)
{
	int err = 0;

	if (lo->lo_state != Lo_bound)
		return -ENXIO;

	if (arg < 512 || arg > PAGE_SIZE || !is_power_of_2(arg))
		return -EINVAL;

	if (lo->lo_queue->limits.logical_block_size != arg) {
		sync_blockdev(lo->lo_device);
		kill_bdev(lo->lo_device);
	}

	blk_mq_freeze_queue(lo->lo_queue);

	/* kill_bdev should have truncated all the pages */
	if (lo->lo_queue->limits.logical_block_size != arg &&
			lo->lo_device->bd_inode->i_mapping->nrpages) {
		err = -EAGAIN;
		pr_warn("%s: loop%d (%s) has still dirty pages (nrpages=%lu)\n",
			__func__, lo->lo_number, lo->lo_file_name,
			lo->lo_device->bd_inode->i_mapping->nrpages);
		goto out_unfreeze;
	}

	blk_queue_logical_block_size(lo->lo_queue, arg);
	loop_update_dio(lo);
out_unfreeze:
	blk_mq_unfreeze_queue(lo->lo_queue);

	return err;
}

static int lo_ioctl(struct block_device *bdev, fmode_t mode,
	unsigned int cmd, unsigned long arg)
{
	struct loop_device *lo = bdev->bd_disk->private_data;
	int err;

	mutex_lock_nested(&lo->lo_ctl_mutex, 1);
	switch (cmd) {
	case LOOP_SET_FD:
		err = loop_set_fd(lo, mode, bdev, arg);
		break;
	case LOOP_CHANGE_FD:
		err = loop_change_fd(lo, bdev, arg);
		break;
	case LOOP_CLR_FD:
		/* loop_clr_fd would have unlocked lo_ctl_mutex on success */
		err = loop_clr_fd(lo);
		if (!err)
			goto out_unlocked;
		break;
	case LOOP_SET_STATUS:
		err = -EPERM;
		if ((mode & FMODE_WRITE) || capable(CAP_SYS_ADMIN))
			err = loop_set_status_old(lo,
					(struct loop_info __user *)arg);
		break;
	case LOOP_GET_STATUS:
		err = loop_get_status_old(lo, (struct loop_info __user *) arg);
		break;
	case LOOP_SET_STATUS64:
		err = -EPERM;
		if ((mode & FMODE_WRITE) || capable(CAP_SYS_ADMIN))
			err = loop_set_status64(lo,
					(struct loop_info64 __user *) arg);
		break;
	case LOOP_GET_STATUS64:
		err = loop_get_status64(lo, (struct loop_info64 __user *) arg);
		break;
	case LOOP_SET_CAPACITY:
		err = -EPERM;
		if ((mode & FMODE_WRITE) || capable(CAP_SYS_ADMIN))
			err = loop_set_capacity(lo, bdev);
		break;
	case LOOP_SET_DIRECT_IO:
		err = -EPERM;
		if ((mode & FMODE_WRITE) || capable(CAP_SYS_ADMIN))
			err = loop_set_dio(lo, arg);
		break;
	case LOOP_SET_BLOCK_SIZE:
		err = -EPERM;
		if ((mode & FMODE_WRITE) || capable(CAP_SYS_ADMIN))
			err = loop_set_block_size(lo, arg);
		break;
	default:
		err = lo->ioctl ? lo->ioctl(lo, cmd, arg) : -EINVAL;
	}
	mutex_unlock(&lo->lo_ctl_mutex);

out_unlocked:
	return err;
}

#ifdef CONFIG_COMPAT
struct compat_loop_info {
	compat_int_t	lo_number;      /* ioctl r/o */
	compat_dev_t	lo_device;      /* ioctl r/o */
	compat_ulong_t	lo_inode;       /* ioctl r/o */
	compat_dev_t	lo_rdevice;     /* ioctl r/o */
	compat_int_t	lo_offset;
	compat_int_t	lo_encrypt_type;
	compat_int_t	lo_encrypt_key_size;    /* ioctl w/o */
	compat_int_t	lo_flags;       /* ioctl r/o */
	char		lo_name[LO_NAME_SIZE];
	unsigned char	lo_encrypt_key[LO_KEY_SIZE]; /* ioctl w/o */
	compat_ulong_t	lo_init[2];
	char		reserved[4];
};

/*
 * Transfer 32-bit compatibility structure in userspace to 64-bit loop info
 * - noinlined to reduce stack space usage in main part of driver
 */
static noinline int
loop_info64_from_compat(const struct compat_loop_info __user *arg,
			struct loop_info64 *info64)
{
	struct compat_loop_info info;

	if (copy_from_user(&info, arg, sizeof(info)))
		return -EFAULT;

	memset(info64, 0, sizeof(*info64));
	info64->lo_number = info.lo_number;
	info64->lo_device = info.lo_device;
	info64->lo_inode = info.lo_inode;
	info64->lo_rdevice = info.lo_rdevice;
	info64->lo_offset = info.lo_offset;
	info64->lo_sizelimit = 0;
	info64->lo_encrypt_type = info.lo_encrypt_type;
	info64->lo_encrypt_key_size = info.lo_encrypt_key_size;
	info64->lo_flags = info.lo_flags;
	info64->lo_init[0] = info.lo_init[0];
	info64->lo_init[1] = info.lo_init[1];
	if (info.lo_encrypt_type == LO_CRYPT_CRYPTOAPI)
		memcpy(info64->lo_crypt_name, info.lo_name, LO_NAME_SIZE);
	else
		memcpy(info64->lo_file_name, info.lo_name, LO_NAME_SIZE);
	memcpy(info64->lo_encrypt_key, info.lo_encrypt_key, LO_KEY_SIZE);
	return 0;
}

/*
 * Transfer 64-bit loop info to 32-bit compatibility structure in userspace
 * - noinlined to reduce stack space usage in main part of driver
 */
static noinline int
loop_info64_to_compat(const struct loop_info64 *info64,
		      struct compat_loop_info __user *arg)
{
	struct compat_loop_info info;

	memset(&info, 0, sizeof(info));
	info.lo_number = info64->lo_number;
	info.lo_device = info64->lo_device;
	info.lo_inode = info64->lo_inode;
	info.lo_rdevice = info64->lo_rdevice;
	info.lo_offset = info64->lo_offset;
	info.lo_encrypt_type = info64->lo_encrypt_type;
	info.lo_encrypt_key_size = info64->lo_encrypt_key_size;
	info.lo_flags = info64->lo_flags;
	info.lo_init[0] = info64->lo_init[0];
	info.lo_init[1] = info64->lo_init[1];
	if (info.lo_encrypt_type == LO_CRYPT_CRYPTOAPI)
		memcpy(info.lo_name, info64->lo_crypt_name, LO_NAME_SIZE);
	else
		memcpy(info.lo_name, info64->lo_file_name, LO_NAME_SIZE);
	memcpy(info.lo_encrypt_key, info64->lo_encrypt_key, LO_KEY_SIZE);

	/* error in case values were truncated */
	if (info.lo_device != info64->lo_device ||
	    info.lo_rdevice != info64->lo_rdevice ||
	    info.lo_inode != info64->lo_inode ||
	    info.lo_offset != info64->lo_offset ||
	    info.lo_init[0] != info64->lo_init[0] ||
	    info.lo_init[1] != info64->lo_init[1])
		return -EOVERFLOW;

	if (copy_to_user(arg, &info, sizeof(info)))
		return -EFAULT;
	return 0;
}

static int
loop_set_status_compat(struct loop_device *lo,
		       const struct compat_loop_info __user *arg)
{
	struct loop_info64 info64;
	int ret;

	ret = loop_info64_from_compat(arg, &info64);
	if (ret < 0)
		return ret;
	return loop_set_status(lo, &info64);
}

static int
loop_get_status_compat(struct loop_device *lo,
		       struct compat_loop_info __user *arg)
{
	struct loop_info64 info64;
	int err = 0;

	if (!arg)
		err = -EINVAL;
	if (!err)
		err = loop_get_status(lo, &info64);
	if (!err)
		err = loop_info64_to_compat(&info64, arg);
	return err;
}

static int lo_compat_ioctl(struct block_device *bdev, fmode_t mode,
			   unsigned int cmd, unsigned long arg)
{
	struct loop_device *lo = bdev->bd_disk->private_data;
	int err;

	switch(cmd) {
	case LOOP_SET_STATUS:
		mutex_lock(&lo->lo_ctl_mutex);
		err = loop_set_status_compat(
			lo, (const struct compat_loop_info __user *) arg);
		mutex_unlock(&lo->lo_ctl_mutex);
		break;
	case LOOP_GET_STATUS:
		mutex_lock(&lo->lo_ctl_mutex);
		err = loop_get_status_compat(
			lo, (struct compat_loop_info __user *) arg);
		mutex_unlock(&lo->lo_ctl_mutex);
		break;
	case LOOP_SET_CAPACITY:
	case LOOP_CLR_FD:
	case LOOP_GET_STATUS64:
	case LOOP_SET_STATUS64:
		arg = (unsigned long) compat_ptr(arg);
	case LOOP_SET_FD:
	case LOOP_CHANGE_FD:
<<<<<<< HEAD
	case LOOP_SET_BLOCK_SIZE:
=======
	case LOOP_SET_DIRECT_IO:
>>>>>>> 9e48f0c2
		err = lo_ioctl(bdev, mode, cmd, arg);
		break;
	default:
		err = -ENOIOCTLCMD;
		break;
	}
	return err;
}
#endif

static int lo_open(struct block_device *bdev, fmode_t mode)
{
	struct loop_device *lo;
	int err = 0;

	mutex_lock(&loop_index_mutex);
	lo = bdev->bd_disk->private_data;
	if (!lo) {
		err = -ENXIO;
		goto out;
	}

	atomic_inc(&lo->lo_refcnt);
out:
	mutex_unlock(&loop_index_mutex);
	return err;
}

static void __lo_release(struct loop_device *lo)
{
	int err;

	if (atomic_dec_return(&lo->lo_refcnt))
		return;

	mutex_lock(&lo->lo_ctl_mutex);
	if (lo->lo_flags & LO_FLAGS_AUTOCLEAR) {
		/*
		 * In autoclear mode, stop the loop thread
		 * and remove configuration after last close.
		 */
		err = loop_clr_fd(lo);
		if (!err)
			return;
	} else {
		/*
		 * Otherwise keep thread (if running) and config,
		 * but flush possible ongoing bios in thread.
		 */
		loop_flush(lo);
	}

	mutex_unlock(&lo->lo_ctl_mutex);
}

static void lo_release(struct gendisk *disk, fmode_t mode)
{
	mutex_lock(&loop_index_mutex);
	__lo_release(disk->private_data);
	mutex_unlock(&loop_index_mutex);
}

static const struct block_device_operations lo_fops = {
	.owner =	THIS_MODULE,
	.open =		lo_open,
	.release =	lo_release,
	.ioctl =	lo_ioctl,
#ifdef CONFIG_COMPAT
	.compat_ioctl =	lo_compat_ioctl,
#endif
};

/*
 * And now the modules code and kernel interface.
 */
static int max_loop;
module_param(max_loop, int, S_IRUGO);
MODULE_PARM_DESC(max_loop, "Maximum number of loop devices");
module_param(max_part, int, S_IRUGO);
MODULE_PARM_DESC(max_part, "Maximum number of partitions per loop device");
MODULE_LICENSE("GPL");
MODULE_ALIAS_BLOCKDEV_MAJOR(LOOP_MAJOR);

int loop_register_transfer(struct loop_func_table *funcs)
{
	unsigned int n = funcs->number;

	if (n >= MAX_LO_CRYPT || xfer_funcs[n])
		return -EINVAL;
	xfer_funcs[n] = funcs;
	return 0;
}

static int unregister_transfer_cb(int id, void *ptr, void *data)
{
	struct loop_device *lo = ptr;
	struct loop_func_table *xfer = data;

	mutex_lock(&lo->lo_ctl_mutex);
	if (lo->lo_encryption == xfer)
		loop_release_xfer(lo);
	mutex_unlock(&lo->lo_ctl_mutex);
	return 0;
}

int loop_unregister_transfer(int number)
{
	unsigned int n = number;
	struct loop_func_table *xfer;

	if (n == 0 || n >= MAX_LO_CRYPT || (xfer = xfer_funcs[n]) == NULL)
		return -EINVAL;

	xfer_funcs[n] = NULL;
	idr_for_each(&loop_index_idr, &unregister_transfer_cb, xfer);
	return 0;
}

EXPORT_SYMBOL(loop_register_transfer);
EXPORT_SYMBOL(loop_unregister_transfer);

static int loop_queue_rq(struct blk_mq_hw_ctx *hctx,
		const struct blk_mq_queue_data *bd)
{
	struct loop_cmd *cmd = blk_mq_rq_to_pdu(bd->rq);
	struct loop_device *lo = cmd->rq->q->queuedata;

	blk_mq_start_request(bd->rq);

	if (lo->lo_state != Lo_bound)
		return BLK_MQ_RQ_QUEUE_ERROR;

	switch (req_op(cmd->rq)) {
	case REQ_OP_FLUSH:
	case REQ_OP_DISCARD:
		cmd->use_aio = false;
		break;
	default:
		cmd->use_aio = lo->use_dio;
		break;
	}

	kthread_queue_work(&lo->worker, &cmd->work);

	return BLK_MQ_RQ_QUEUE_OK;
}

static void loop_handle_cmd(struct loop_cmd *cmd)
{
	const bool write = op_is_write(req_op(cmd->rq));
	struct loop_device *lo = cmd->rq->q->queuedata;
	int ret = 0;

	if (write && (lo->lo_flags & LO_FLAGS_READ_ONLY)) {
		ret = -EIO;
		goto failed;
	}

	ret = do_req_filebacked(lo, cmd->rq);
 failed:
	/* complete non-aio request */
	if (!cmd->use_aio || ret)
		blk_mq_complete_request(cmd->rq, ret ? -EIO : 0);
}

static void loop_queue_work(struct kthread_work *work)
{
	struct loop_cmd *cmd =
		container_of(work, struct loop_cmd, work);

	loop_handle_cmd(cmd);
}

static int loop_init_request(void *data, struct request *rq,
		unsigned int hctx_idx, unsigned int request_idx,
		unsigned int numa_node)
{
	struct loop_cmd *cmd = blk_mq_rq_to_pdu(rq);

	cmd->rq = rq;
	kthread_init_work(&cmd->work, loop_queue_work);

	return 0;
}

static struct blk_mq_ops loop_mq_ops = {
	.queue_rq       = loop_queue_rq,
	.init_request	= loop_init_request,
};

static int loop_add(struct loop_device **l, int i)
{
	struct loop_device *lo;
	struct gendisk *disk;
	int err;

	err = -ENOMEM;
	lo = kzalloc(sizeof(*lo), GFP_KERNEL);
	if (!lo)
		goto out;

	lo->lo_state = Lo_unbound;

	/* allocate id, if @id >= 0, we're requesting that specific id */
	if (i >= 0) {
		err = idr_alloc(&loop_index_idr, lo, i, i + 1, GFP_KERNEL);
		if (err == -ENOSPC)
			err = -EEXIST;
	} else {
		err = idr_alloc(&loop_index_idr, lo, 0, 0, GFP_KERNEL);
	}
	if (err < 0)
		goto out_free_dev;
	i = err;

	err = -ENOMEM;
	lo->tag_set.ops = &loop_mq_ops;
	lo->tag_set.nr_hw_queues = 1;
	lo->tag_set.queue_depth = 128;
	lo->tag_set.numa_node = NUMA_NO_NODE;
	lo->tag_set.cmd_size = sizeof(struct loop_cmd);
	lo->tag_set.flags = BLK_MQ_F_SHOULD_MERGE | BLK_MQ_F_SG_MERGE;
	lo->tag_set.driver_data = lo;

	err = blk_mq_alloc_tag_set(&lo->tag_set);
	if (err)
		goto out_free_idr;

	lo->lo_queue = blk_mq_init_queue(&lo->tag_set);
	if (IS_ERR_OR_NULL(lo->lo_queue)) {
		err = PTR_ERR(lo->lo_queue);
		goto out_cleanup_tags;
	}
	lo->lo_queue->queuedata = lo;

	blk_queue_max_hw_sectors(lo->lo_queue, BLK_DEF_MAX_SECTORS);
	/*
	 * It doesn't make sense to enable merge because the I/O
	 * submitted to backing file is handled page by page.
	 */
	queue_flag_set_unlocked(QUEUE_FLAG_NOMERGES, lo->lo_queue);

	err = -ENOMEM;
	disk = lo->lo_disk = alloc_disk(1 << part_shift);
	if (!disk)
		goto out_free_queue;

	/*
	 * Disable partition scanning by default. The in-kernel partition
	 * scanning can be requested individually per-device during its
	 * setup. Userspace can always add and remove partitions from all
	 * devices. The needed partition minors are allocated from the
	 * extended minor space, the main loop device numbers will continue
	 * to match the loop minors, regardless of the number of partitions
	 * used.
	 *
	 * If max_part is given, partition scanning is globally enabled for
	 * all loop devices. The minors for the main loop devices will be
	 * multiples of max_part.
	 *
	 * Note: Global-for-all-devices, set-only-at-init, read-only module
	 * parameteters like 'max_loop' and 'max_part' make things needlessly
	 * complicated, are too static, inflexible and may surprise
	 * userspace tools. Parameters like this in general should be avoided.
	 */
	if (!part_shift)
		disk->flags |= GENHD_FL_NO_PART_SCAN;
	disk->flags |= GENHD_FL_EXT_DEVT;
	mutex_init(&lo->lo_ctl_mutex);
	atomic_set(&lo->lo_refcnt, 0);
	lo->lo_number		= i;
	spin_lock_init(&lo->lo_lock);
	disk->major		= LOOP_MAJOR;
	disk->first_minor	= i << part_shift;
	disk->fops		= &lo_fops;
	disk->private_data	= lo;
	disk->queue		= lo->lo_queue;
	sprintf(disk->disk_name, "loop%d", i);
	add_disk(disk);
	*l = lo;
	return lo->lo_number;

out_free_queue:
	blk_cleanup_queue(lo->lo_queue);
out_cleanup_tags:
	blk_mq_free_tag_set(&lo->tag_set);
out_free_idr:
	idr_remove(&loop_index_idr, i);
out_free_dev:
	kfree(lo);
out:
	return err;
}

static void loop_remove(struct loop_device *lo)
{
	blk_cleanup_queue(lo->lo_queue);
	del_gendisk(lo->lo_disk);
	blk_mq_free_tag_set(&lo->tag_set);
	put_disk(lo->lo_disk);
	kfree(lo);
}

static int find_free_cb(int id, void *ptr, void *data)
{
	struct loop_device *lo = ptr;
	struct loop_device **l = data;

	if (lo->lo_state == Lo_unbound) {
		*l = lo;
		return 1;
	}
	return 0;
}

static int loop_lookup(struct loop_device **l, int i)
{
	struct loop_device *lo;
	int ret = -ENODEV;

	if (i < 0) {
		int err;

		err = idr_for_each(&loop_index_idr, &find_free_cb, &lo);
		if (err == 1) {
			*l = lo;
			ret = lo->lo_number;
		}
		goto out;
	}

	/* lookup and return a specific i */
	lo = idr_find(&loop_index_idr, i);
	if (lo) {
		*l = lo;
		ret = lo->lo_number;
	}
out:
	return ret;
}

static struct kobject *loop_probe(dev_t dev, int *part, void *data)
{
	struct loop_device *lo;
	struct kobject *kobj;
	int err;

	mutex_lock(&loop_index_mutex);
	err = loop_lookup(&lo, MINOR(dev) >> part_shift);
	if (err < 0)
		err = loop_add(&lo, MINOR(dev) >> part_shift);
	if (err < 0)
		kobj = NULL;
	else
		kobj = get_disk(lo->lo_disk);
	mutex_unlock(&loop_index_mutex);

	*part = 0;
	return kobj;
}

static long loop_control_ioctl(struct file *file, unsigned int cmd,
			       unsigned long parm)
{
	struct loop_device *lo;
	int ret = -ENOSYS;

	mutex_lock(&loop_index_mutex);
	switch (cmd) {
	case LOOP_CTL_ADD:
		ret = loop_lookup(&lo, parm);
		if (ret >= 0) {
			ret = -EEXIST;
			break;
		}
		ret = loop_add(&lo, parm);
		break;
	case LOOP_CTL_REMOVE:
		ret = loop_lookup(&lo, parm);
		if (ret < 0)
			break;
		mutex_lock(&lo->lo_ctl_mutex);
		if (lo->lo_state != Lo_unbound) {
			ret = -EBUSY;
			mutex_unlock(&lo->lo_ctl_mutex);
			break;
		}
		if (atomic_read(&lo->lo_refcnt) > 0) {
			ret = -EBUSY;
			mutex_unlock(&lo->lo_ctl_mutex);
			break;
		}
		lo->lo_disk->private_data = NULL;
		mutex_unlock(&lo->lo_ctl_mutex);
		idr_remove(&loop_index_idr, lo->lo_number);
		loop_remove(lo);
		break;
	case LOOP_CTL_GET_FREE:
		ret = loop_lookup(&lo, -1);
		if (ret >= 0)
			break;
		ret = loop_add(&lo, -1);
	}
	mutex_unlock(&loop_index_mutex);

	return ret;
}

static const struct file_operations loop_ctl_fops = {
	.open		= nonseekable_open,
	.unlocked_ioctl	= loop_control_ioctl,
	.compat_ioctl	= loop_control_ioctl,
	.owner		= THIS_MODULE,
	.llseek		= noop_llseek,
};

static struct miscdevice loop_misc = {
	.minor		= LOOP_CTRL_MINOR,
	.name		= "loop-control",
	.fops		= &loop_ctl_fops,
};

MODULE_ALIAS_MISCDEV(LOOP_CTRL_MINOR);
MODULE_ALIAS("devname:loop-control");

static int __init loop_init(void)
{
	int i, nr;
	unsigned long range;
	struct loop_device *lo;
	int err;

	err = misc_register(&loop_misc);
	if (err < 0)
		return err;

	part_shift = 0;
	if (max_part > 0) {
		part_shift = fls(max_part);

		/*
		 * Adjust max_part according to part_shift as it is exported
		 * to user space so that user can decide correct minor number
		 * if [s]he want to create more devices.
		 *
		 * Note that -1 is required because partition 0 is reserved
		 * for the whole disk.
		 */
		max_part = (1UL << part_shift) - 1;
	}

	if ((1UL << part_shift) > DISK_MAX_PARTS) {
		err = -EINVAL;
		goto misc_out;
	}

	if (max_loop > 1UL << (MINORBITS - part_shift)) {
		err = -EINVAL;
		goto misc_out;
	}

	/*
	 * If max_loop is specified, create that many devices upfront.
	 * This also becomes a hard limit. If max_loop is not specified,
	 * create CONFIG_BLK_DEV_LOOP_MIN_COUNT loop devices at module
	 * init time. Loop devices can be requested on-demand with the
	 * /dev/loop-control interface, or be instantiated by accessing
	 * a 'dead' device node.
	 */
	if (max_loop) {
		nr = max_loop;
		range = max_loop << part_shift;
	} else {
		nr = CONFIG_BLK_DEV_LOOP_MIN_COUNT;
		range = 1UL << MINORBITS;
	}

	if (register_blkdev(LOOP_MAJOR, "loop")) {
		err = -EIO;
		goto misc_out;
	}

	blk_register_region(MKDEV(LOOP_MAJOR, 0), range,
				  THIS_MODULE, loop_probe, NULL, NULL);

	/* pre-create number of devices given by config or max_loop */
	mutex_lock(&loop_index_mutex);
	for (i = 0; i < nr; i++)
		loop_add(&lo, i);
	mutex_unlock(&loop_index_mutex);

	printk(KERN_INFO "loop: module loaded\n");
	return 0;

misc_out:
	misc_deregister(&loop_misc);
	return err;
}

static int loop_exit_cb(int id, void *ptr, void *data)
{
	struct loop_device *lo = ptr;

	loop_remove(lo);
	return 0;
}

static void __exit loop_exit(void)
{
	unsigned long range;

	range = max_loop ? max_loop << part_shift : 1UL << MINORBITS;

	idr_for_each(&loop_index_idr, &loop_exit_cb, NULL);
	idr_destroy(&loop_index_idr);

	blk_unregister_region(MKDEV(LOOP_MAJOR, 0), range);
	unregister_blkdev(LOOP_MAJOR, "loop");

	misc_deregister(&loop_misc);
}

module_init(loop_init);
module_exit(loop_exit);

#ifndef MODULE
static int __init max_loop_setup(char *str)
{
	max_loop = simple_strtol(str, NULL, 0);
	return 1;
}

__setup("max_loop=", max_loop_setup);
#endif<|MERGE_RESOLUTION|>--- conflicted
+++ resolved
@@ -1602,11 +1602,8 @@
 		arg = (unsigned long) compat_ptr(arg);
 	case LOOP_SET_FD:
 	case LOOP_CHANGE_FD:
-<<<<<<< HEAD
+	case LOOP_SET_DIRECT_IO:
 	case LOOP_SET_BLOCK_SIZE:
-=======
-	case LOOP_SET_DIRECT_IO:
->>>>>>> 9e48f0c2
 		err = lo_ioctl(bdev, mode, cmd, arg);
 		break;
 	default:

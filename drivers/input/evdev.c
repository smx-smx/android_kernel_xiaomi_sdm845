--- conflicted
+++ resolved
@@ -690,21 +690,8 @@
 					size, sizeof(struct input_absinfo))))
 				return -EFAULT;
 
-<<<<<<< HEAD
-				/* We can't change number of reserved MT slots */
-				if (t == ABS_MT_SLOT)
-					return -EINVAL;
-
-				/*
-				 * Take event lock to ensure that we are not
-				 * changing device parameters in the middle
-				 * of event.
-				 */
-				spin_lock_irq(&dev->event_lock);
-=======
 			if (size < sizeof(struct input_absinfo))
 				abs.resolution = 0;
->>>>>>> 56385a12
 
 			/* We can't change number of reserved MT slots */
 			if (t == ABS_MT_SLOT)

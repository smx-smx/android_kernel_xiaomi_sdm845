#ifndef _LINUX_BUG_H
#define _LINUX_BUG_H

#include <asm/bug.h>
#include <linux/compiler.h>

enum bug_trap_type {
	BUG_TRAP_TYPE_NONE = 0,
	BUG_TRAP_TYPE_WARN = 1,
	BUG_TRAP_TYPE_BUG = 2,
};

struct pt_regs;

#ifdef __CHECKER__
#define __BUILD_BUG_ON_NOT_POWER_OF_2(n) (0)
#define BUILD_BUG_ON_NOT_POWER_OF_2(n) (0)
#define BUILD_BUG_ON_ZERO(e) (0)
#define BUILD_BUG_ON_NULL(e) ((void*)0)
#define BUILD_BUG_ON_INVALID(e) (0)
#define BUILD_BUG_ON_MSG(cond, msg) (0)
#define BUILD_BUG_ON(condition) (0)
#define BUILD_BUG() (0)
#define MAYBE_BUILD_BUG_ON(cond) (0)
#else /* __CHECKER__ */

/* Force a compilation error if a constant expression is not a power of 2 */
#define __BUILD_BUG_ON_NOT_POWER_OF_2(n)	\
	BUILD_BUG_ON(((n) & ((n) - 1)) != 0)
#define BUILD_BUG_ON_NOT_POWER_OF_2(n)			\
	BUILD_BUG_ON((n) == 0 || (((n) & ((n) - 1)) != 0))

/* Force a compilation error if condition is true, but also produce a
   result (of value 0 and type size_t), so the expression can be used
   e.g. in a structure initializer (or where-ever else comma expressions
   aren't permitted). */
#define BUILD_BUG_ON_ZERO(e) (sizeof(struct { int:-!!(e); }))
#define BUILD_BUG_ON_NULL(e) ((void *)sizeof(struct { int:-!!(e); }))

/*
 * BUILD_BUG_ON_INVALID() permits the compiler to check the validity of the
 * expression but avoids the generation of any code, even if that expression
 * has side-effects.
 */
#define BUILD_BUG_ON_INVALID(e) ((void)(sizeof((__force long)(e))))

/**
 * BUILD_BUG_ON_MSG - break compile if a condition is true & emit supplied
 *		      error message.
 * @condition: the condition which the compiler should know is false.
 *
 * See BUILD_BUG_ON for description.
 */
#define BUILD_BUG_ON_MSG(cond, msg) compiletime_assert(!(cond), msg)

/**
 * BUILD_BUG_ON - break compile if a condition is true.
 * @condition: the condition which the compiler should know is false.
 *
 * If you have some code which relies on certain constants being equal, or
 * some other compile-time-evaluated condition, you should use BUILD_BUG_ON to
 * detect if someone changes it.
 *
 * The implementation uses gcc's reluctance to create a negative array, but gcc
 * (as of 4.4) only emits that error for obvious cases (e.g. not arguments to
 * inline functions).  Luckily, in 4.3 they added the "error" function
 * attribute just for this type of case.  Thus, we use a negative sized array
 * (should always create an error on gcc versions older than 4.4) and then call
 * an undefined function with the error attribute (should always create an
 * error on gcc 4.3 and later).  If for some reason, neither creates a
 * compile-time error, we'll still have a link-time error, which is harder to
 * track down.
 */
#ifndef __OPTIMIZE__
#define BUILD_BUG_ON(condition) ((void)sizeof(char[1 - 2*!!(condition)]))
#else
#define BUILD_BUG_ON(condition) \
	BUILD_BUG_ON_MSG(condition, "BUILD_BUG_ON failed: " #condition)
#endif

/**
 * BUILD_BUG - break compile if used.
 *
 * If you have some code that you expect the compiler to eliminate at
 * build time, you should use BUILD_BUG to detect if it is
 * unexpectedly used.
 */
#define BUILD_BUG() BUILD_BUG_ON_MSG(1, "BUILD_BUG failed")

#define MAYBE_BUILD_BUG_ON(cond)			\
	do {						\
		if (__builtin_constant_p((cond)))       \
			BUILD_BUG_ON(cond);             \
		else                                    \
			BUG_ON(cond);                   \
	} while (0)

#endif	/* __CHECKER__ */

#ifdef CONFIG_GENERIC_BUG
#include <asm-generic/bug.h>

static inline int is_warning_bug(const struct bug_entry *bug)
{
	return bug->flags & BUGFLAG_WARNING;
}

const struct bug_entry *find_bug(unsigned long bugaddr);

enum bug_trap_type report_bug(unsigned long bug_addr, struct pt_regs *regs);

/* These are defined by the architecture */
int is_valid_bugaddr(unsigned long addr);

#else	/* !CONFIG_GENERIC_BUG */

static inline void *find_bug(unsigned long bugaddr)
{
	return NULL;
}

static inline enum bug_trap_type report_bug(unsigned long bug_addr,
					    struct pt_regs *regs)
{
	return BUG_TRAP_TYPE_BUG;
}

#endif	/* CONFIG_GENERIC_BUG */

<<<<<<< HEAD
#ifdef CONFIG_PANIC_ON_DATA_CORRUPTION
#define PANIC_CORRUPTION 1
#else
#define PANIC_CORRUPTION 0
#endif  /* CONFIG_PANIC_ON_DATA_CORRUPTION */
=======
>>>>>>> 09bf7fb0
/*
 * Since detected data corruption should stop operation on the affected
 * structures. Return value must be checked and sanely acted on by caller.
 */
static inline __must_check bool check_data_corruption(bool v) { return v; }
#define CHECK_DATA_CORRUPTION(condition, fmt, ...)			 \
	check_data_corruption(({					 \
		bool corruption = unlikely(condition);			 \
		if (corruption) {					 \
			if (IS_ENABLED(CONFIG_BUG_ON_DATA_CORRUPTION)) { \
				pr_err(fmt, ##__VA_ARGS__);		 \
				BUG();					 \
			} else						 \
				WARN(1, fmt, ##__VA_ARGS__);		 \
		}							 \
		corruption;						 \
	}))

#endif	/* _LINUX_BUG_H */<|MERGE_RESOLUTION|>--- conflicted
+++ resolved
@@ -127,14 +127,11 @@
 
 #endif	/* CONFIG_GENERIC_BUG */
 
-<<<<<<< HEAD
 #ifdef CONFIG_PANIC_ON_DATA_CORRUPTION
 #define PANIC_CORRUPTION 1
 #else
 #define PANIC_CORRUPTION 0
 #endif  /* CONFIG_PANIC_ON_DATA_CORRUPTION */
-=======
->>>>>>> 09bf7fb0
 /*
  * Since detected data corruption should stop operation on the affected
  * structures. Return value must be checked and sanely acted on by caller.

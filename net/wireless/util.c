--- conflicted
+++ resolved
@@ -1720,7 +1720,51 @@
 	{ 0xaa, 0xaa, 0x03, 0x00, 0x00, 0xf8 };
 EXPORT_SYMBOL(bridge_tunnel_header);
 
-<<<<<<< HEAD
+/* Layer 2 Update frame (802.2 Type 1 LLC XID Update response) */
+struct iapp_layer2_update {
+	u8 da[ETH_ALEN];	/* broadcast */
+	u8 sa[ETH_ALEN];	/* STA addr */
+	__be16 len;		/* 6 */
+	u8 dsap;		/* 0 */
+	u8 ssap;		/* 0 */
+	u8 control;
+	u8 xid_info[3];
+} __packed;
+
+void cfg80211_send_layer2_update(struct net_device *dev, const u8 *addr)
+{
+	struct iapp_layer2_update *msg;
+	struct sk_buff *skb;
+
+	/* Send Level 2 Update Frame to update forwarding tables in layer 2
+	 * bridge devices */
+
+	skb = dev_alloc_skb(sizeof(*msg));
+	if (!skb)
+		return;
+	msg = (struct iapp_layer2_update *)skb_put(skb, sizeof(*msg));
+
+	/* 802.2 Type 1 Logical Link Control (LLC) Exchange Identifier (XID)
+	 * Update response frame; IEEE Std 802.2-1998, 5.4.1.2.1 */
+
+	eth_broadcast_addr(msg->da);
+	ether_addr_copy(msg->sa, addr);
+	msg->len = htons(6);
+	msg->dsap = 0;
+	msg->ssap = 0x01;	/* NULL LSAP, CR Bit: Response */
+	msg->control = 0xaf;	/* XID response lsb.1111F101.
+				 * F=0 (no poll command; unsolicited frame) */
+	msg->xid_info[0] = 0x81;	/* XID format identifier */
+	msg->xid_info[1] = 1;	/* LLC types/classes: Type 1 LLC */
+	msg->xid_info[2] = 0;	/* XID sender's receive window size (RW) */
+
+	skb->dev = dev;
+	skb->protocol = eth_type_trans(skb, dev);
+	memset(skb->cb, 0, sizeof(skb->cb));
+	netif_rx_ni(skb);
+}
+EXPORT_SYMBOL(cfg80211_send_layer2_update);
+
 bool cfg80211_is_gratuitous_arp_unsolicited_na(struct sk_buff *skb)
 {
 	const struct ethhdr *eth = (void *)skb->data;
@@ -1770,50 +1814,4 @@
 
 	return false;
 }
-EXPORT_SYMBOL(cfg80211_is_gratuitous_arp_unsolicited_na);
-=======
-/* Layer 2 Update frame (802.2 Type 1 LLC XID Update response) */
-struct iapp_layer2_update {
-	u8 da[ETH_ALEN];	/* broadcast */
-	u8 sa[ETH_ALEN];	/* STA addr */
-	__be16 len;		/* 6 */
-	u8 dsap;		/* 0 */
-	u8 ssap;		/* 0 */
-	u8 control;
-	u8 xid_info[3];
-} __packed;
-
-void cfg80211_send_layer2_update(struct net_device *dev, const u8 *addr)
-{
-	struct iapp_layer2_update *msg;
-	struct sk_buff *skb;
-
-	/* Send Level 2 Update Frame to update forwarding tables in layer 2
-	 * bridge devices */
-
-	skb = dev_alloc_skb(sizeof(*msg));
-	if (!skb)
-		return;
-	msg = (struct iapp_layer2_update *)skb_put(skb, sizeof(*msg));
-
-	/* 802.2 Type 1 Logical Link Control (LLC) Exchange Identifier (XID)
-	 * Update response frame; IEEE Std 802.2-1998, 5.4.1.2.1 */
-
-	eth_broadcast_addr(msg->da);
-	ether_addr_copy(msg->sa, addr);
-	msg->len = htons(6);
-	msg->dsap = 0;
-	msg->ssap = 0x01;	/* NULL LSAP, CR Bit: Response */
-	msg->control = 0xaf;	/* XID response lsb.1111F101.
-				 * F=0 (no poll command; unsolicited frame) */
-	msg->xid_info[0] = 0x81;	/* XID format identifier */
-	msg->xid_info[1] = 1;	/* LLC types/classes: Type 1 LLC */
-	msg->xid_info[2] = 0;	/* XID sender's receive window size (RW) */
-
-	skb->dev = dev;
-	skb->protocol = eth_type_trans(skb, dev);
-	memset(skb->cb, 0, sizeof(skb->cb));
-	netif_rx_ni(skb);
-}
-EXPORT_SYMBOL(cfg80211_send_layer2_update);
->>>>>>> 2c434f62
+EXPORT_SYMBOL(cfg80211_is_gratuitous_arp_unsolicited_na);
--- conflicted
+++ resolved
@@ -3,12 +3,8 @@
  *
  * This code is based on drivers/scsi/ufs/ufshcd.c
  * Copyright (C) 2011-2013 Samsung India Software Operations
-<<<<<<< HEAD
- * Copyright (c) 2013-2018, The Linux Foundation. All rights reserved.
+ * Copyright (c) 2013-2019, The Linux Foundation. All rights reserved.
  * Copyright (C) 2018 XiaoMi, Inc.
-=======
- * Copyright (c) 2013-2019, The Linux Foundation. All rights reserved.
->>>>>>> eb683a49
  *
  * Authors:
  *	Santosh Yaraganavi <santosh.sy@samsung.com>

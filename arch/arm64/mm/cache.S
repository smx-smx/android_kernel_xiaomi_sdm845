--- conflicted
+++ resolved
@@ -109,7 +109,7 @@
  *	- start   - virtual start address of region
  *	- size    - size in question
  */
-__dma_inv_area:
+ENTRY(__dma_inv_area)
 	add	x1, x1, x0
 	/* FALLTHROUGH */
 
@@ -118,11 +118,7 @@
  *	- start   - start address of region
  *	- end     - end address of region
  */
-<<<<<<< HEAD
-ENTRY(__dma_inv_range)
-=======
 ENTRY(__inval_cache_range)
->>>>>>> 730d8a50
 	dcache_line_size x2, x3
 	sub	x3, x2, #1
 	tst	x1, x3				// end cache line aligned?
@@ -160,25 +156,8 @@
  *	- start   - virtual start address of region
  *	- size    - size in question
  */
-<<<<<<< HEAD
-ENTRY(__dma_clean_range)
-	dcache_line_size x2, x3
-	sub	x3, x2, #1
-	bic	x0, x0, x3
-1:
-alternative_if_not ARM64_WORKAROUND_CLEAN_CACHE
-	dc	cvac, x0
-alternative_else
-	dc	civac, x0
-alternative_endif
-	add	x0, x0, x2
-	cmp	x0, x1
-	b.lo	1b
-	dsb	sy
-=======
-__dma_clean_area:
+ENTRY(__dma_clean_area)
 	dcache_by_line_op cvac, sy, x0, x1, x2, x3
->>>>>>> 730d8a50
 	ret
 ENDPIPROC(__clean_dcache_area_poc)
 ENDPROC(__dma_clean_area)

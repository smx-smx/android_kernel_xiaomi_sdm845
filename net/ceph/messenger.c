--- conflicted
+++ resolved
@@ -2042,11 +2042,8 @@
 	dout("process_connect on %p tag %d\n", con, (int)con->in_tag);
 
 	if (con->auth) {
-<<<<<<< HEAD
-=======
 		int len = le32_to_cpu(con->in_reply.authorizer_len);
 
->>>>>>> 0901f05f
 		/*
 		 * Any connection that defines ->get_authorizer()
 		 * should also define ->add_authorizer_challenge() and
@@ -2056,12 +2053,7 @@
 		 */
 		if (con->in_reply.tag == CEPH_MSGR_TAG_CHALLENGE_AUTHORIZER) {
 			ret = con->ops->add_authorizer_challenge(
-<<<<<<< HEAD
-				    con, con->auth->authorizer_reply_buf,
-				    le32_to_cpu(con->in_reply.authorizer_len));
-=======
 				    con, con->auth->authorizer_reply_buf, len);
->>>>>>> 0901f05f
 			if (ret < 0)
 				return ret;
 
@@ -2071,19 +2063,12 @@
 			return 0;
 		}
 
-<<<<<<< HEAD
-		ret = con->ops->verify_authorizer_reply(con);
-		if (ret < 0) {
-			con->error_msg = "bad authorize reply";
-			return ret;
-=======
 		if (len) {
 			ret = con->ops->verify_authorizer_reply(con);
 			if (ret < 0) {
 				con->error_msg = "bad authorize reply";
 				return ret;
 			}
->>>>>>> 0901f05f
 		}
 	}
 

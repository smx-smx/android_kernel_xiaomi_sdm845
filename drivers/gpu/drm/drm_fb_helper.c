/*
 * Copyright (c) 2006-2009 Red Hat Inc.
 * Copyright (c) 2006-2008 Intel Corporation
 * Copyright (c) 2007 Dave Airlie <airlied@linux.ie>
 *
 * DRM framebuffer helper functions
 *
 * Permission to use, copy, modify, distribute, and sell this software and its
 * documentation for any purpose is hereby granted without fee, provided that
 * the above copyright notice appear in all copies and that both that copyright
 * notice and this permission notice appear in supporting documentation, and
 * that the name of the copyright holders not be used in advertising or
 * publicity pertaining to distribution of the software without specific,
 * written prior permission.  The copyright holders make no representations
 * about the suitability of this software for any purpose.  It is provided "as
 * is" without express or implied warranty.
 *
 * THE COPYRIGHT HOLDERS DISCLAIM ALL WARRANTIES WITH REGARD TO THIS SOFTWARE,
 * INCLUDING ALL IMPLIED WARRANTIES OF MERCHANTABILITY AND FITNESS, IN NO
 * EVENT SHALL THE COPYRIGHT HOLDERS BE LIABLE FOR ANY SPECIAL, INDIRECT OR
 * CONSEQUENTIAL DAMAGES OR ANY DAMAGES WHATSOEVER RESULTING FROM LOSS OF USE,
 * DATA OR PROFITS, WHETHER IN AN ACTION OF CONTRACT, NEGLIGENCE OR OTHER
 * TORTIOUS ACTION, ARISING OUT OF OR IN CONNECTION WITH THE USE OR PERFORMANCE
 * OF THIS SOFTWARE.
 *
 * Authors:
 *      Dave Airlie <airlied@linux.ie>
 *      Jesse Barnes <jesse.barnes@intel.com>
 */
#include <linux/kernel.h>
#include <linux/sysrq.h>
#include <linux/slab.h>
#include <linux/fb.h>
#include "drmP.h"
#include "drm_crtc.h"
#include "drm_fb_helper.h"
#include "drm_crtc_helper.h"

MODULE_AUTHOR("David Airlie, Jesse Barnes");
MODULE_DESCRIPTION("DRM KMS helper");
MODULE_LICENSE("GPL and additional rights");

static LIST_HEAD(kernel_fb_helper_list);

/* simple single crtc case helper function */
int drm_fb_helper_single_add_all_connectors(struct drm_fb_helper *fb_helper)
{
	struct drm_device *dev = fb_helper->dev;
	struct drm_connector *connector;
	int i;

	list_for_each_entry(connector, &dev->mode_config.connector_list, head) {
		struct drm_fb_helper_connector *fb_helper_connector;

		fb_helper_connector = kzalloc(sizeof(struct drm_fb_helper_connector), GFP_KERNEL);
		if (!fb_helper_connector)
			goto fail;

		fb_helper_connector->connector = connector;
		fb_helper->connector_info[fb_helper->connector_count++] = fb_helper_connector;
	}
	return 0;
fail:
	for (i = 0; i < fb_helper->connector_count; i++) {
		kfree(fb_helper->connector_info[i]);
		fb_helper->connector_info[i] = NULL;
	}
	fb_helper->connector_count = 0;
	return -ENOMEM;
}
EXPORT_SYMBOL(drm_fb_helper_single_add_all_connectors);

/**
 * drm_fb_helper_connector_parse_command_line - parse command line for connector
 * @connector - connector to parse line for
 * @mode_option - per connector mode option
 *
 * This parses the connector specific then generic command lines for
 * modes and options to configure the connector.
 *
 * This uses the same parameters as the fb modedb.c, except for extra
 *	<xres>x<yres>[M][R][-<bpp>][@<refresh>][i][m][eDd]
 *
 * enable/enable Digital/disable bit at the end
 */
static bool drm_fb_helper_connector_parse_command_line(struct drm_fb_helper_connector *fb_helper_conn,
						       const char *mode_option)
{
	const char *name;
	unsigned int namelen;
	int res_specified = 0, bpp_specified = 0, refresh_specified = 0;
	unsigned int xres = 0, yres = 0, bpp = 32, refresh = 0;
	int yres_specified = 0, cvt = 0, rb = 0, interlace = 0, margins = 0;
	int i;
	enum drm_connector_force force = DRM_FORCE_UNSPECIFIED;
	struct drm_fb_helper_cmdline_mode *cmdline_mode;
	struct drm_connector *connector;

	if (!fb_helper_conn)
		return false;
	connector = fb_helper_conn->connector;

	cmdline_mode = &fb_helper_conn->cmdline_mode;
	if (!mode_option)
		mode_option = fb_mode_option;

	if (!mode_option) {
		cmdline_mode->specified = false;
		return false;
	}

	name = mode_option;
	namelen = strlen(name);
	for (i = namelen-1; i >= 0; i--) {
		switch (name[i]) {
		case '@':
			namelen = i;
			if (!refresh_specified && !bpp_specified &&
			    !yres_specified) {
				refresh = simple_strtol(&name[i+1], NULL, 10);
				refresh_specified = 1;
				if (cvt || rb)
					cvt = 0;
			} else
				goto done;
			break;
		case '-':
			namelen = i;
			if (!bpp_specified && !yres_specified) {
				bpp = simple_strtol(&name[i+1], NULL, 10);
				bpp_specified = 1;
				if (cvt || rb)
					cvt = 0;
			} else
				goto done;
			break;
		case 'x':
			if (!yres_specified) {
				yres = simple_strtol(&name[i+1], NULL, 10);
				yres_specified = 1;
			} else
				goto done;
		case '0' ... '9':
			break;
		case 'M':
			if (!yres_specified)
				cvt = 1;
			break;
		case 'R':
			if (cvt)
				rb = 1;
			break;
		case 'm':
			if (!cvt)
				margins = 1;
			break;
		case 'i':
			if (!cvt)
				interlace = 1;
			break;
		case 'e':
			force = DRM_FORCE_ON;
			break;
		case 'D':
			if ((connector->connector_type != DRM_MODE_CONNECTOR_DVII) &&
			    (connector->connector_type != DRM_MODE_CONNECTOR_HDMIB))
				force = DRM_FORCE_ON;
			else
				force = DRM_FORCE_ON_DIGITAL;
			break;
		case 'd':
			force = DRM_FORCE_OFF;
			break;
		default:
			goto done;
		}
	}
	if (i < 0 && yres_specified) {
		xres = simple_strtol(name, NULL, 10);
		res_specified = 1;
	}
done:

	DRM_DEBUG_KMS("cmdline mode for connector %s %dx%d@%dHz%s%s%s\n",
		drm_get_connector_name(connector), xres, yres,
		(refresh) ? refresh : 60, (rb) ? " reduced blanking" :
		"", (margins) ? " with margins" : "", (interlace) ?
		" interlaced" : "");

	if (force) {
		const char *s;
		switch (force) {
		case DRM_FORCE_OFF: s = "OFF"; break;
		case DRM_FORCE_ON_DIGITAL: s = "ON - dig"; break;
		default:
		case DRM_FORCE_ON: s = "ON"; break;
		}

		DRM_INFO("forcing %s connector %s\n",
			 drm_get_connector_name(connector), s);
		connector->force = force;
	}

	if (res_specified) {
		cmdline_mode->specified = true;
		cmdline_mode->xres = xres;
		cmdline_mode->yres = yres;
	}

	if (refresh_specified) {
		cmdline_mode->refresh_specified = true;
		cmdline_mode->refresh = refresh;
	}

	if (bpp_specified) {
		cmdline_mode->bpp_specified = true;
		cmdline_mode->bpp = bpp;
	}
	cmdline_mode->rb = rb ? true : false;
	cmdline_mode->cvt = cvt  ? true : false;
	cmdline_mode->interlace = interlace ? true : false;

	return true;
}

static int drm_fb_helper_parse_command_line(struct drm_fb_helper *fb_helper)
{
	struct drm_fb_helper_connector *fb_helper_conn;
	int i;

	for (i = 0; i < fb_helper->connector_count; i++) {
		char *option = NULL;

		fb_helper_conn = fb_helper->connector_info[i];

		/* do something on return - turn off connector maybe */
		if (fb_get_options(drm_get_connector_name(fb_helper_conn->connector), &option))
			continue;

		drm_fb_helper_connector_parse_command_line(fb_helper_conn, option);
	}
	return 0;
}

static void drm_fb_helper_save_lut_atomic(struct drm_crtc *crtc, struct drm_fb_helper *helper)
{
	uint16_t *r_base, *g_base, *b_base;
	int i;

	r_base = crtc->gamma_store;
	g_base = r_base + crtc->gamma_size;
	b_base = g_base + crtc->gamma_size;

	for (i = 0; i < crtc->gamma_size; i++)
		helper->funcs->gamma_get(crtc, &r_base[i], &g_base[i], &b_base[i], i);
}

static void drm_fb_helper_restore_lut_atomic(struct drm_crtc *crtc)
{
	uint16_t *r_base, *g_base, *b_base;

	r_base = crtc->gamma_store;
	g_base = r_base + crtc->gamma_size;
	b_base = g_base + crtc->gamma_size;

	crtc->funcs->gamma_set(crtc, r_base, g_base, b_base, 0, crtc->gamma_size);
}

int drm_fb_helper_debug_enter(struct fb_info *info)
{
	struct drm_fb_helper *helper = info->par;
	struct drm_crtc_helper_funcs *funcs;
	int i;

	if (list_empty(&kernel_fb_helper_list))
		return false;

	list_for_each_entry(helper, &kernel_fb_helper_list, kernel_fb_list) {
		for (i = 0; i < helper->crtc_count; i++) {
			struct drm_mode_set *mode_set =
				&helper->crtc_info[i].mode_set;

			if (!mode_set->crtc->enabled)
				continue;

			funcs =	mode_set->crtc->helper_private;
			drm_fb_helper_save_lut_atomic(mode_set->crtc, helper);
			funcs->mode_set_base_atomic(mode_set->crtc,
						    mode_set->fb,
						    mode_set->x,
						    mode_set->y,
						    ENTER_ATOMIC_MODE_SET);
		}
	}

	return 0;
}
EXPORT_SYMBOL(drm_fb_helper_debug_enter);

/* Find the real fb for a given fb helper CRTC */
static struct drm_framebuffer *drm_mode_config_fb(struct drm_crtc *crtc)
{
	struct drm_device *dev = crtc->dev;
	struct drm_crtc *c;

	list_for_each_entry(c, &dev->mode_config.crtc_list, head) {
		if (crtc->base.id == c->base.id)
			return c->fb;
	}

	return NULL;
}

int drm_fb_helper_debug_leave(struct fb_info *info)
{
	struct drm_fb_helper *helper = info->par;
	struct drm_crtc *crtc;
	struct drm_crtc_helper_funcs *funcs;
	struct drm_framebuffer *fb;
	int i;

	for (i = 0; i < helper->crtc_count; i++) {
		struct drm_mode_set *mode_set = &helper->crtc_info[i].mode_set;
		crtc = mode_set->crtc;
		funcs = crtc->helper_private;
		fb = drm_mode_config_fb(crtc);

		if (!crtc->enabled)
			continue;

		if (!fb) {
			DRM_ERROR("no fb to restore??\n");
			continue;
		}

		drm_fb_helper_restore_lut_atomic(mode_set->crtc);
		funcs->mode_set_base_atomic(mode_set->crtc, fb, crtc->x,
					    crtc->y, LEAVE_ATOMIC_MODE_SET);
	}

	return 0;
}
EXPORT_SYMBOL(drm_fb_helper_debug_leave);

bool drm_fb_helper_force_kernel_mode(void)
{
	int i = 0;
	bool ret, error = false;
	struct drm_fb_helper *helper;

	if (list_empty(&kernel_fb_helper_list))
		return false;

	list_for_each_entry(helper, &kernel_fb_helper_list, kernel_fb_list) {
		for (i = 0; i < helper->crtc_count; i++) {
			struct drm_mode_set *mode_set = &helper->crtc_info[i].mode_set;
			ret = drm_crtc_helper_set_config(mode_set);
			if (ret)
				error = true;
		}
	}
	return error;
}

int drm_fb_helper_panic(struct notifier_block *n, unsigned long ununsed,
			void *panic_str)
{
	printk(KERN_ERR "panic occurred, switching back to text console\n");
	return drm_fb_helper_force_kernel_mode();
	return 0;
}
EXPORT_SYMBOL(drm_fb_helper_panic);

static struct notifier_block paniced = {
	.notifier_call = drm_fb_helper_panic,
};

/**
 * drm_fb_helper_restore - restore the framebuffer console (kernel) config
 *
 * Restore's the kernel's fbcon mode, used for lastclose & panic paths.
 */
void drm_fb_helper_restore(void)
{
	bool ret;
	ret = drm_fb_helper_force_kernel_mode();
	if (ret == true)
		DRM_ERROR("Failed to restore crtc configuration\n");
}
EXPORT_SYMBOL(drm_fb_helper_restore);

#ifdef CONFIG_MAGIC_SYSRQ
static void drm_fb_helper_restore_work_fn(struct work_struct *ignored)
{
	drm_fb_helper_restore();
}
static DECLARE_WORK(drm_fb_helper_restore_work, drm_fb_helper_restore_work_fn);

static void drm_fb_helper_sysrq(int dummy1)
{
	schedule_work(&drm_fb_helper_restore_work);
}

static struct sysrq_key_op sysrq_drm_fb_helper_restore_op = {
	.handler = drm_fb_helper_sysrq,
	.help_msg = "force-fb(V)",
	.action_msg = "Restore framebuffer console",
};
#else
static struct sysrq_key_op sysrq_drm_fb_helper_restore_op = { };
#endif

static void drm_fb_helper_on(struct fb_info *info)
{
	struct drm_fb_helper *fb_helper = info->par;
	struct drm_device *dev = fb_helper->dev;
	struct drm_crtc *crtc;
	struct drm_crtc_helper_funcs *crtc_funcs;
	struct drm_connector *connector;
	struct drm_encoder *encoder;
	int i, j;

	/*
	 * For each CRTC in this fb, turn the crtc on then,
	 * find all associated encoders and turn them on.
	 */
	mutex_lock(&dev->mode_config.mutex);
	for (i = 0; i < fb_helper->crtc_count; i++) {
		crtc = fb_helper->crtc_info[i].mode_set.crtc;
		crtc_funcs = crtc->helper_private;

		if (!crtc->enabled)
			continue;

		crtc_funcs->dpms(crtc, DRM_MODE_DPMS_ON);

		/* Walk the connectors & encoders on this fb turning them on */
		for (j = 0; j < fb_helper->connector_count; j++) {
			connector = fb_helper->connector_info[j]->connector;
			connector->dpms = DRM_MODE_DPMS_ON;
			drm_connector_property_set_value(connector,
							 dev->mode_config.dpms_property,
							 DRM_MODE_DPMS_ON);
		}
		/* Found a CRTC on this fb, now find encoders */
		list_for_each_entry(encoder, &dev->mode_config.encoder_list, head) {
			if (encoder->crtc == crtc) {
				struct drm_encoder_helper_funcs *encoder_funcs;

				encoder_funcs = encoder->helper_private;
				encoder_funcs->dpms(encoder, DRM_MODE_DPMS_ON);
			}
		}
	}
	mutex_unlock(&dev->mode_config.mutex);
}

static void drm_fb_helper_off(struct fb_info *info, int dpms_mode)
{
	struct drm_fb_helper *fb_helper = info->par;
	struct drm_device *dev = fb_helper->dev;
	struct drm_crtc *crtc;
	struct drm_crtc_helper_funcs *crtc_funcs;
	struct drm_connector *connector;
	struct drm_encoder *encoder;
	int i, j;

	/*
	 * For each CRTC in this fb, find all associated encoders
	 * and turn them off, then turn off the CRTC.
	 */
	mutex_lock(&dev->mode_config.mutex);
	for (i = 0; i < fb_helper->crtc_count; i++) {
		crtc = fb_helper->crtc_info[i].mode_set.crtc;
		crtc_funcs = crtc->helper_private;

		if (!crtc->enabled)
			continue;

		/* Walk the connectors on this fb and mark them off */
		for (j = 0; j < fb_helper->connector_count; j++) {
			connector = fb_helper->connector_info[j]->connector;
			connector->dpms = dpms_mode;
			drm_connector_property_set_value(connector,
							 dev->mode_config.dpms_property,
							 dpms_mode);
		}
		/* Found a CRTC on this fb, now find encoders */
		list_for_each_entry(encoder, &dev->mode_config.encoder_list, head) {
			if (encoder->crtc == crtc) {
				struct drm_encoder_helper_funcs *encoder_funcs;

				encoder_funcs = encoder->helper_private;
				encoder_funcs->dpms(encoder, dpms_mode);
			}
		}
		crtc_funcs->dpms(crtc, DRM_MODE_DPMS_OFF);
	}
	mutex_unlock(&dev->mode_config.mutex);
}

int drm_fb_helper_blank(int blank, struct fb_info *info)
{
	switch (blank) {
	/* Display: On; HSync: On, VSync: On */
	case FB_BLANK_UNBLANK:
		drm_fb_helper_on(info);
		break;
	/* Display: Off; HSync: On, VSync: On */
	case FB_BLANK_NORMAL:
		drm_fb_helper_off(info, DRM_MODE_DPMS_STANDBY);
		break;
	/* Display: Off; HSync: Off, VSync: On */
	case FB_BLANK_HSYNC_SUSPEND:
		drm_fb_helper_off(info, DRM_MODE_DPMS_STANDBY);
		break;
	/* Display: Off; HSync: On, VSync: Off */
	case FB_BLANK_VSYNC_SUSPEND:
		drm_fb_helper_off(info, DRM_MODE_DPMS_SUSPEND);
		break;
	/* Display: Off; HSync: Off, VSync: Off */
	case FB_BLANK_POWERDOWN:
		drm_fb_helper_off(info, DRM_MODE_DPMS_OFF);
		break;
	}
	return 0;
}
EXPORT_SYMBOL(drm_fb_helper_blank);

static void drm_fb_helper_crtc_free(struct drm_fb_helper *helper)
{
	int i;

	for (i = 0; i < helper->connector_count; i++)
		kfree(helper->connector_info[i]);
	kfree(helper->connector_info);
	for (i = 0; i < helper->crtc_count; i++)
		kfree(helper->crtc_info[i].mode_set.connectors);
	kfree(helper->crtc_info);
}

int drm_fb_helper_init(struct drm_device *dev,
		       struct drm_fb_helper *fb_helper,
		       int crtc_count, int max_conn_count)
{
	struct drm_crtc *crtc;
	int ret = 0;
	int i;

	fb_helper->dev = dev;

	INIT_LIST_HEAD(&fb_helper->kernel_fb_list);

	fb_helper->crtc_info = kcalloc(crtc_count, sizeof(struct drm_fb_helper_crtc), GFP_KERNEL);
	if (!fb_helper->crtc_info)
		return -ENOMEM;

	fb_helper->crtc_count = crtc_count;
	fb_helper->connector_info = kcalloc(dev->mode_config.num_connector, sizeof(struct drm_fb_helper_connector *), GFP_KERNEL);
	if (!fb_helper->connector_info) {
		kfree(fb_helper->crtc_info);
		return -ENOMEM;
	}
	fb_helper->connector_count = 0;

	for (i = 0; i < crtc_count; i++) {
		fb_helper->crtc_info[i].mode_set.connectors =
			kcalloc(max_conn_count,
				sizeof(struct drm_connector *),
				GFP_KERNEL);

		if (!fb_helper->crtc_info[i].mode_set.connectors) {
			ret = -ENOMEM;
			goto out_free;
		}
		fb_helper->crtc_info[i].mode_set.num_connectors = 0;
	}

	i = 0;
	list_for_each_entry(crtc, &dev->mode_config.crtc_list, head) {
		fb_helper->crtc_info[i].crtc_id = crtc->base.id;
		fb_helper->crtc_info[i].mode_set.crtc = crtc;
		i++;
	}
	fb_helper->conn_limit = max_conn_count;
	return 0;
out_free:
	drm_fb_helper_crtc_free(fb_helper);
	return -ENOMEM;
}
EXPORT_SYMBOL(drm_fb_helper_init);

void drm_fb_helper_fini(struct drm_fb_helper *fb_helper)
{
	if (!list_empty(&fb_helper->kernel_fb_list)) {
		list_del(&fb_helper->kernel_fb_list);
		if (list_empty(&kernel_fb_helper_list)) {
			printk(KERN_INFO "drm: unregistered panic notifier\n");
			atomic_notifier_chain_unregister(&panic_notifier_list,
							 &paniced);
			unregister_sysrq_key('v', &sysrq_drm_fb_helper_restore_op);
		}
	}

	drm_fb_helper_crtc_free(fb_helper);

}
EXPORT_SYMBOL(drm_fb_helper_fini);

static int setcolreg(struct drm_crtc *crtc, u16 red, u16 green,
		     u16 blue, u16 regno, struct fb_info *info)
{
	struct drm_fb_helper *fb_helper = info->par;
	struct drm_framebuffer *fb = fb_helper->fb;
	int pindex;

	if (info->fix.visual == FB_VISUAL_TRUECOLOR) {
		u32 *palette;
		u32 value;
		/* place color in psuedopalette */
		if (regno > 16)
			return -EINVAL;
		palette = (u32 *)info->pseudo_palette;
		red >>= (16 - info->var.red.length);
		green >>= (16 - info->var.green.length);
		blue >>= (16 - info->var.blue.length);
		value = (red << info->var.red.offset) |
			(green << info->var.green.offset) |
			(blue << info->var.blue.offset);
		palette[regno] = value;
		return 0;
	}

	pindex = regno;

	if (fb->bits_per_pixel == 16) {
		pindex = regno << 3;

		if (fb->depth == 16 && regno > 63)
			return -EINVAL;
		if (fb->depth == 15 && regno > 31)
			return -EINVAL;

		if (fb->depth == 16) {
			u16 r, g, b;
			int i;
			if (regno < 32) {
				for (i = 0; i < 8; i++)
					fb_helper->funcs->gamma_set(crtc, red,
						green, blue, pindex + i);
			}

			fb_helper->funcs->gamma_get(crtc, &r,
						    &g, &b,
						    pindex >> 1);

			for (i = 0; i < 4; i++)
				fb_helper->funcs->gamma_set(crtc, r,
							    green, b,
							    (pindex >> 1) + i);
		}
	}

	if (fb->depth != 16)
		fb_helper->funcs->gamma_set(crtc, red, green, blue, pindex);
	return 0;
}

int drm_fb_helper_setcmap(struct fb_cmap *cmap, struct fb_info *info)
{
	struct drm_fb_helper *fb_helper = info->par;
	struct drm_crtc_helper_funcs *crtc_funcs;
	u16 *red, *green, *blue, *transp;
	struct drm_crtc *crtc;
	int i, rc = 0;
	int start;

	for (i = 0; i < fb_helper->crtc_count; i++) {
		crtc = fb_helper->crtc_info[i].mode_set.crtc;
		crtc_funcs = crtc->helper_private;

		red = cmap->red;
		green = cmap->green;
		blue = cmap->blue;
		transp = cmap->transp;
		start = cmap->start;

		for (i = 0; i < cmap->len; i++) {
			u16 hred, hgreen, hblue, htransp = 0xffff;

			hred = *red++;
			hgreen = *green++;
			hblue = *blue++;

			if (transp)
				htransp = *transp++;

			rc = setcolreg(crtc, hred, hgreen, hblue, start++, info);
			if (rc)
				return rc;
		}
		crtc_funcs->load_lut(crtc);
	}
	return rc;
}
EXPORT_SYMBOL(drm_fb_helper_setcmap);

int drm_fb_helper_check_var(struct fb_var_screeninfo *var,
			    struct fb_info *info)
{
	struct drm_fb_helper *fb_helper = info->par;
	struct drm_framebuffer *fb = fb_helper->fb;
	int depth;

	if (var->pixclock != 0 || in_dbg_master())
		return -EINVAL;

	/* Need to resize the fb object !!! */
	if (var->bits_per_pixel > fb->bits_per_pixel || var->xres > fb->width || var->yres > fb->height) {
		DRM_DEBUG("fb userspace requested width/height/bpp is greater than current fb "
			  "object %dx%d-%d > %dx%d-%d\n", var->xres, var->yres, var->bits_per_pixel,
			  fb->width, fb->height, fb->bits_per_pixel);
		return -EINVAL;
	}

	switch (var->bits_per_pixel) {
	case 16:
		depth = (var->green.length == 6) ? 16 : 15;
		break;
	case 32:
		depth = (var->transp.length > 0) ? 32 : 24;
		break;
	default:
		depth = var->bits_per_pixel;
		break;
	}

	switch (depth) {
	case 8:
		var->red.offset = 0;
		var->green.offset = 0;
		var->blue.offset = 0;
		var->red.length = 8;
		var->green.length = 8;
		var->blue.length = 8;
		var->transp.length = 0;
		var->transp.offset = 0;
		break;
	case 15:
		var->red.offset = 10;
		var->green.offset = 5;
		var->blue.offset = 0;
		var->red.length = 5;
		var->green.length = 5;
		var->blue.length = 5;
		var->transp.length = 1;
		var->transp.offset = 15;
		break;
	case 16:
		var->red.offset = 11;
		var->green.offset = 5;
		var->blue.offset = 0;
		var->red.length = 5;
		var->green.length = 6;
		var->blue.length = 5;
		var->transp.length = 0;
		var->transp.offset = 0;
		break;
	case 24:
		var->red.offset = 16;
		var->green.offset = 8;
		var->blue.offset = 0;
		var->red.length = 8;
		var->green.length = 8;
		var->blue.length = 8;
		var->transp.length = 0;
		var->transp.offset = 0;
		break;
	case 32:
		var->red.offset = 16;
		var->green.offset = 8;
		var->blue.offset = 0;
		var->red.length = 8;
		var->green.length = 8;
		var->blue.length = 8;
		var->transp.length = 8;
		var->transp.offset = 24;
		break;
	default:
		return -EINVAL;
	}
	return 0;
}
EXPORT_SYMBOL(drm_fb_helper_check_var);

/* this will let fbcon do the mode init */
int drm_fb_helper_set_par(struct fb_info *info)
{
	struct drm_fb_helper *fb_helper = info->par;
	struct drm_device *dev = fb_helper->dev;
	struct fb_var_screeninfo *var = &info->var;
	struct drm_crtc *crtc;
	int ret;
	int i;

	if (var->pixclock != 0) {
		DRM_ERROR("PIXEL CLOCK SET\n");
		return -EINVAL;
	}

	mutex_lock(&dev->mode_config.mutex);
	for (i = 0; i < fb_helper->crtc_count; i++) {
		crtc = fb_helper->crtc_info[i].mode_set.crtc;
		ret = crtc->funcs->set_config(&fb_helper->crtc_info[i].mode_set);
		if (ret) {
			mutex_unlock(&dev->mode_config.mutex);
			return ret;
		}
	}
	mutex_unlock(&dev->mode_config.mutex);

	if (fb_helper->delayed_hotplug) {
		fb_helper->delayed_hotplug = false;
		drm_fb_helper_hotplug_event(fb_helper);
	}
	return 0;
}
EXPORT_SYMBOL(drm_fb_helper_set_par);

int drm_fb_helper_pan_display(struct fb_var_screeninfo *var,
			      struct fb_info *info)
{
	struct drm_fb_helper *fb_helper = info->par;
	struct drm_device *dev = fb_helper->dev;
	struct drm_mode_set *modeset;
	struct drm_crtc *crtc;
	int ret = 0;
	int i;

	mutex_lock(&dev->mode_config.mutex);
	for (i = 0; i < fb_helper->crtc_count; i++) {
		crtc = fb_helper->crtc_info[i].mode_set.crtc;

		modeset = &fb_helper->crtc_info[i].mode_set;

		modeset->x = var->xoffset;
		modeset->y = var->yoffset;

		if (modeset->num_connectors) {
			ret = crtc->funcs->set_config(modeset);
			if (!ret) {
				info->var.xoffset = var->xoffset;
				info->var.yoffset = var->yoffset;
			}
		}
	}
	mutex_unlock(&dev->mode_config.mutex);
	return ret;
}
EXPORT_SYMBOL(drm_fb_helper_pan_display);

int drm_fb_helper_single_fb_probe(struct drm_fb_helper *fb_helper,
				  int preferred_bpp)
{
	int new_fb = 0;
	int crtc_count = 0;
	int i;
	struct fb_info *info;
	struct drm_fb_helper_surface_size sizes;
	int gamma_size = 0;

	memset(&sizes, 0, sizeof(struct drm_fb_helper_surface_size));
	sizes.surface_depth = 24;
	sizes.surface_bpp = 32;
	sizes.fb_width = (unsigned)-1;
	sizes.fb_height = (unsigned)-1;

	/* if driver picks 8 or 16 by default use that
	   for both depth/bpp */
	if (preferred_bpp != sizes.surface_bpp) {
		sizes.surface_depth = sizes.surface_bpp = preferred_bpp;
	}
	/* first up get a count of crtcs now in use and new min/maxes width/heights */
	for (i = 0; i < fb_helper->connector_count; i++) {
		struct drm_fb_helper_connector *fb_helper_conn = fb_helper->connector_info[i];
		struct drm_fb_helper_cmdline_mode *cmdline_mode;

		cmdline_mode = &fb_helper_conn->cmdline_mode;

		if (cmdline_mode->bpp_specified) {
			switch (cmdline_mode->bpp) {
			case 8:
				sizes.surface_depth = sizes.surface_bpp = 8;
				break;
			case 15:
				sizes.surface_depth = 15;
				sizes.surface_bpp = 16;
				break;
			case 16:
				sizes.surface_depth = sizes.surface_bpp = 16;
				break;
			case 24:
				sizes.surface_depth = sizes.surface_bpp = 24;
				break;
			case 32:
				sizes.surface_depth = 24;
				sizes.surface_bpp = 32;
				break;
			}
			break;
		}
	}

	crtc_count = 0;
	for (i = 0; i < fb_helper->crtc_count; i++) {
		struct drm_display_mode *desired_mode;
		desired_mode = fb_helper->crtc_info[i].desired_mode;

		if (desired_mode) {
			if (gamma_size == 0)
				gamma_size = fb_helper->crtc_info[i].mode_set.crtc->gamma_size;
			if (desired_mode->hdisplay < sizes.fb_width)
				sizes.fb_width = desired_mode->hdisplay;
			if (desired_mode->vdisplay < sizes.fb_height)
				sizes.fb_height = desired_mode->vdisplay;
			if (desired_mode->hdisplay > sizes.surface_width)
				sizes.surface_width = desired_mode->hdisplay;
			if (desired_mode->vdisplay > sizes.surface_height)
				sizes.surface_height = desired_mode->vdisplay;
			crtc_count++;
		}
	}

	if (crtc_count == 0 || sizes.fb_width == -1 || sizes.fb_height == -1) {
		/* hmm everyone went away - assume VGA cable just fell out
		   and will come back later. */
		DRM_INFO("Cannot find any crtc or sizes - going 1024x768\n");
		sizes.fb_width = sizes.surface_width = 1024;
		sizes.fb_height = sizes.surface_height = 768;
	}

	/* push down into drivers */
	new_fb = (*fb_helper->funcs->fb_probe)(fb_helper, &sizes);
	if (new_fb < 0)
		return new_fb;

	info = fb_helper->fbdev;

	/* set the fb pointer */
	for (i = 0; i < fb_helper->crtc_count; i++) {
		fb_helper->crtc_info[i].mode_set.fb = fb_helper->fb;
	}

	if (new_fb) {
		info->var.pixclock = 0;
		if (register_framebuffer(info) < 0) {
			return -EINVAL;
		}

		printk(KERN_INFO "fb%d: %s frame buffer device\n", info->node,
		       info->fix.id);

	} else {
		drm_fb_helper_set_par(info);
	}

	/* Switch back to kernel console on panic */
	/* multi card linked list maybe */
	if (list_empty(&kernel_fb_helper_list)) {
		printk(KERN_INFO "drm: registered panic notifier\n");
		atomic_notifier_chain_register(&panic_notifier_list,
					       &paniced);
		register_sysrq_key('v', &sysrq_drm_fb_helper_restore_op);
	}
	if (new_fb)
		list_add(&fb_helper->kernel_fb_list, &kernel_fb_helper_list);

	return 0;
}
EXPORT_SYMBOL(drm_fb_helper_single_fb_probe);

void drm_fb_helper_fill_fix(struct fb_info *info, uint32_t pitch,
			    uint32_t depth)
{
	info->fix.type = FB_TYPE_PACKED_PIXELS;
	info->fix.visual = depth == 8 ? FB_VISUAL_PSEUDOCOLOR :
		FB_VISUAL_TRUECOLOR;
	info->fix.mmio_start = 0;
	info->fix.mmio_len = 0;
	info->fix.type_aux = 0;
	info->fix.xpanstep = 1; /* doing it in hw */
	info->fix.ypanstep = 1; /* doing it in hw */
	info->fix.ywrapstep = 0;
	info->fix.accel = FB_ACCEL_NONE;
	info->fix.type_aux = 0;

	info->fix.line_length = pitch;
	return;
}
EXPORT_SYMBOL(drm_fb_helper_fill_fix);

void drm_fb_helper_fill_var(struct fb_info *info, struct drm_fb_helper *fb_helper,
			    uint32_t fb_width, uint32_t fb_height)
{
	struct drm_framebuffer *fb = fb_helper->fb;
	info->pseudo_palette = fb_helper->pseudo_palette;
	info->var.xres_virtual = fb->width;
	info->var.yres_virtual = fb->height;
	info->var.bits_per_pixel = fb->bits_per_pixel;
	info->var.accel_flags = FB_ACCELF_TEXT;
	info->var.xoffset = 0;
	info->var.yoffset = 0;
	info->var.activate = FB_ACTIVATE_NOW;
	info->var.height = -1;
	info->var.width = -1;

	switch (fb->depth) {
	case 8:
		info->var.red.offset = 0;
		info->var.green.offset = 0;
		info->var.blue.offset = 0;
		info->var.red.length = 8; /* 8bit DAC */
		info->var.green.length = 8;
		info->var.blue.length = 8;
		info->var.transp.offset = 0;
		info->var.transp.length = 0;
		break;
	case 15:
		info->var.red.offset = 10;
		info->var.green.offset = 5;
		info->var.blue.offset = 0;
		info->var.red.length = 5;
		info->var.green.length = 5;
		info->var.blue.length = 5;
		info->var.transp.offset = 15;
		info->var.transp.length = 1;
		break;
	case 16:
		info->var.red.offset = 11;
		info->var.green.offset = 5;
		info->var.blue.offset = 0;
		info->var.red.length = 5;
		info->var.green.length = 6;
		info->var.blue.length = 5;
		info->var.transp.offset = 0;
		break;
	case 24:
		info->var.red.offset = 16;
		info->var.green.offset = 8;
		info->var.blue.offset = 0;
		info->var.red.length = 8;
		info->var.green.length = 8;
		info->var.blue.length = 8;
		info->var.transp.offset = 0;
		info->var.transp.length = 0;
		break;
	case 32:
		info->var.red.offset = 16;
		info->var.green.offset = 8;
		info->var.blue.offset = 0;
		info->var.red.length = 8;
		info->var.green.length = 8;
		info->var.blue.length = 8;
		info->var.transp.offset = 24;
		info->var.transp.length = 8;
		break;
	default:
		break;
	}

	info->var.xres = fb_width;
	info->var.yres = fb_height;
}
EXPORT_SYMBOL(drm_fb_helper_fill_var);

static int drm_fb_helper_probe_connector_modes(struct drm_fb_helper *fb_helper,
					       uint32_t maxX,
					       uint32_t maxY)
{
	struct drm_connector *connector;
	int count = 0;
	int i;

	for (i = 0; i < fb_helper->connector_count; i++) {
		connector = fb_helper->connector_info[i]->connector;
		count += connector->funcs->fill_modes(connector, maxX, maxY);
	}

	return count;
}

static struct drm_display_mode *drm_has_preferred_mode(struct drm_fb_helper_connector *fb_connector, int width, int height)
{
	struct drm_display_mode *mode;

	list_for_each_entry(mode, &fb_connector->connector->modes, head) {
		if (drm_mode_width(mode) > width ||
		    drm_mode_height(mode) > height)
			continue;
		if (mode->type & DRM_MODE_TYPE_PREFERRED)
			return mode;
	}
	return NULL;
}

static bool drm_has_cmdline_mode(struct drm_fb_helper_connector *fb_connector)
{
	struct drm_fb_helper_cmdline_mode *cmdline_mode;
	cmdline_mode = &fb_connector->cmdline_mode;
	return cmdline_mode->specified;
}

static struct drm_display_mode *drm_pick_cmdline_mode(struct drm_fb_helper_connector *fb_helper_conn,
						      int width, int height)
{
	struct drm_fb_helper_cmdline_mode *cmdline_mode;
	struct drm_display_mode *mode = NULL;

	cmdline_mode = &fb_helper_conn->cmdline_mode;
	if (cmdline_mode->specified == false)
		return mode;

	/* attempt to find a matching mode in the list of modes
	 *  we have gotten so far, if not add a CVT mode that conforms
	 */
	if (cmdline_mode->rb || cmdline_mode->margins)
		goto create_mode;

	list_for_each_entry(mode, &fb_helper_conn->connector->modes, head) {
		/* check width/height */
		if (mode->hdisplay != cmdline_mode->xres ||
		    mode->vdisplay != cmdline_mode->yres)
			continue;

		if (cmdline_mode->refresh_specified) {
			if (mode->vrefresh != cmdline_mode->refresh)
				continue;
		}

		if (cmdline_mode->interlace) {
			if (!(mode->flags & DRM_MODE_FLAG_INTERLACE))
				continue;
		}
		return mode;
	}

create_mode:
	if (cmdline_mode->cvt)
		mode = drm_cvt_mode(fb_helper_conn->connector->dev,
				    cmdline_mode->xres, cmdline_mode->yres,
				    cmdline_mode->refresh_specified ? cmdline_mode->refresh : 60,
				    cmdline_mode->rb, cmdline_mode->interlace,
				    cmdline_mode->margins);
	else
		mode = drm_gtf_mode(fb_helper_conn->connector->dev,
				    cmdline_mode->xres, cmdline_mode->yres,
				    cmdline_mode->refresh_specified ? cmdline_mode->refresh : 60,
				    cmdline_mode->interlace,
				    cmdline_mode->margins);
	drm_mode_set_crtcinfo(mode, CRTC_INTERLACE_HALVE_V);
	list_add(&mode->head, &fb_helper_conn->connector->modes);
	return mode;
}

static bool drm_connector_enabled(struct drm_connector *connector, bool strict)
{
	bool enable;

	if (strict) {
		enable = connector->status == connector_status_connected;
	} else {
		enable = connector->status != connector_status_disconnected;
	}
	return enable;
}

static void drm_enable_connectors(struct drm_fb_helper *fb_helper,
				  bool *enabled)
{
	bool any_enabled = false;
	struct drm_connector *connector;
	int i = 0;

	for (i = 0; i < fb_helper->connector_count; i++) {
		connector = fb_helper->connector_info[i]->connector;
		enabled[i] = drm_connector_enabled(connector, true);
		DRM_DEBUG_KMS("connector %d enabled? %s\n", connector->base.id,
			  enabled[i] ? "yes" : "no");
		any_enabled |= enabled[i];
	}

	if (any_enabled)
		return;

	for (i = 0; i < fb_helper->connector_count; i++) {
		connector = fb_helper->connector_info[i]->connector;
		enabled[i] = drm_connector_enabled(connector, false);
	}
}

static bool drm_target_cloned(struct drm_fb_helper *fb_helper,
			      struct drm_display_mode **modes,
			      bool *enabled, int width, int height)
{
	int count, i, j;
	bool can_clone = false;
	struct drm_fb_helper_connector *fb_helper_conn;
	struct drm_display_mode *dmt_mode, *mode;

	/* only contemplate cloning in the single crtc case */
	if (fb_helper->crtc_count > 1)
		return false;

	count = 0;
	for (i = 0; i < fb_helper->connector_count; i++) {
		if (enabled[i])
			count++;
	}

	/* only contemplate cloning if more than one connector is enabled */
	if (count <= 1)
		return false;

	/* check the command line or if nothing common pick 1024x768 */
	can_clone = true;
	for (i = 0; i < fb_helper->connector_count; i++) {
		if (!enabled[i])
			continue;
		fb_helper_conn = fb_helper->connector_info[i];
		modes[i] = drm_pick_cmdline_mode(fb_helper_conn, width, height);
		if (!modes[i]) {
			can_clone = false;
			break;
		}
		for (j = 0; j < i; j++) {
			if (!enabled[j])
				continue;
			if (!drm_mode_equal(modes[j], modes[i]))
				can_clone = false;
		}
	}

	if (can_clone) {
		DRM_DEBUG_KMS("can clone using command line\n");
		return true;
	}

	/* try and find a 1024x768 mode on each connector */
	can_clone = true;
	dmt_mode = drm_mode_find_dmt(fb_helper->dev, 1024, 768, 60);

	for (i = 0; i < fb_helper->connector_count; i++) {

		if (!enabled[i])
			continue;

		fb_helper_conn = fb_helper->connector_info[i];
		list_for_each_entry(mode, &fb_helper_conn->connector->modes, head) {
			if (drm_mode_equal(mode, dmt_mode))
				modes[i] = mode;
		}
		if (!modes[i])
			can_clone = false;
	}

	if (can_clone) {
		DRM_DEBUG_KMS("can clone using 1024x768\n");
		return true;
	}
	DRM_INFO("kms: can't enable cloning when we probably wanted to.\n");
	return false;
}

static bool drm_target_preferred(struct drm_fb_helper *fb_helper,
				 struct drm_display_mode **modes,
				 bool *enabled, int width, int height)
{
	struct drm_fb_helper_connector *fb_helper_conn;
	int i;

	for (i = 0; i < fb_helper->connector_count; i++) {
		fb_helper_conn = fb_helper->connector_info[i];

		if (enabled[i] == false)
			continue;

		DRM_DEBUG_KMS("looking for cmdline mode on connector %d\n",
			      fb_helper_conn->connector->base.id);

		/* got for command line mode first */
		modes[i] = drm_pick_cmdline_mode(fb_helper_conn, width, height);
		if (!modes[i]) {
			DRM_DEBUG_KMS("looking for preferred mode on connector %d\n",
				      fb_helper_conn->connector->base.id);
			modes[i] = drm_has_preferred_mode(fb_helper_conn, width, height);
		}
		/* No preferred modes, pick one off the list */
		if (!modes[i] && !list_empty(&fb_helper_conn->connector->modes)) {
			list_for_each_entry(modes[i], &fb_helper_conn->connector->modes, head)
				break;
		}
		DRM_DEBUG_KMS("found mode %s\n", modes[i] ? modes[i]->name :
			  "none");
	}
	return true;
}

static int drm_pick_crtcs(struct drm_fb_helper *fb_helper,
			  struct drm_fb_helper_crtc **best_crtcs,
			  struct drm_display_mode **modes,
			  int n, int width, int height)
{
	int c, o;
	struct drm_device *dev = fb_helper->dev;
	struct drm_connector *connector;
	struct drm_connector_helper_funcs *connector_funcs;
	struct drm_encoder *encoder;
	struct drm_fb_helper_crtc *best_crtc;
	int my_score, best_score, score;
	struct drm_fb_helper_crtc **crtcs, *crtc;
	struct drm_fb_helper_connector *fb_helper_conn;

	if (n == fb_helper->connector_count)
		return 0;

	fb_helper_conn = fb_helper->connector_info[n];
	connector = fb_helper_conn->connector;

	best_crtcs[n] = NULL;
	best_crtc = NULL;
	best_score = drm_pick_crtcs(fb_helper, best_crtcs, modes, n+1, width, height);
	if (modes[n] == NULL)
		return best_score;

	crtcs = kzalloc(dev->mode_config.num_connector *
			sizeof(struct drm_fb_helper_crtc *), GFP_KERNEL);
	if (!crtcs)
		return best_score;

	my_score = 1;
	if (connector->status == connector_status_connected)
		my_score++;
	if (drm_has_cmdline_mode(fb_helper_conn))
		my_score++;
	if (drm_has_preferred_mode(fb_helper_conn, width, height))
		my_score++;

	connector_funcs = connector->helper_private;
	encoder = connector_funcs->best_encoder(connector);
	if (!encoder)
		goto out;

	/* select a crtc for this connector and then attempt to configure
	   remaining connectors */
	for (c = 0; c < fb_helper->crtc_count; c++) {
		crtc = &fb_helper->crtc_info[c];

		if ((encoder->possible_crtcs & (1 << c)) == 0) {
			continue;
		}

		for (o = 0; o < n; o++)
			if (best_crtcs[o] == crtc)
				break;

		if (o < n) {
			/* ignore cloning unless only a single crtc */
			if (fb_helper->crtc_count > 1)
				continue;

			if (!drm_mode_equal(modes[o], modes[n]))
				continue;
		}

		crtcs[n] = crtc;
		memcpy(crtcs, best_crtcs, n * sizeof(struct drm_fb_helper_crtc *));
		score = my_score + drm_pick_crtcs(fb_helper, crtcs, modes, n + 1,
						  width, height);
		if (score > best_score) {
			best_crtc = crtc;
			best_score = score;
			memcpy(best_crtcs, crtcs,
			       dev->mode_config.num_connector *
			       sizeof(struct drm_fb_helper_crtc *));
		}
	}
out:
	kfree(crtcs);
	return best_score;
}

static void drm_setup_crtcs(struct drm_fb_helper *fb_helper)
{
	struct drm_device *dev = fb_helper->dev;
	struct drm_fb_helper_crtc **crtcs;
	struct drm_display_mode **modes;
	struct drm_encoder *encoder;
	struct drm_mode_set *modeset;
	bool *enabled;
	int width, height;
	int i, ret;

	DRM_DEBUG_KMS("\n");

	width = dev->mode_config.max_width;
	height = dev->mode_config.max_height;

	/* clean out all the encoder/crtc combos */
	list_for_each_entry(encoder, &dev->mode_config.encoder_list, head) {
		encoder->crtc = NULL;
	}

	crtcs = kcalloc(dev->mode_config.num_connector,
			sizeof(struct drm_fb_helper_crtc *), GFP_KERNEL);
	modes = kcalloc(dev->mode_config.num_connector,
			sizeof(struct drm_display_mode *), GFP_KERNEL);
	enabled = kcalloc(dev->mode_config.num_connector,
			  sizeof(bool), GFP_KERNEL);

	drm_enable_connectors(fb_helper, enabled);

	ret = drm_target_cloned(fb_helper, modes, enabled, width, height);
	if (!ret) {
		ret = drm_target_preferred(fb_helper, modes, enabled, width, height);
		if (!ret)
			DRM_ERROR("Unable to find initial modes\n");
	}

	DRM_DEBUG_KMS("picking CRTCs for %dx%d config\n", width, height);

	drm_pick_crtcs(fb_helper, crtcs, modes, 0, width, height);

	/* need to set the modesets up here for use later */
	/* fill out the connector<->crtc mappings into the modesets */
	for (i = 0; i < fb_helper->crtc_count; i++) {
		modeset = &fb_helper->crtc_info[i].mode_set;
		modeset->num_connectors = 0;
	}

	for (i = 0; i < fb_helper->connector_count; i++) {
		struct drm_display_mode *mode = modes[i];
		struct drm_fb_helper_crtc *fb_crtc = crtcs[i];
		modeset = &fb_crtc->mode_set;

		if (mode && fb_crtc) {
			DRM_DEBUG_KMS("desired mode %s set on crtc %d\n",
				      mode->name, fb_crtc->mode_set.crtc->base.id);
			fb_crtc->desired_mode = mode;
			if (modeset->mode)
				drm_mode_destroy(dev, modeset->mode);
			modeset->mode = drm_mode_duplicate(dev,
							   fb_crtc->desired_mode);
			modeset->connectors[modeset->num_connectors++] = fb_helper->connector_info[i]->connector;
		}
	}

	kfree(crtcs);
	kfree(modes);
	kfree(enabled);
}

/**
 * drm_helper_initial_config - setup a sane initial connector configuration
 * @dev: DRM device
 *
 * LOCKING:
 * Called at init time, must take mode config lock.
 *
 * Scan the CRTCs and connectors and try to put together an initial setup.
 * At the moment, this is a cloned configuration across all heads with
 * a new framebuffer object as the backing store.
 *
 * RETURNS:
 * Zero if everything went ok, nonzero otherwise.
 */
bool drm_fb_helper_initial_config(struct drm_fb_helper *fb_helper, int bpp_sel)
{
	struct drm_device *dev = fb_helper->dev;
	int count = 0;

	/* disable all the possible outputs/crtcs before entering KMS mode */
	drm_helper_disable_unused_functions(fb_helper->dev);

	drm_fb_helper_parse_command_line(fb_helper);

	count = drm_fb_helper_probe_connector_modes(fb_helper,
						    dev->mode_config.max_width,
						    dev->mode_config.max_height);
	/*
	 * we shouldn't end up with no modes here.
	 */
	if (count == 0) {
		printk(KERN_INFO "No connectors reported connected with modes\n");
	}
	drm_setup_crtcs(fb_helper);

	return drm_fb_helper_single_fb_probe(fb_helper, bpp_sel);
}
EXPORT_SYMBOL(drm_fb_helper_initial_config);

bool drm_fb_helper_hotplug_event(struct drm_fb_helper *fb_helper)
{
	int count = 0;
	u32 max_width, max_height, bpp_sel;
	bool bound = false, crtcs_bound = false;
	struct drm_crtc *crtc;

	if (!fb_helper->fb)
		return false;

	list_for_each_entry(crtc, &fb_helper->dev->mode_config.crtc_list, head) {
		if (crtc->fb)
			crtcs_bound = true;
		if (crtc->fb == fb_helper->fb)
			bound = true;
	}

	if (!bound && crtcs_bound) {
		fb_helper->delayed_hotplug = true;
		return false;
	}
	DRM_DEBUG_KMS("\n");

	max_width = fb_helper->fb->width;
	max_height = fb_helper->fb->height;
	bpp_sel = fb_helper->fb->bits_per_pixel;

	count = drm_fb_helper_probe_connector_modes(fb_helper, max_width,
						    max_height);
	drm_setup_crtcs(fb_helper);

	return drm_fb_helper_single_fb_probe(fb_helper, bpp_sel);
}
EXPORT_SYMBOL(drm_fb_helper_hotplug_event);

<<<<<<< HEAD
/* The Kconfig DRM_KMS_HELPER selects FRAMEBUFFER_CONSOLE (if !EMBEDDED)
 * but the module doesn't depend on any fb console symbols.  At least
 * attempt to load fbcon to avoid leaving the system without a usable console.
 */
#if defined(CONFIG_FRAMEBUFFER_CONSOLE_MODULE) && !defined(CONFIG_EMBEDDED)
=======
/* The Kconfig DRM_KMS_HELPER selects FRAMEBUFFER_CONSOLE (if !EXPERT)
 * but the module doesn't depend on any fb console symbols.  At least
 * attempt to load fbcon to avoid leaving the system without a usable console.
 */
#if defined(CONFIG_FRAMEBUFFER_CONSOLE_MODULE) && !defined(CONFIG_EXPERT)
>>>>>>> e92427b2
static int __init drm_fb_helper_modinit(void)
{
	const char *name = "fbcon";
	struct module *fbcon;

	mutex_lock(&module_mutex);
	fbcon = find_module(name);
	mutex_unlock(&module_mutex);

	if (!fbcon)
		request_module_nowait(name);
	return 0;
}

module_init(drm_fb_helper_modinit);
#endif<|MERGE_RESOLUTION|>--- conflicted
+++ resolved
@@ -1533,19 +1533,11 @@
 }
 EXPORT_SYMBOL(drm_fb_helper_hotplug_event);
 
-<<<<<<< HEAD
-/* The Kconfig DRM_KMS_HELPER selects FRAMEBUFFER_CONSOLE (if !EMBEDDED)
- * but the module doesn't depend on any fb console symbols.  At least
- * attempt to load fbcon to avoid leaving the system without a usable console.
- */
-#if defined(CONFIG_FRAMEBUFFER_CONSOLE_MODULE) && !defined(CONFIG_EMBEDDED)
-=======
 /* The Kconfig DRM_KMS_HELPER selects FRAMEBUFFER_CONSOLE (if !EXPERT)
  * but the module doesn't depend on any fb console symbols.  At least
  * attempt to load fbcon to avoid leaving the system without a usable console.
  */
 #if defined(CONFIG_FRAMEBUFFER_CONSOLE_MODULE) && !defined(CONFIG_EXPERT)
->>>>>>> e92427b2
 static int __init drm_fb_helper_modinit(void)
 {
 	const char *name = "fbcon";

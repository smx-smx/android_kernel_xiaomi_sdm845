--- conflicted
+++ resolved
@@ -2639,10 +2639,6 @@
 {
 	struct srp_target_port *target = host_to_target(scmnd->device->host);
 	struct srp_rdma_ch *ch;
-<<<<<<< HEAD
-	int i, j;
-=======
->>>>>>> 0901f05f
 	u8 status;
 
 	shost_printk(KERN_ERR, target->scsi_host, "SRP reset_device called\n");
@@ -2654,18 +2650,6 @@
 	if (status)
 		return FAILED;
 
-<<<<<<< HEAD
-	for (i = 0; i < target->ch_count; i++) {
-		ch = &target->ch[i];
-		for (j = 0; j < target->req_ring_size; ++j) {
-			struct srp_request *req = &ch->req_ring[j];
-
-			srp_finish_req(ch, req, scmnd->device, DID_RESET << 16);
-		}
-	}
-
-=======
->>>>>>> 0901f05f
 	return SUCCESS;
 }
 

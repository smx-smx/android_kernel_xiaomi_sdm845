/* Copyright (c) 2016-2018 The Linux Foundation. All rights reserved.
 * Copyright (C) 2018 XiaoMi, Inc.
 *
 * This program is free software; you can redistribute it and/or modify
 * it under the terms of the GNU General Public License version 2 and
 * only version 2 as published by the Free Software Foundation.
 *
 * This program is distributed in the hope that it will be useful,
 * but WITHOUT ANY WARRANTY; without even the implied warranty of
 * MERCHANTABILITY or FITNESS FOR A PARTICULAR PURPOSE.  See the
 * GNU General Public License for more details.
 */

#ifndef __SMB2_CHARGER_H
#define __SMB2_CHARGER_H
#include <linux/types.h>
#include <linux/interrupt.h>
#include <linux/irqreturn.h>
#include <linux/regulator/driver.h>
#include <linux/regulator/consumer.h>
#include <linux/extcon.h>
#ifdef CONFIG_FB
#include <linux/notifier.h>
#include <linux/fb.h>
#endif
#include "storm-watch.h"

enum print_reason {
	PR_INTERRUPT	= BIT(0),
	PR_REGISTER	= BIT(1),
	PR_MISC		= BIT(2),
	PR_PARALLEL	= BIT(3),
	PR_OTG		= BIT(4),
	PR_OEM		= BIT(5),
};

#define DEFAULT_VOTER			"DEFAULT_VOTER"
#define USER_VOTER			"USER_VOTER"
#define PD_VOTER			"PD_VOTER"
#define DCP_VOTER			"DCP_VOTER"
#define QC_VOTER			"QC_VOTER"
#define PL_USBIN_USBIN_VOTER		"PL_USBIN_USBIN_VOTER"
#define USB_PSY_VOTER			"USB_PSY_VOTER"
#define PL_TAPER_WORK_RUNNING_VOTER	"PL_TAPER_WORK_RUNNING_VOTER"
#define PL_QNOVO_VOTER			"PL_QNOVO_VOTER"
#define USBIN_V_VOTER			"USBIN_V_VOTER"
#define CHG_STATE_VOTER			"CHG_STATE_VOTER"
#define TYPEC_SRC_VOTER			"TYPEC_SRC_VOTER"
#define TAPER_END_VOTER			"TAPER_END_VOTER"
#define THERMAL_DAEMON_VOTER		"THERMAL_DAEMON_VOTER"
#define CC_DETACHED_VOTER		"CC_DETACHED_VOTER"
#define HVDCP_TIMEOUT_VOTER		"HVDCP_TIMEOUT_VOTER"
#define PD_DISALLOWED_INDIRECT_VOTER	"PD_DISALLOWED_INDIRECT_VOTER"
#define PD_HARD_RESET_VOTER		"PD_HARD_RESET_VOTER"
#define VBUS_CC_SHORT_VOTER		"VBUS_CC_SHORT_VOTER"
#define PD_INACTIVE_VOTER		"PD_INACTIVE_VOTER"
#define BOOST_BACK_VOTER		"BOOST_BACK_VOTER"
#define USBIN_USBIN_BOOST_VOTER		"USBIN_USBIN_BOOST_VOTER"
#define HVDCP_INDIRECT_VOTER		"HVDCP_INDIRECT_VOTER"
#define MICRO_USB_VOTER			"MICRO_USB_VOTER"
#define DEBUG_BOARD_VOTER		"DEBUG_BOARD_VOTER"
#define PD_SUSPEND_SUPPORTED_VOTER	"PD_SUSPEND_SUPPORTED_VOTER"
#define PL_DELAY_VOTER			"PL_DELAY_VOTER"
#define CTM_VOTER			"CTM_VOTER"
#define SW_QC3_VOTER			"SW_QC3_VOTER"
#define AICL_RERUN_VOTER		"AICL_RERUN_VOTER"
#define LEGACY_UNKNOWN_VOTER		"LEGACY_UNKNOWN_VOTER"
#define CC2_WA_VOTER			"CC2_WA_VOTER"
#define QNOVO_VOTER			"QNOVO_VOTER"
#define BATT_PROFILE_VOTER		"BATT_PROFILE_VOTER"
#define OTG_DELAY_VOTER			"OTG_DELAY_VOTER"
#define USBIN_I_VOTER			"USBIN_I_VOTER"
#define WEAK_CHARGER_VOTER		"WEAK_CHARGER_VOTER"
#define OTG_VOTER			"OTG_VOTER"
#define PL_FCC_LOW_VOTER		"PL_FCC_LOW_VOTER"
#define DCIN_ADAPTER_VOTER		"DCIN_ADAPTER_VOTER"
#define CHG_AWAKE_VOTER			"CHG_AWAKE_VOTER"
#define DC_AWAKE_VOTER			"DC_AWAKE_VOTER"
#define CC_FLOAT_VOTER         "CC_FLOAT_VOTER"
#define WBC_VOTER			"WBC_VOTER"
#define MOISTURE_VOTER			"MOISTURE_VOTER"
#define HVDCP2_ICL_VOTER		"HVDCP2_ICL_VOTER"
#define OV_VOTER			"OV_VOTER"
#define FG_ESR_VOTER			"FG_ESR_VOTER"
#define FCC_STEPPER_VOTER		"FCC_STEPPER_VOTER"
#define PD_NOT_SUPPORTED_VOTER		"PD_NOT_SUPPORTED_VOTER"
#define DCIN_USER_VOTER			"DCIN_USER_VOTER"
#define UNSTANDARD_QC2_VOTER		"UNSTANDARD_QC2_VOTER"

#define VCONN_MAX_ATTEMPTS	3
#define OTG_MAX_ATTEMPTS	3
#define BOOST_BACK_STORM_COUNT	3
#define WEAK_CHG_STORM_COUNT	8
#define CHG_MONITOR_WORK_DELAY_MS  30000
#define CC_FLOAT_WORK_START_DELAY_MS   700
#define BATT_TEMP_CRITICAL_LOW     50
#define BATT_TEMP_COOL_THR     150
#define CUTOFF_VOL_THR			3400000

/* QC2.0 voltage UV threshold 7.8V */
#define QC2_HVDCP_VOL_UV_THR		7800000
#define CHECK_VBUS_WORK_DELAY_MS		10
#define UNSTANDARD_HVDCP2_UA		1800000

enum smb_mode {
	PARALLEL_MASTER = 0,
	PARALLEL_SLAVE,
	NUM_MODES,
};

enum {
	QC_CHARGER_DETECTION_WA_BIT	= BIT(0),
	BOOST_BACK_WA			= BIT(1),
	TYPEC_CC2_REMOVAL_WA_BIT	= BIT(2),
	QC_AUTH_INTERRUPT_WA_BIT	= BIT(3),
	OTG_WA				= BIT(4),
	OV_IRQ_WA_BIT			= BIT(5),
	TYPEC_PBS_WA_BIT		= BIT(6),
};

enum smb_irq_index {
	CHG_ERROR_IRQ = 0,
	CHG_STATE_CHANGE_IRQ,
	STEP_CHG_STATE_CHANGE_IRQ,
	STEP_CHG_SOC_UPDATE_FAIL_IRQ,
	STEP_CHG_SOC_UPDATE_REQ_IRQ,
	OTG_FAIL_IRQ,
	OTG_OVERCURRENT_IRQ,
	OTG_OC_DIS_SW_STS_IRQ,
	TESTMODE_CHANGE_DET_IRQ,
	BATT_TEMP_IRQ,
	BATT_OCP_IRQ,
	BATT_OV_IRQ,
	BATT_LOW_IRQ,
	BATT_THERM_ID_MISS_IRQ,
	BATT_TERM_MISS_IRQ,
	USBIN_COLLAPSE_IRQ,
	USBIN_LT_3P6V_IRQ,
	USBIN_UV_IRQ,
	USBIN_OV_IRQ,
	USBIN_PLUGIN_IRQ,
	USBIN_SRC_CHANGE_IRQ,
	USBIN_ICL_CHANGE_IRQ,
	TYPE_C_CHANGE_IRQ,
	DCIN_COLLAPSE_IRQ,
	DCIN_LT_3P6V_IRQ,
	DCIN_UV_IRQ,
	DCIN_OV_IRQ,
	DCIN_PLUGIN_IRQ,
	DIV2_EN_DG_IRQ,
	DCIN_ICL_CHANGE_IRQ,
	WDOG_SNARL_IRQ,
	WDOG_BARK_IRQ,
	AICL_FAIL_IRQ,
	AICL_DONE_IRQ,
	HIGH_DUTY_CYCLE_IRQ,
	INPUT_CURRENT_LIMIT_IRQ,
	TEMPERATURE_CHANGE_IRQ,
	SWITCH_POWER_OK_IRQ,
	SMB_IRQ_MAX,
};

/* define dc adapter type*/
enum dc_adapter_type {
	DC_ADAPTER_NONE = 0,
	DC_ADAPTER_SDP,
	DC_ADAPTER_CDP,
	DC_ADAPTER_DCP,
	DC_ADAPTER_QC2 = 5,
	DC_ADAPTER_QC3,
	DC_ADAPTER_PD,
};

enum try_sink_exit_mode {
	ATTACHED_SRC = 0,
	ATTACHED_SINK,
	UNATTACHED_SINK,
};

struct smb_irq_info {
	const char			*name;
	const irq_handler_t		handler;
	const bool			wake;
	const struct storm_watch	storm_data;
	struct smb_irq_data		*irq_data;
	int				irq;
};

static const unsigned int smblib_extcon_cable[] = {
	EXTCON_USB,
	EXTCON_USB_HOST,
	EXTCON_NONE,
};

/* EXTCON_USB and EXTCON_USB_HOST are mutually exclusive */
static const u32 smblib_extcon_exclusive[] = {0x3, 0};

struct smb_regulator {
	struct regulator_dev	*rdev;
	struct regulator_desc	rdesc;
};

struct smb_irq_data {
	void			*parent_data;
	const char		*name;
	struct storm_watch	storm_data;
};

struct smb_chg_param {
	const char	*name;
	u16		reg;
	int		min_u;
	int		max_u;
	int		step_u;
	int		(*get_proc)(struct smb_chg_param *param,
				    u8 val_raw);
	int		(*set_proc)(struct smb_chg_param *param,
				    int val_u,
				    u8 *val_raw);
};

struct smb_chg_freq {
	unsigned int		freq_5V;
	unsigned int		freq_6V_8V;
	unsigned int		freq_9V;
	unsigned int		freq_12V;
	unsigned int		freq_removal;
	unsigned int		freq_below_otg_threshold;
	unsigned int		freq_above_otg_threshold;
};

struct smb_params {
	struct smb_chg_param	fcc;
	struct smb_chg_param	fv;
	struct smb_chg_param	usb_icl;
	struct smb_chg_param	icl_stat;
	struct smb_chg_param	otg_cl;
	struct smb_chg_param	dc_icl;
	struct smb_chg_param	dc_icl_pt_lv;
	struct smb_chg_param	dc_icl_pt_hv;
	struct smb_chg_param	dc_icl_div2_lv;
	struct smb_chg_param	dc_icl_div2_mid_lv;
	struct smb_chg_param	dc_icl_div2_mid_hv;
	struct smb_chg_param	dc_icl_div2_hv;
	struct smb_chg_param	jeita_cc_comp;
	struct smb_chg_param	jeita_fv_comp;
	struct smb_chg_param	freq_buck;
	struct smb_chg_param	freq_boost;
};

struct parallel_params {
	struct power_supply	*psy;
};

struct smb_iio {
	struct iio_channel	*temp_chan;
	struct iio_channel	*temp_max_chan;
	struct iio_channel	*usbin_i_chan;
	struct iio_channel	*usbin_v_chan;
	struct iio_channel	*dcin_i_chan;
	struct iio_channel	*batt_i_chan;
	struct iio_channel	*connector_temp_chan;
	struct iio_channel	*connector_temp_thr1_chan;
	struct iio_channel	*connector_temp_thr2_chan;
	struct iio_channel	*connector_temp_thr3_chan;
};

struct reg_info {
	u16		reg;
	u8		mask;
	u8		val;
	u8		bak;
	const char	*desc;
};

struct smb_charger {
	struct device		*dev;
	char			*name;
	struct regmap		*regmap;
	struct smb_irq_info	*irq_info;
	struct smb_params	param;
	struct smb_iio		iio;
	int			*debug_mask;
	int			*try_sink_enabled;
	int			*audio_headset_drp_wait_ms;
	enum smb_mode		mode;
	struct smb_chg_freq	chg_freq;
	int			smb_version;
	int			otg_delay_ms;
	int			*weak_chg_icl_ua;

	/* locks */
	struct mutex		lock;
	struct mutex		write_lock;
	struct mutex		ps_change_lock;
	struct mutex		otg_oc_lock;
	struct mutex		vconn_oc_lock;

	/* power supplies */
	struct power_supply		*batt_psy;
	struct power_supply		*usb_psy;
	struct power_supply		*dc_psy;
	struct power_supply		*bms_psy;
	struct power_supply		*idtp_psy;
	struct power_supply_desc	usb_psy_desc;
	struct power_supply		*usb_main_psy;
	struct power_supply		*usb_port_psy;
	struct power_supply		*wireless_psy;
	enum power_supply_type		real_charger_type;

	/* notifiers */
	struct notifier_block	nb;

	/* parallel charging */
	struct parallel_params	pl;

	/* regulators */
	struct smb_regulator	*vbus_vreg;
	struct smb_regulator	*vconn_vreg;
	struct regulator	*dpdm_reg;

	/* votables */
	struct votable		*dc_suspend_votable;
	struct votable		*fcc_votable;
	struct votable		*fv_votable;
	struct votable		*usb_icl_votable;
	struct votable		*dc_icl_votable;
	struct votable		*pd_disallowed_votable_indirect;
	struct votable		*pd_allowed_votable;
	struct votable		*awake_votable;
	struct votable		*pl_disable_votable;
	struct votable		*chg_disable_votable;
	struct votable		*pl_enable_votable_indirect;
	struct votable		*hvdcp_disable_votable_indirect;
	struct votable		*hvdcp_enable_votable;
	struct votable		*apsd_disable_votable;
	struct votable		*hvdcp_hw_inov_dis_votable;
	struct votable		*usb_irq_enable_votable;
	struct votable		*typec_irq_disable_votable;
	struct votable		*disable_power_role_switch;

	/* work */
	struct work_struct	bms_update_work;
	struct work_struct	pl_update_work;
	struct work_struct	rdstd_cc2_detach_work;
	struct delayed_work	hvdcp_detect_work;
	struct delayed_work	ps_change_timeout_work;
	struct delayed_work	clear_hdc_work;
	struct work_struct	otg_oc_work;
	struct work_struct	vconn_oc_work;
	struct delayed_work	otg_ss_done_work;
	struct delayed_work	icl_change_work;
	struct delayed_work	pl_enable_work;
	struct work_struct	legacy_detection_work;
	struct delayed_work	reg_work;
	struct delayed_work	uusb_otg_work;
	struct delayed_work	bb_removal_work;
	struct delayed_work     monitor_low_temp_work;
	struct delayed_work	cc_float_charge_work;
	struct delayed_work	typec_reenable_work;
	struct delayed_work     charger_type_recheck;
	struct delayed_work	dc_input_current_work;
	struct delayed_work	check_vbus_work;

	/* cached status */
	int			voltage_min_uv;
	int			voltage_max_uv;
	int			pd_active;
	bool			system_suspend_supported;
	int			boost_threshold_ua;
	int			system_temp_level;
	int			dc_temp_level;
	int			thermal_levels;
	int			dc_thermal_levels;
#ifdef CONFIG_FB
	int			*thermal_mitigation_dcp;
	int			*thermal_mitigation_qc3;
	int			*thermal_mitigation_qc2;
	int			*thermal_mitigation_dc;
	int                     *thermal_mitigation_pd_base;
#else
	int			*thermal_mitigation;
#endif
	int			jeita_ccomp_cool_delta;
	int			jeita_ccomp_hot_delta;
	int			jeita_ccomp_low_delta;
	int			dcp_icl_ua;
	int			fake_capacity;
	int			fake_batt_status;
	bool			step_chg_enabled;
	bool			sw_jeita_enabled;
	bool			wireless_charging_flag;
	bool			wireless_support;
	bool			is_hdc;
	bool			chg_done;
	bool			connector_type;
	bool			otg_en;
	bool			vconn_en;
	bool			suspend_input_on_debug_batt;
	bool			legacy;
	int			otg_attempts;
	int			vconn_attempts;
	int			default_icl_ua;
	int			last_soc;
	int			otg_cl_ua;
	bool			uusb_apsd_rerun_done;
	bool			pd_hard_reset;
	bool			typec_present;
	u8			typec_status[5];
	bool			typec_legacy_valid;
	int			fake_input_current_limited;
	int			fake_dc_online;
	bool			pr_swap_in_progress;
	int			typec_mode;
	int			usb_icl_change_irq_enabled;
	u32			jeita_status;
	u8			float_cfg;
	bool			use_extcon;
	bool			otg_present;
	bool			is_audio_adapter;
	bool			report_usb_absent;
	int			dc_input_current_now;
	bool			disable_stat_sw_override;
	bool			in_chg_lock;
	bool			fcc_stepper_enable;
	bool			ufp_only_mode;

	/* workaround flag */
	u32			wa_flags;
	bool			cc2_detach_wa_active;
	bool			typec_en_dis_active;
	bool			try_sink_active;
	int			boost_current_ua;
	int			temp_speed_reading_count;
	bool			cc_float_detected;
	bool			float_rerun_apsd;
	int			qc2_max_pulses;
	bool			non_compliant_chg_detected;
	bool			fake_usb_insertion;
	bool			reddragon_ipc_wa;
	bool			ignore_recheck_flag;
	bool			check_vbus_once;
	bool			unstandard_hvdcp;
	bool			use_ext_boost;

	/* extcon for VBUS / ID notification to USB for uUSB */
	struct extcon_dev	*extcon;

	/* battery profile */
	int			batt_profile_fcc_ua;
	int			batt_profile_fv_uv;

	/* qnovo */
	int			usb_icl_delta_ua;
	int			pulse_cnt;

	/* xiaomi config */
	int			dc_adapter;
	int			die_health;
	int                     recheck_charger;
	int                     precheck_charger_type;

};

int smblib_read(struct smb_charger *chg, u16 addr, u8 *val);
int smblib_masked_write(struct smb_charger *chg, u16 addr, u8 mask, u8 val);
int smblib_write(struct smb_charger *chg, u16 addr, u8 val);

int smblib_get_charge_param(struct smb_charger *chg,
			    struct smb_chg_param *param, int *val_u);
int smblib_get_usb_suspend(struct smb_charger *chg, int *suspend);

int smblib_enable_charging(struct smb_charger *chg, bool enable);
int smblib_set_charge_param(struct smb_charger *chg,
			    struct smb_chg_param *param, int val_u);
int smblib_set_usb_suspend(struct smb_charger *chg, bool suspend);
int smblib_set_dc_suspend(struct smb_charger *chg, bool suspend);

int smblib_mapping_soc_from_field_value(struct smb_chg_param *param,
					     int val_u, u8 *val_raw);
int smblib_mapping_cc_delta_to_field_value(struct smb_chg_param *param,
					   u8 val_raw);
int smblib_mapping_cc_delta_from_field_value(struct smb_chg_param *param,
					     int val_u, u8 *val_raw);
int smblib_set_chg_freq(struct smb_chg_param *param,
				int val_u, u8 *val_raw);

int smblib_vbus_regulator_enable(struct regulator_dev *rdev);
int smblib_vbus_regulator_disable(struct regulator_dev *rdev);
int smblib_vbus_regulator_is_enabled(struct regulator_dev *rdev);

int smblib_vconn_regulator_enable(struct regulator_dev *rdev);
int smblib_vconn_regulator_disable(struct regulator_dev *rdev);
int smblib_vconn_regulator_is_enabled(struct regulator_dev *rdev);

irqreturn_t smblib_handle_debug(int irq, void *data);
irqreturn_t smblib_handle_otg_overcurrent(int irq, void *data);
irqreturn_t smblib_handle_chg_state_change(int irq, void *data);
irqreturn_t smblib_handle_batt_temp_changed(int irq, void *data);
irqreturn_t smblib_handle_batt_psy_changed(int irq, void *data);
irqreturn_t smblib_handle_usb_psy_changed(int irq, void *data);
irqreturn_t smblib_handle_usbin_uv(int irq, void *data);
irqreturn_t smblib_handle_usb_plugin(int irq, void *data);
irqreturn_t smblib_handle_usb_source_change(int irq, void *data);
irqreturn_t smblib_handle_icl_change(int irq, void *data);
irqreturn_t smblib_handle_usb_typec_change(int irq, void *data);
irqreturn_t smblib_handle_dc_plugin(int irq, void *data);
irqreturn_t smblib_handle_high_duty_cycle(int irq, void *data);
irqreturn_t smblib_handle_switcher_power_ok(int irq, void *data);
irqreturn_t smblib_handle_wdog_bark(int irq, void *data);

int smblib_get_prop_input_suspend(struct smb_charger *chg,
				union power_supply_propval *val);
int smblib_get_prop_batt_present(struct smb_charger *chg,
				union power_supply_propval *val);
int smblib_get_prop_batt_capacity(struct smb_charger *chg,
				union power_supply_propval *val);
int smblib_get_prop_batt_status(struct smb_charger *chg,
				union power_supply_propval *val);
int smblib_get_prop_batt_charge_type(struct smb_charger *chg,
				union power_supply_propval *val);
int smblib_get_prop_batt_charge_done(struct smb_charger *chg,
				union power_supply_propval *val);
int smblib_get_prop_batt_health(struct smb_charger *chg,
				union power_supply_propval *val);
int smblib_get_prop_system_temp_level(struct smb_charger *chg,
				union power_supply_propval *val);
int smblib_get_prop_system_temp_level_max(struct smb_charger *chg,
				union power_supply_propval *val);
int smblib_get_prop_dc_temp_level(struct smb_charger *chg,
				union power_supply_propval *val);
int smblib_get_prop_input_current_limited(struct smb_charger *chg,
				union power_supply_propval *val);
int smblib_set_prop_input_suspend(struct smb_charger *chg,
				const union power_supply_propval *val);
int smblib_set_prop_batt_capacity(struct smb_charger *chg,
				const union power_supply_propval *val);
int smblib_set_prop_batt_status(struct smb_charger *chg,
				const union power_supply_propval *val);
int smblib_set_prop_system_temp_level(struct smb_charger *chg,
				const union power_supply_propval *val);
int smblib_set_prop_dc_temp_level(struct smb_charger *chg,
				const union power_supply_propval *val);
int smblib_set_prop_input_current_limited(struct smb_charger *chg,
				const union power_supply_propval *val);

int smblib_get_prop_dc_present(struct smb_charger *chg,
				union power_supply_propval *val);
int smblib_get_prop_dc_online(struct smb_charger *chg,
				union power_supply_propval *val);
int smblib_get_prop_dc_current_max(struct smb_charger *chg,
				union power_supply_propval *val);
int smblib_get_prop_wireless_version(struct smb_charger *chg,
				union power_supply_propval *val);
int smblib_set_prop_dc_current_max(struct smb_charger *chg,
				const union power_supply_propval *val);
int smblib_set_prop_dc_online(struct smb_charger *chg,
				const union power_supply_propval *val);

int smblib_get_prop_usb_present(struct smb_charger *chg,
				union power_supply_propval *val);
int smblib_get_prop_usb_online(struct smb_charger *chg,
				union power_supply_propval *val);
int smblib_get_prop_usb_suspend(struct smb_charger *chg,
				union power_supply_propval *val);
int smblib_get_prop_usb_voltage_max(struct smb_charger *chg,
				union power_supply_propval *val);
int smblib_get_prop_usb_voltage_max_design(struct smb_charger *chg,
				union power_supply_propval *val);
int smblib_get_prop_usb_voltage_now(struct smb_charger *chg,
				union power_supply_propval *val);
int smblib_get_prop_usb_current_now(struct smb_charger *chg,
				union power_supply_propval *val);
int smblib_get_prop_dc_current_now(struct smb_charger *chg,
				union power_supply_propval *val);
int smblib_get_prop_typec_cc_orientation(struct smb_charger *chg,
				union power_supply_propval *val);
int smblib_get_prop_typec_power_role(struct smb_charger *chg,
				union power_supply_propval *val);
int smblib_get_prop_pd_allowed(struct smb_charger *chg,
				union power_supply_propval *val);
int smblib_get_prop_input_current_settled(struct smb_charger *chg,
				union power_supply_propval *val);
int smblib_get_prop_input_voltage_settled(struct smb_charger *chg,
				union power_supply_propval *val);
int smblib_get_prop_pd_in_hard_reset(struct smb_charger *chg,
			       union power_supply_propval *val);
int smblib_get_pe_start(struct smb_charger *chg,
			       union power_supply_propval *val);
int smblib_get_prop_charger_temp(struct smb_charger *chg,
				union power_supply_propval *val);
int smblib_get_prop_charger_temp_max(struct smb_charger *chg,
				union power_supply_propval *val);
int smblib_get_prop_die_health(struct smb_charger *chg,
			       union power_supply_propval *val);
int smblib_get_prop_charge_qnovo_enable(struct smb_charger *chg,
			       union power_supply_propval *val);
int smblib_set_prop_pd_current_max(struct smb_charger *chg,
				const union power_supply_propval *val);
int smblib_set_prop_sdp_current_max(struct smb_charger *chg,
				const union power_supply_propval *val);
int smblib_set_prop_pd_voltage_max(struct smb_charger *chg,
				const union power_supply_propval *val);
int smblib_set_prop_pd_voltage_min(struct smb_charger *chg,
				const union power_supply_propval *val);
int smblib_set_prop_boost_current(struct smb_charger *chg,
				const union power_supply_propval *val);
int smblib_set_prop_typec_power_role(struct smb_charger *chg,
				const union power_supply_propval *val);
int smblib_set_prop_pd_active(struct smb_charger *chg,
				const union power_supply_propval *val);
int smblib_set_prop_pd_in_hard_reset(struct smb_charger *chg,
				const union power_supply_propval *val);
int smblib_get_prop_slave_current_now(struct smb_charger *chg,
				union power_supply_propval *val);
int smblib_set_prop_ship_mode(struct smb_charger *chg,
				const union power_supply_propval *val);
int smblib_set_prop_charge_qnovo_enable(struct smb_charger *chg,
				const union power_supply_propval *val);
int smblib_set_prop_type_recheck(struct smb_charger *chg,
				 const union power_supply_propval *val);
int smblib_get_prop_type_recheck(struct smb_charger *chg,
				 union power_supply_propval *val);
void smblib_suspend_on_debug_battery(struct smb_charger *chg);
int smblib_rerun_apsd_if_required(struct smb_charger *chg);
int smblib_get_prop_fcc_delta(struct smb_charger *chg,
				union power_supply_propval *val);
int smblib_icl_override(struct smb_charger *chg, bool override);
int smblib_dp_dm(struct smb_charger *chg, int val);
int smblib_disable_hw_jeita(struct smb_charger *chg, bool disable);
int smblib_rerun_aicl(struct smb_charger *chg);
int smblib_set_icl_current(struct smb_charger *chg, int icl_ua);
int smblib_get_icl_current(struct smb_charger *chg, int *icl_ua);
int smblib_get_charge_current(struct smb_charger *chg, int *total_current_ua);
int smblib_get_prop_pr_swap_in_progress(struct smb_charger *chg,
				union power_supply_propval *val);
int smblib_get_prop_from_bms(struct smb_charger *chg,
				enum power_supply_property psp,
				union power_supply_propval *val);
int smblib_set_prop_pr_swap_in_progress(struct smb_charger *chg,
				const union power_supply_propval *val);
int smblib_stat_sw_override_cfg(struct smb_charger *chg, bool override);
void smblib_usb_typec_change(struct smb_charger *chg);
int smblib_set_prop_rerun_apsd(struct smb_charger *chg,
				const union power_supply_propval *val);
int smblib_toggle_stat(struct smb_charger *chg, int reset);
<<<<<<< HEAD
int smblib_set_prop_wireless_wakelock(struct smb_charger *chg,
				const union power_supply_propval *val);
=======
int smblib_force_ufp(struct smb_charger *chg);
>>>>>>> e276e60d

int smblib_init(struct smb_charger *chg);
int smblib_deinit(struct smb_charger *chg);

/* this function is used for rapid plug in/out charger to notify policy engine to update typec mode */
extern void notify_typec_mode_changed_for_pd(void);
#endif /* __SMB2_CHARGER_H */<|MERGE_RESOLUTION|>--- conflicted
+++ resolved
@@ -644,12 +644,9 @@
 int smblib_set_prop_rerun_apsd(struct smb_charger *chg,
 				const union power_supply_propval *val);
 int smblib_toggle_stat(struct smb_charger *chg, int reset);
-<<<<<<< HEAD
+int smblib_force_ufp(struct smb_charger *chg);
 int smblib_set_prop_wireless_wakelock(struct smb_charger *chg,
 				const union power_supply_propval *val);
-=======
-int smblib_force_ufp(struct smb_charger *chg);
->>>>>>> e276e60d
 
 int smblib_init(struct smb_charger *chg);
 int smblib_deinit(struct smb_charger *chg);

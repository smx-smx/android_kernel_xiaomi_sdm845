--- conflicted
+++ resolved
@@ -88,11 +88,7 @@
 	fl6->flowi6_mark = ireq->ir_mark;
 	fl6->fl6_dport = ireq->ir_rmt_port;
 	fl6->fl6_sport = htons(ireq->ir_num);
-<<<<<<< HEAD
-	fl6->flowi6_uid = sock_i_uid((struct sock *)sk);
-=======
 	fl6->flowi6_uid = sk->sk_uid;
->>>>>>> dcb61100
 	security_req_classify_flow(req, flowi6_to_flowi(fl6));
 
 	dst = ip6_dst_lookup_flow(sk, fl6, final_p);
@@ -141,11 +137,7 @@
 	fl6->flowi6_mark = sk->sk_mark;
 	fl6->fl6_sport = inet->inet_sport;
 	fl6->fl6_dport = inet->inet_dport;
-<<<<<<< HEAD
-	fl6->flowi6_uid = sock_i_uid(sk);
-=======
 	fl6->flowi6_uid = sk->sk_uid;
->>>>>>> dcb61100
 	security_sk_classify_flow(sk, flowi6_to_flowi(fl6));
 
 	rcu_read_lock();

/*
 *  kernel/sched/core.c
 *
 *  Kernel scheduler and related syscalls
 *
 *  Copyright (C) 1991-2002  Linus Torvalds
 *
 *  1996-12-23  Modified by Dave Grothe to fix bugs in semaphores and
 *		make semaphores SMP safe
 *  1998-11-19	Implemented schedule_timeout() and related stuff
 *		by Andrea Arcangeli
 *  2002-01-04	New ultra-scalable O(1) scheduler by Ingo Molnar:
 *		hybrid priority-list and round-robin design with
 *		an array-switch method of distributing timeslices
 *		and per-CPU runqueues.  Cleanups and useful suggestions
 *		by Davide Libenzi, preemptible kernel bits by Robert Love.
 *  2003-09-03	Interactivity tuning by Con Kolivas.
 *  2004-04-02	Scheduler domains code by Nick Piggin
 *  2007-04-15  Work begun on replacing all interactivity tuning with a
 *              fair scheduling design by Con Kolivas.
 *  2007-05-05  Load balancing (smp-nice) and other improvements
 *              by Peter Williams
 *  2007-05-06  Interactivity improvements to CFS by Mike Galbraith
 *  2007-07-01  Group scheduling enhancements by Srivatsa Vaddagiri
 *  2007-11-29  RT balancing improvements by Steven Rostedt, Gregory Haskins,
 *              Thomas Gleixner, Mike Kravetz
 */

#include <linux/kasan.h>
#include <linux/mm.h>
#include <linux/module.h>
#include <linux/nmi.h>
#include <linux/init.h>
#include <linux/uaccess.h>
#include <linux/highmem.h>
#include <linux/mmu_context.h>
#include <linux/interrupt.h>
#include <linux/capability.h>
#include <linux/completion.h>
#include <linux/kernel_stat.h>
#include <linux/debug_locks.h>
#include <linux/perf_event.h>
#include <linux/security.h>
#include <linux/notifier.h>
#include <linux/profile.h>
#include <linux/freezer.h>
#include <linux/vmalloc.h>
#include <linux/blkdev.h>
#include <linux/delay.h>
#include <linux/pid_namespace.h>
#include <linux/smp.h>
#include <linux/threads.h>
#include <linux/timer.h>
#include <linux/rcupdate.h>
#include <linux/cpu.h>
#include <linux/cpuset.h>
#include <linux/percpu.h>
#include <linux/proc_fs.h>
#include <linux/seq_file.h>
#include <linux/sysctl.h>
#include <linux/syscalls.h>
#include <linux/times.h>
#include <linux/tsacct_kern.h>
#include <linux/kprobes.h>
#include <linux/delayacct.h>
#include <linux/unistd.h>
#include <linux/pagemap.h>
#include <linux/hrtimer.h>
#include <linux/tick.h>
#include <linux/ctype.h>
#include <linux/ftrace.h>
#include <linux/slab.h>
#include <linux/init_task.h>
#include <linux/context_tracking.h>
#include <linux/compiler.h>
#include <linux/frame.h>
#include <linux/prefetch.h>
<<<<<<< HEAD
#include <linux/irq.h>
=======
>>>>>>> 09bf7fb0
#include <linux/cpufreq_times.h>
#include <linux/sched/loadavg.h>
#include <linux/cgroup-defs.h>

#include <asm/switch_to.h>
#include <asm/tlb.h>
#include <asm/irq_regs.h>
#include <asm/mutex.h>
#ifdef CONFIG_PARAVIRT
#include <asm/paravirt.h>
#endif

#include "sched.h"
#include "walt.h"
#include "../workqueue_internal.h"
#include "../smpboot.h"
#include "../time/tick-internal.h"

#define CREATE_TRACE_POINTS
#include <trace/events/sched.h>
#include "walt.h"
<<<<<<< HEAD

ATOMIC_NOTIFIER_HEAD(load_alert_notifier_head);
=======
>>>>>>> 09bf7fb0

DEFINE_MUTEX(sched_domains_mutex);
DEFINE_PER_CPU_SHARED_ALIGNED(struct rq, runqueues);

static void update_rq_clock_task(struct rq *rq, s64 delta);

void update_rq_clock(struct rq *rq)
{
	s64 delta;

	lockdep_assert_held(&rq->lock);

	if (rq->clock_skip_update & RQCF_ACT_SKIP)
		return;

	delta = sched_clock_cpu(cpu_of(rq)) - rq->clock;
	if (delta < 0)
		return;
	rq->clock += delta;
	update_rq_clock_task(rq, delta);
}

/*
 * Debugging: various feature bits
 */

#define SCHED_FEAT(name, enabled)	\
	(1UL << __SCHED_FEAT_##name) * enabled |

const_debug unsigned int sysctl_sched_features =
#include "features.h"
	0;

#undef SCHED_FEAT

/*
 * Number of tasks to iterate in a single balance run.
 * Limited because this is done with IRQs disabled.
 */
const_debug unsigned int sysctl_sched_nr_migrate = 32;

/*
 * period over which we average the RT time consumption, measured
 * in ms.
 *
 * default: 1s
 */
const_debug unsigned int sysctl_sched_time_avg = MSEC_PER_SEC;

/*
 * period over which we measure -rt task cpu usage in us.
 * default: 1s
 */
unsigned int sysctl_sched_rt_period = 1000000;

__read_mostly int scheduler_running;

/*
 * part of the period that we allow rt tasks to run in us.
 * default: 0.95s
 */
int sysctl_sched_rt_runtime = 950000;

/* cpus with isolated domains */
cpumask_var_t cpu_isolated_map;

struct rq *
lock_rq_of(struct task_struct *p, struct rq_flags *flags)
{
	return task_rq_lock(p, flags);
}

void
unlock_rq_of(struct rq *rq, struct task_struct *p, struct rq_flags *flags)
{
	task_rq_unlock(rq, p, flags);
}

/*
 * __task_rq_lock - lock the rq @p resides on.
 */
struct rq *__task_rq_lock(struct task_struct *p, struct rq_flags *rf)
	__acquires(rq->lock)
{
	struct rq *rq;

	lockdep_assert_held(&p->pi_lock);

	for (;;) {
		rq = task_rq(p);
		raw_spin_lock(&rq->lock);
		if (likely(rq == task_rq(p) && !task_on_rq_migrating(p))) {
			rq_pin_lock(rq, rf);
			return rq;
		}
		raw_spin_unlock(&rq->lock);

		while (unlikely(task_on_rq_migrating(p)))
			cpu_relax();
	}
}

/*
 * task_rq_lock - lock p->pi_lock and lock the rq @p resides on.
 */
struct rq *task_rq_lock(struct task_struct *p, struct rq_flags *rf)
	__acquires(p->pi_lock)
	__acquires(rq->lock)
{
	struct rq *rq;

	for (;;) {
		raw_spin_lock_irqsave(&p->pi_lock, rf->flags);
		rq = task_rq(p);
		raw_spin_lock(&rq->lock);
		/*
		 *	move_queued_task()		task_rq_lock()
		 *
		 *	ACQUIRE (rq->lock)
		 *	[S] ->on_rq = MIGRATING		[L] rq = task_rq()
		 *	WMB (__set_task_cpu())		ACQUIRE (rq->lock);
		 *	[S] ->cpu = new_cpu		[L] task_rq()
		 *					[L] ->on_rq
		 *	RELEASE (rq->lock)
		 *
		 * If we observe the old cpu in task_rq_lock, the acquire of
		 * the old rq->lock will fully serialize against the stores.
		 *
		 * If we observe the new cpu in task_rq_lock, the acquire will
		 * pair with the WMB to ensure we must then also see migrating.
		 */
		if (likely(rq == task_rq(p) && !task_on_rq_migrating(p))) {
			rq_pin_lock(rq, rf);
			return rq;
		}
		raw_spin_unlock(&rq->lock);
		raw_spin_unlock_irqrestore(&p->pi_lock, rf->flags);

		while (unlikely(task_on_rq_migrating(p)))
			cpu_relax();
	}
}

#ifdef CONFIG_SCHED_HRTICK
/*
 * Use HR-timers to deliver accurate preemption points.
 */

static void hrtick_clear(struct rq *rq)
{
	if (hrtimer_active(&rq->hrtick_timer))
		hrtimer_cancel(&rq->hrtick_timer);
}

/*
 * High-resolution timer tick.
 * Runs from hardirq context with interrupts disabled.
 */
static enum hrtimer_restart hrtick(struct hrtimer *timer)
{
	struct rq *rq = container_of(timer, struct rq, hrtick_timer);

	WARN_ON_ONCE(cpu_of(rq) != smp_processor_id());

	raw_spin_lock(&rq->lock);
	update_rq_clock(rq);
	rq->curr->sched_class->task_tick(rq, rq->curr, 1);
	raw_spin_unlock(&rq->lock);

	return HRTIMER_NORESTART;
}

#ifdef CONFIG_SMP

static void __hrtick_restart(struct rq *rq)
{
	struct hrtimer *timer = &rq->hrtick_timer;

	hrtimer_start_expires(timer, HRTIMER_MODE_ABS_PINNED);
}

/*
 * called from hardirq (IPI) context
 */
static void __hrtick_start(void *arg)
{
	struct rq *rq = arg;

	raw_spin_lock(&rq->lock);
	__hrtick_restart(rq);
	rq->hrtick_csd_pending = 0;
	raw_spin_unlock(&rq->lock);
}

/*
 * Called to set the hrtick timer state.
 *
 * called with rq->lock held and irqs disabled
 */
void hrtick_start(struct rq *rq, u64 delay)
{
	struct hrtimer *timer = &rq->hrtick_timer;
	ktime_t time;
	s64 delta;

	/*
	 * Don't schedule slices shorter than 10000ns, that just
	 * doesn't make sense and can cause timer DoS.
	 */
	delta = max_t(s64, delay, 10000LL);
	time = ktime_add_ns(timer->base->get_time(), delta);

	hrtimer_set_expires(timer, time);

	if (rq == this_rq()) {
		__hrtick_restart(rq);
	} else if (!rq->hrtick_csd_pending) {
		smp_call_function_single_async(cpu_of(rq), &rq->hrtick_csd);
		rq->hrtick_csd_pending = 1;
	}
}

#else
/*
 * Called to set the hrtick timer state.
 *
 * called with rq->lock held and irqs disabled
 */
void hrtick_start(struct rq *rq, u64 delay)
{
	/*
	 * Don't schedule slices shorter than 10000ns, that just
	 * doesn't make sense. Rely on vruntime for fairness.
	 */
	delay = max_t(u64, delay, 10000LL);
	hrtimer_start(&rq->hrtick_timer, ns_to_ktime(delay),
		      HRTIMER_MODE_REL_PINNED);
}
#endif /* CONFIG_SMP */

static void init_rq_hrtick(struct rq *rq)
{
#ifdef CONFIG_SMP
	rq->hrtick_csd_pending = 0;

	rq->hrtick_csd.flags = 0;
	rq->hrtick_csd.func = __hrtick_start;
	rq->hrtick_csd.info = rq;
#endif

	hrtimer_init(&rq->hrtick_timer, CLOCK_MONOTONIC, HRTIMER_MODE_REL);
	rq->hrtick_timer.function = hrtick;
}
#else	/* CONFIG_SCHED_HRTICK */
static inline void hrtick_clear(struct rq *rq)
{
}

static inline void init_rq_hrtick(struct rq *rq)
{
}
#endif	/* CONFIG_SCHED_HRTICK */

/*
 * cmpxchg based fetch_or, macro so it works for different integer types
 */
#define fetch_or(ptr, mask)						\
	({								\
		typeof(ptr) _ptr = (ptr);				\
		typeof(mask) _mask = (mask);				\
		typeof(*_ptr) _old, _val = *_ptr;			\
									\
		for (;;) {						\
			_old = cmpxchg(_ptr, _val, _val | _mask);	\
			if (_old == _val)				\
				break;					\
			_val = _old;					\
		}							\
	_old;								\
})

#if defined(CONFIG_SMP) && defined(TIF_POLLING_NRFLAG)
/*
 * Atomically set TIF_NEED_RESCHED and test for TIF_POLLING_NRFLAG,
 * this avoids any races wrt polling state changes and thereby avoids
 * spurious IPIs.
 */
static bool set_nr_and_not_polling(struct task_struct *p)
{
	struct thread_info *ti = task_thread_info(p);
	return !(fetch_or(&ti->flags, _TIF_NEED_RESCHED) & _TIF_POLLING_NRFLAG);
}

/*
 * Atomically set TIF_NEED_RESCHED if TIF_POLLING_NRFLAG is set.
 *
 * If this returns true, then the idle task promises to call
 * sched_ttwu_pending() and reschedule soon.
 */
static bool set_nr_if_polling(struct task_struct *p)
{
	struct thread_info *ti = task_thread_info(p);
	typeof(ti->flags) old, val = READ_ONCE(ti->flags);

	for (;;) {
		if (!(val & _TIF_POLLING_NRFLAG))
			return false;
		if (val & _TIF_NEED_RESCHED)
			return true;
		old = cmpxchg(&ti->flags, val, val | _TIF_NEED_RESCHED);
		if (old == val)
			break;
		val = old;
	}
	return true;
}

#else
static bool set_nr_and_not_polling(struct task_struct *p)
{
	set_tsk_need_resched(p);
	return true;
}

#ifdef CONFIG_SMP
static bool set_nr_if_polling(struct task_struct *p)
{
	return false;
}
#endif
#endif

void wake_q_add(struct wake_q_head *head, struct task_struct *task)
{
	struct wake_q_node *node = &task->wake_q;

	/*
	 * Atomically grab the task, if ->wake_q is !nil already it means
	 * its already queued (either by us or someone else) and will get the
	 * wakeup due to that.
	 *
	 * This cmpxchg() implies a full barrier, which pairs with the write
	 * barrier implied by the wakeup in wake_up_q().
	 */
	if (cmpxchg(&node->next, NULL, WAKE_Q_TAIL))
		return;

	get_task_struct(task);

	/*
	 * The head is context local, there can be no concurrency.
	 */
	*head->lastp = node;
	head->lastp = &node->next;
}

void wake_up_q(struct wake_q_head *head)
{
	struct wake_q_node *node = head->first;

	while (node != WAKE_Q_TAIL) {
		struct task_struct *task;

		task = container_of(node, struct task_struct, wake_q);
		BUG_ON(!task);
		/* task can safely be re-inserted now */
		node = node->next;
		task->wake_q.next = NULL;

		/*
		 * wake_up_process() implies a wmb() to pair with the queueing
		 * in wake_q_add() so as not to miss wakeups.
		 */
		wake_up_process(task);
		put_task_struct(task);
	}
}

/*
 * resched_curr - mark rq's current task 'to be rescheduled now'.
 *
 * On UP this means the setting of the need_resched flag, on SMP it
 * might also involve a cross-CPU call to trigger the scheduler on
 * the target CPU.
 */
void resched_curr(struct rq *rq)
{
	struct task_struct *curr = rq->curr;
	int cpu;

	lockdep_assert_held(&rq->lock);

	if (test_tsk_need_resched(curr))
		return;

	cpu = cpu_of(rq);

	if (cpu == smp_processor_id()) {
		set_tsk_need_resched(curr);
		set_preempt_need_resched();
		return;
	}

	if (set_nr_and_not_polling(curr))
		smp_send_reschedule(cpu);
	else
		trace_sched_wake_idle_without_ipi(cpu);
}

void resched_cpu(int cpu)
{
	struct rq *rq = cpu_rq(cpu);
	unsigned long flags;

	raw_spin_lock_irqsave(&rq->lock, flags);
	if (cpu_online(cpu) || cpu == smp_processor_id())
		resched_curr(rq);
	raw_spin_unlock_irqrestore(&rq->lock, flags);
}

#ifdef CONFIG_SMP
#ifdef CONFIG_NO_HZ_COMMON
/*
 * In the semi idle case, use the nearest busy cpu for migrating timers
 * from an idle cpu.  This is good for power-savings.
 *
 * We don't do similar optimization for completely idle system, as
 * selecting an idle cpu will add more delays to the timers than intended
 * (as that cpu's timer base may not be uptodate wrt jiffies etc).
 */
int get_nohz_timer_target(void)
{
	int i, cpu = smp_processor_id();
	struct sched_domain *sd;

	if (!idle_cpu(cpu) && is_housekeeping_cpu(cpu))
		return cpu;

	rcu_read_lock();
	for_each_domain(cpu, sd) {
		for_each_cpu(i, sched_domain_span(sd)) {
			if (cpu == i)
				continue;

			if (!idle_cpu(i) && is_housekeeping_cpu(i)) {
				cpu = i;
				goto unlock;
			}
		}
	}

	if (!is_housekeeping_cpu(cpu))
		cpu = housekeeping_any_cpu();
unlock:
	rcu_read_unlock();
	return cpu;
}
/*
 * When add_timer_on() enqueues a timer into the timer wheel of an
 * idle CPU then this timer might expire before the next timer event
 * which is scheduled to wake up that CPU. In case of a completely
 * idle system the next event might even be infinite time into the
 * future. wake_up_idle_cpu() ensures that the CPU is woken up and
 * leaves the inner idle loop so the newly added timer is taken into
 * account when the CPU goes back to idle and evaluates the timer
 * wheel for the next timer event.
 */
static void wake_up_idle_cpu(int cpu)
{
	struct rq *rq = cpu_rq(cpu);

	if (cpu == smp_processor_id())
		return;

	if (set_nr_and_not_polling(rq->idle))
		smp_send_reschedule(cpu);
	else
		trace_sched_wake_idle_without_ipi(cpu);
}

static bool wake_up_full_nohz_cpu(int cpu)
{
	/*
	 * We just need the target to call irq_exit() and re-evaluate
	 * the next tick. The nohz full kick at least implies that.
	 * If needed we can still optimize that later with an
	 * empty IRQ.
	 */
	if (cpu_is_offline(cpu))
		return true;  /* Don't try to wake offline CPUs. */
	if (tick_nohz_full_cpu(cpu)) {
		if (cpu != smp_processor_id() ||
		    tick_nohz_tick_stopped())
			tick_nohz_full_kick_cpu(cpu);
		return true;
	}

	return false;
}

/*
 * Wake up the specified CPU.  If the CPU is going offline, it is the
 * caller's responsibility to deal with the lost wakeup, for example,
 * by hooking into the CPU_DEAD notifier like timers and hrtimers do.
 */
void wake_up_nohz_cpu(int cpu)
{
	if (!wake_up_full_nohz_cpu(cpu))
		wake_up_idle_cpu(cpu);
}

static inline bool got_nohz_idle_kick(void)
{
	int cpu = smp_processor_id();

	if (!test_bit(NOHZ_BALANCE_KICK, nohz_flags(cpu)))
		return false;

	if (idle_cpu(cpu) && !need_resched())
		return true;

	/*
	 * We can't run Idle Load Balance on this CPU for this time so we
	 * cancel it and clear NOHZ_BALANCE_KICK
	 */
	clear_bit(NOHZ_BALANCE_KICK, nohz_flags(cpu));
	return false;
}

#else /* CONFIG_NO_HZ_COMMON */

static inline bool got_nohz_idle_kick(void)
{
	return false;
}

#endif /* CONFIG_NO_HZ_COMMON */

#ifdef CONFIG_NO_HZ_FULL
bool sched_can_stop_tick(struct rq *rq)
{
	int fifo_nr_running;

	/* Deadline tasks, even if single, need the tick */
	if (rq->dl.dl_nr_running)
		return false;

	/*
	 * If there are more than one RR tasks, we need the tick to effect the
	 * actual RR behaviour.
	 */
	if (rq->rt.rr_nr_running) {
		if (rq->rt.rr_nr_running == 1)
			return true;
		else
			return false;
	}

	/*
	 * If there's no RR tasks, but FIFO tasks, we can skip the tick, no
	 * forced preemption between FIFO tasks.
	 */
	fifo_nr_running = rq->rt.rt_nr_running - rq->rt.rr_nr_running;
	if (fifo_nr_running)
		return true;

	/*
	 * If there are no DL,RR/FIFO tasks, there must only be CFS tasks left;
	 * if there's more than one we need the tick for involuntary
	 * preemption.
	 */
	if (rq->nr_running > 1)
		return false;

	return true;
}
#endif /* CONFIG_NO_HZ_FULL */

void sched_avg_update(struct rq *rq)
{
	s64 period = sched_avg_period();

	while ((s64)(rq_clock(rq) - rq->age_stamp) > period) {
		/*
		 * Inline assembly required to prevent the compiler
		 * optimising this loop into a divmod call.
		 * See __iter_div_u64_rem() for another example of this.
		 */
		asm("" : "+rm" (rq->age_stamp));
		rq->age_stamp += period;
		rq->rt_avg /= 2;
	}
}

#endif /* CONFIG_SMP */

#if defined(CONFIG_RT_GROUP_SCHED) || (defined(CONFIG_FAIR_GROUP_SCHED) && \
			(defined(CONFIG_SMP) || defined(CONFIG_CFS_BANDWIDTH)))
/*
 * Iterate task_group tree rooted at *from, calling @down when first entering a
 * node and @up when leaving it for the final time.
 *
 * Caller must hold rcu_lock or sufficient equivalent.
 */
int walk_tg_tree_from(struct task_group *from,
			     tg_visitor down, tg_visitor up, void *data)
{
	struct task_group *parent, *child;
	int ret;

	parent = from;

down:
	ret = (*down)(parent, data);
	if (ret)
		goto out;
	list_for_each_entry_rcu(child, &parent->children, siblings) {
		parent = child;
		goto down;

up:
		continue;
	}
	ret = (*up)(parent, data);
	if (ret || parent == from)
		goto out;

	child = parent;
	parent = parent->parent;
	if (parent)
		goto up;
out:
	return ret;
}

int tg_nop(struct task_group *tg, void *data)
{
	return 0;
}
#endif

static void set_load_weight(struct task_struct *p)
{
	int prio = p->static_prio - MAX_RT_PRIO;
	struct load_weight *load = &p->se.load;

	/*
	 * SCHED_IDLE tasks get minimal weight:
	 */
	if (idle_policy(p->policy)) {
		load->weight = scale_load(WEIGHT_IDLEPRIO);
		load->inv_weight = WMULT_IDLEPRIO;
		return;
	}

	load->weight = scale_load(sched_prio_to_weight[prio]);
	load->inv_weight = sched_prio_to_wmult[prio];
}

static inline void enqueue_task(struct rq *rq, struct task_struct *p, int flags)
{
	update_rq_clock(rq);
	if (!(flags & ENQUEUE_RESTORE)) {
		sched_info_queued(rq, p);
		psi_enqueue(p, flags & ENQUEUE_WAKEUP);
	}
	p->sched_class->enqueue_task(rq, p, flags);
	walt_update_last_enqueue(p);
	trace_sched_enq_deq_task(p, 1, cpumask_bits(&p->cpus_allowed)[0]);
}

static inline void dequeue_task(struct rq *rq, struct task_struct *p, int flags)
{
	update_rq_clock(rq);
	if (!(flags & DEQUEUE_SAVE)) {
		sched_info_dequeued(rq, p);
		psi_dequeue(p, flags & DEQUEUE_SLEEP);
	}
	p->sched_class->dequeue_task(rq, p, flags);
	trace_sched_enq_deq_task(p, 0, cpumask_bits(&p->cpus_allowed)[0]);
}

void activate_task(struct rq *rq, struct task_struct *p, int flags)
{
	if (task_contributes_to_load(p))
		rq->nr_uninterruptible--;

	enqueue_task(rq, p, flags);
}

void deactivate_task(struct rq *rq, struct task_struct *p, int flags)
{
	if (task_contributes_to_load(p))
		rq->nr_uninterruptible++;

	if (flags & DEQUEUE_SLEEP)
		clear_ed_task(p, rq);

	dequeue_task(rq, p, flags);
}

static void update_rq_clock_task(struct rq *rq, s64 delta)
{
/*
 * In theory, the compile should just see 0 here, and optimize out the call
 * to sched_rt_avg_update. But I don't trust it...
 */
#if defined(CONFIG_IRQ_TIME_ACCOUNTING) || defined(CONFIG_PARAVIRT_TIME_ACCOUNTING)
	s64 steal = 0, irq_delta = 0;
#endif
#ifdef CONFIG_IRQ_TIME_ACCOUNTING
	irq_delta = irq_time_read(cpu_of(rq)) - rq->prev_irq_time;

	/*
	 * Since irq_time is only updated on {soft,}irq_exit, we might run into
	 * this case when a previous update_rq_clock() happened inside a
	 * {soft,}irq region.
	 *
	 * When this happens, we stop ->clock_task and only update the
	 * prev_irq_time stamp to account for the part that fit, so that a next
	 * update will consume the rest. This ensures ->clock_task is
	 * monotonic.
	 *
	 * It does however cause some slight miss-attribution of {soft,}irq
	 * time, a more accurate solution would be to update the irq_time using
	 * the current rq->clock timestamp, except that would require using
	 * atomic ops.
	 */
	if (irq_delta > delta)
		irq_delta = delta;

	rq->prev_irq_time += irq_delta;
	delta -= irq_delta;
#endif
#ifdef CONFIG_PARAVIRT_TIME_ACCOUNTING
	if (static_key_false((&paravirt_steal_rq_enabled))) {
		steal = paravirt_steal_clock(cpu_of(rq));
		steal -= rq->prev_steal_time_rq;

		if (unlikely(steal > delta))
			steal = delta;

		rq->prev_steal_time_rq += steal;
		delta -= steal;
	}
#endif

	rq->clock_task += delta;

#if defined(CONFIG_IRQ_TIME_ACCOUNTING) || defined(CONFIG_PARAVIRT_TIME_ACCOUNTING)
	if ((irq_delta + steal) && sched_feat(NONTASK_CAPACITY))
		sched_rt_avg_update(rq, irq_delta + steal);
#endif
}

void sched_set_stop_task(int cpu, struct task_struct *stop)
{
	struct sched_param param = { .sched_priority = MAX_RT_PRIO - 1 };
	struct task_struct *old_stop = cpu_rq(cpu)->stop;

	if (stop) {
		/*
		 * Make it appear like a SCHED_FIFO task, its something
		 * userspace knows about and won't get confused about.
		 *
		 * Also, it will make PI more or less work without too
		 * much confusion -- but then, stop work should not
		 * rely on PI working anyway.
		 */
		sched_setscheduler_nocheck(stop, SCHED_FIFO, &param);

		stop->sched_class = &stop_sched_class;
	}

	cpu_rq(cpu)->stop = stop;

	if (old_stop) {
		/*
		 * Reset it back to a normal scheduling class so that
		 * it can die in pieces.
		 */
		old_stop->sched_class = &rt_sched_class;
	}
}

/*
 * __normal_prio - return the priority that is based on the static prio
 */
static inline int __normal_prio(struct task_struct *p)
{
	return p->static_prio;
}

/*
 * Calculate the expected normal priority: i.e. priority
 * without taking RT-inheritance into account. Might be
 * boosted by interactivity modifiers. Changes upon fork,
 * setprio syscalls, and whenever the interactivity
 * estimator recalculates.
 */
static inline int normal_prio(struct task_struct *p)
{
	int prio;

	if (task_has_dl_policy(p))
		prio = MAX_DL_PRIO-1;
	else if (task_has_rt_policy(p))
		prio = MAX_RT_PRIO-1 - p->rt_priority;
	else
		prio = __normal_prio(p);
	return prio;
}

/*
 * Calculate the current priority, i.e. the priority
 * taken into account by the scheduler. This value might
 * be boosted by RT tasks, or might be boosted by
 * interactivity modifiers. Will be RT if the task got
 * RT-boosted. If not then it returns p->normal_prio.
 */
static int effective_prio(struct task_struct *p)
{
	p->normal_prio = normal_prio(p);
	/*
	 * If we are RT tasks or we were boosted to RT priority,
	 * keep the priority unchanged. Otherwise, update priority
	 * to the normal priority:
	 */
	if (!rt_prio(p->prio))
		return p->normal_prio;
	return p->prio;
}

/**
 * task_curr - is this task currently executing on a CPU?
 * @p: the task in question.
 *
 * Return: 1 if the task is currently executing. 0 otherwise.
 */
inline int task_curr(const struct task_struct *p)
{
	return cpu_curr(task_cpu(p)) == p;
}

/*
 * switched_from, switched_to and prio_changed must _NOT_ drop rq->lock,
 * use the balance_callback list if you want balancing.
 *
 * this means any call to check_class_changed() must be followed by a call to
 * balance_callback().
 */
static inline void check_class_changed(struct rq *rq, struct task_struct *p,
				       const struct sched_class *prev_class,
				       int oldprio)
{
	if (prev_class != p->sched_class) {
		if (prev_class->switched_from)
			prev_class->switched_from(rq, p);

		p->sched_class->switched_to(rq, p);
	} else if (oldprio != p->prio || dl_task(p))
		p->sched_class->prio_changed(rq, p, oldprio);
}

void check_preempt_curr(struct rq *rq, struct task_struct *p, int flags)
{
	const struct sched_class *class;

	if (p->sched_class == rq->curr->sched_class) {
		rq->curr->sched_class->check_preempt_curr(rq, p, flags);
	} else {
		for_each_class(class) {
			if (class == rq->curr->sched_class)
				break;
			if (class == p->sched_class) {
				resched_curr(rq);
				break;
			}
		}
	}

	/*
	 * A queue event has occurred, and we're going to schedule.  In
	 * this case, we can save a useless back to back clock update.
	 */
	if (task_on_rq_queued(rq->curr) && test_tsk_need_resched(rq->curr))
		rq_clock_skip_update(rq, true);
}

#ifdef CONFIG_SMP
/*
 * This is how migration works:
 *
 * 1) we invoke migration_cpu_stop() on the target CPU using
 *    stop_one_cpu().
 * 2) stopper starts to run (implicitly forcing the migrated thread
 *    off the CPU)
 * 3) it checks whether the migrated task is still in the wrong runqueue.
 * 4) if it's in the wrong runqueue then the migration thread removes
 *    it and puts it into the right queue.
 * 5) stopper completes and stop_one_cpu() returns and the migration
 *    is done.
 */

/*
 * move_queued_task - move a queued task to new rq.
 *
 * Returns (locked) new rq. Old rq's lock is released.
 */
static struct rq *move_queued_task(struct rq *rq, struct task_struct *p, int new_cpu)
{
	lockdep_assert_held(&rq->lock);

	p->on_rq = TASK_ON_RQ_MIGRATING;
	dequeue_task(rq, p, 0);
	double_lock_balance(rq, cpu_rq(new_cpu));
	set_task_cpu(p, new_cpu);
<<<<<<< HEAD
	double_rq_unlock(cpu_rq(new_cpu), rq);
=======
	double_unlock_balance(rq, cpu_rq(new_cpu));
	raw_spin_unlock(&rq->lock);
>>>>>>> 09bf7fb0

	rq = cpu_rq(new_cpu);

	raw_spin_lock(&rq->lock);
	BUG_ON(task_cpu(p) != new_cpu);
	enqueue_task(rq, p, 0);
	p->on_rq = TASK_ON_RQ_QUEUED;
	check_preempt_curr(rq, p, 0);

	return rq;
}

struct migration_arg {
	struct task_struct *task;
	int dest_cpu;
};

/*
 * Move (not current) task off this cpu, onto dest cpu. We're doing
 * this because either it can't run here any more (set_cpus_allowed()
 * away from this CPU, or CPU going down), or because we're
 * attempting to rebalance this task on exec (sched_exec).
 *
 * So we race with normal scheduler movements, but that's OK, as long
 * as the task is no longer on this CPU.
 */
static struct rq *__migrate_task(struct rq *rq, struct task_struct *p, int dest_cpu)
{
	if (p->flags & PF_KTHREAD) {
		if (unlikely(!cpu_online(dest_cpu)))
			return rq;
	} else {
		if (unlikely(!cpu_active(dest_cpu)))
			return rq;
	}

	/* Affinity changed (again). */
	if (!cpumask_test_cpu(dest_cpu, tsk_cpus_allowed(p)))
		return rq;

	rq = move_queued_task(rq, p, dest_cpu);

	return rq;
}

/*
 * migration_cpu_stop - this will be executed by a highprio stopper thread
 * and performs thread migration by bumping thread off CPU then
 * 'pushing' onto another runqueue.
 */
static int migration_cpu_stop(void *data)
{
	struct migration_arg *arg = data;
	struct task_struct *p = arg->task;
	struct rq *rq = this_rq();
	bool moved = false;

	/*
	 * The original target cpu might have gone down and we might
	 * be on another cpu but it doesn't matter.
	 */
	local_irq_disable();
	/*
	 * We need to explicitly wake pending tasks before running
	 * __migrate_task() such that we will not miss enforcing cpus_allowed
	 * during wakeups, see set_cpus_allowed_ptr()'s TASK_WAKING test.
	 */
	sched_ttwu_pending();

	raw_spin_lock(&p->pi_lock);
	raw_spin_lock(&rq->lock);
	/*
	 * If task_rq(p) != rq, it cannot be migrated here, because we're
	 * holding rq->lock, if p->on_rq == 0 it cannot get enqueued because
	 * we're holding p->pi_lock.
	 */
	if (task_rq(p) == rq) {
		if (task_on_rq_queued(p)) {
			rq = __migrate_task(rq, p, arg->dest_cpu);
			moved = true;
		} else {
			p->wake_cpu = arg->dest_cpu;
		}
	}
	raw_spin_unlock(&rq->lock);
	raw_spin_unlock(&p->pi_lock);

	local_irq_enable();

	return 0;
}

/*
 * sched_class::set_cpus_allowed must do the below, but is not required to
 * actually call this function.
 */
void set_cpus_allowed_common(struct task_struct *p, const struct cpumask *new_mask)
{
	cpumask_copy(&p->cpus_allowed, new_mask);
	p->nr_cpus_allowed = cpumask_weight(new_mask);
}

void do_set_cpus_allowed(struct task_struct *p, const struct cpumask *new_mask)
{
	struct rq *rq = task_rq(p);
	bool queued, running;

	lockdep_assert_held(&p->pi_lock);

	queued = task_on_rq_queued(p);
	running = task_current(rq, p);

	if (queued) {
		/*
		 * Because __kthread_bind() calls this on blocked tasks without
		 * holding rq->lock.
		 */
		lockdep_assert_held(&rq->lock);
		dequeue_task(rq, p, DEQUEUE_SAVE);
	}
	if (running)
		put_prev_task(rq, p);

	p->sched_class->set_cpus_allowed(p, new_mask);

	if (queued)
		enqueue_task(rq, p, ENQUEUE_RESTORE);
	if (running)
		set_curr_task(rq, p);
}

/*
 * Change a given task's CPU affinity. Migrate the thread to a
 * proper CPU and schedule it away if the CPU it's executing on
 * is removed from the allowed bitmask.
 *
 * NOTE: the caller must have a valid reference to the task, the
 * task must not exit() & deallocate itself prematurely. The
 * call is not atomic; no spinlocks may be held.
 */
static int __set_cpus_allowed_ptr(struct task_struct *p,
				  const struct cpumask *new_mask, bool check)
{
	const struct cpumask *cpu_valid_mask = cpu_active_mask;
	unsigned int dest_cpu;
	struct rq_flags rf;
	struct rq *rq;
	int ret = 0;
	cpumask_t allowed_mask;

	rq = task_rq_lock(p, &rf);
	update_rq_clock(rq);

	if (p->flags & PF_KTHREAD) {
		/*
		 * Kernel threads are allowed on online && !active CPUs
		 */
		cpu_valid_mask = cpu_online_mask;
	}

	/*
	 * Must re-check here, to close a race against __kthread_bind(),
	 * sched_setaffinity() is not guaranteed to observe the flag.
	 */
	if (check && (p->flags & PF_NO_SETAFFINITY)) {
		ret = -EINVAL;
		goto out;
	}

	if (cpumask_equal(&p->cpus_allowed, new_mask))
		goto out;

<<<<<<< HEAD
	cpumask_andnot(&allowed_mask, new_mask, cpu_isolated_mask);
	cpumask_and(&allowed_mask, &allowed_mask, cpu_valid_mask);

	dest_cpu = cpumask_any(&allowed_mask);
	if (dest_cpu >= nr_cpu_ids) {
		cpumask_and(&allowed_mask, cpu_valid_mask, new_mask);
		dest_cpu = cpumask_any(&allowed_mask);
		if (dest_cpu >= nr_cpu_ids) {
			ret = -EINVAL;
			goto out;
		}
=======
	dest_cpu = cpumask_any_and(cpu_valid_mask, new_mask);
	if (dest_cpu >= nr_cpu_ids) {
		ret = -EINVAL;
		goto out;
>>>>>>> 09bf7fb0
	}

	do_set_cpus_allowed(p, new_mask);

	if (p->flags & PF_KTHREAD) {
		/*
		 * For kernel threads that do indeed end up on online &&
		 * !active we want to ensure they are strict per-cpu threads.
		 */
		WARN_ON(cpumask_intersects(new_mask, cpu_online_mask) &&
			!cpumask_intersects(new_mask, cpu_active_mask) &&
			p->nr_cpus_allowed != 1);
	}

	/* Can the task run on the task's current CPU? If so, we're done */
	if (cpumask_test_cpu(task_cpu(p), &allowed_mask))
		goto out;

	if (task_running(rq, p) || p->state == TASK_WAKING) {
		struct migration_arg arg = { p, dest_cpu };
		/* Need help from migration thread: drop lock and wait. */
		task_rq_unlock(rq, p, &rf);
		stop_one_cpu(cpu_of(rq), migration_cpu_stop, &arg);
		tlb_migrate_finish(p->mm);
		return 0;
	} else if (task_on_rq_queued(p)) {
		/*
		 * OK, since we're going to drop the lock immediately
		 * afterwards anyway.
		 */
		rq_unpin_lock(rq, &rf);
		rq = move_queued_task(rq, p, dest_cpu);
		rq_repin_lock(rq, &rf);
	}
out:
	task_rq_unlock(rq, p, &rf);

	return ret;
}

int set_cpus_allowed_ptr(struct task_struct *p, const struct cpumask *new_mask)
{
	return __set_cpus_allowed_ptr(p, new_mask, false);
}
EXPORT_SYMBOL_GPL(set_cpus_allowed_ptr);

void set_task_cpu(struct task_struct *p, unsigned int new_cpu)
{
#ifdef CONFIG_SCHED_DEBUG
	/*
	 * We should never call set_task_cpu() on a blocked task,
	 * ttwu() will sort out the placement.
	 */
	WARN_ON_ONCE(p->state != TASK_RUNNING && p->state != TASK_WAKING &&
			!p->on_rq);

	/*
	 * Migrating fair class task must have p->on_rq = TASK_ON_RQ_MIGRATING,
	 * because schedstat_wait_{start,end} rebase migrating task's wait_start
	 * time relying on p->on_rq.
	 */
	WARN_ON_ONCE(p->state == TASK_RUNNING &&
		     p->sched_class == &fair_sched_class &&
		     (p->on_rq && !task_on_rq_migrating(p)));

#ifdef CONFIG_LOCKDEP
	/*
	 * The caller should hold either p->pi_lock or rq->lock, when changing
	 * a task's CPU. ->pi_lock for waking tasks, rq->lock for runnable tasks.
	 *
	 * sched_move_task() holds both and thus holding either pins the cgroup,
	 * see task_group().
	 *
	 * Furthermore, all task_rq users should acquire both locks, see
	 * task_rq_lock().
	 */
	WARN_ON_ONCE(debug_locks && !(lockdep_is_held(&p->pi_lock) ||
				      lockdep_is_held(&task_rq(p)->lock)));
#endif
#endif

	trace_sched_migrate_task(p, new_cpu, task_util(p));

	if (task_cpu(p) != new_cpu) {
		if (p->sched_class->migrate_task_rq)
			p->sched_class->migrate_task_rq(p);
		p->se.nr_migrations++;
		perf_event_task_migrate(p);

<<<<<<< HEAD
		fixup_busy_time(p, new_cpu);
=======
		walt_fixup_busy_time(p, new_cpu);
>>>>>>> 09bf7fb0
	}

	__set_task_cpu(p, new_cpu);
}

static void __migrate_swap_task(struct task_struct *p, int cpu)
{
	if (task_on_rq_queued(p)) {
		struct rq *src_rq, *dst_rq;

		src_rq = task_rq(p);
		dst_rq = cpu_rq(cpu);

		p->on_rq = TASK_ON_RQ_MIGRATING;
		deactivate_task(src_rq, p, 0);
		p->on_rq = TASK_ON_RQ_MIGRATING;
		set_task_cpu(p, cpu);
		p->on_rq = TASK_ON_RQ_QUEUED;
		activate_task(dst_rq, p, 0);
		p->on_rq = TASK_ON_RQ_QUEUED;
		check_preempt_curr(dst_rq, p, 0);
	} else {
		/*
		 * Task isn't running anymore; make it appear like we migrated
		 * it before it went to sleep. This means on wakeup we make the
		 * previous cpu our target instead of where it really is.
		 */
		p->wake_cpu = cpu;
	}
}

struct migration_swap_arg {
	struct task_struct *src_task, *dst_task;
	int src_cpu, dst_cpu;
};

static int migrate_swap_stop(void *data)
{
	struct migration_swap_arg *arg = data;
	struct rq *src_rq, *dst_rq;
	int ret = -EAGAIN;

	if (!cpu_active(arg->src_cpu) || !cpu_active(arg->dst_cpu))
		return -EAGAIN;

	src_rq = cpu_rq(arg->src_cpu);
	dst_rq = cpu_rq(arg->dst_cpu);

	double_raw_lock(&arg->src_task->pi_lock,
			&arg->dst_task->pi_lock);
	double_rq_lock(src_rq, dst_rq);

	if (task_cpu(arg->dst_task) != arg->dst_cpu)
		goto unlock;

	if (task_cpu(arg->src_task) != arg->src_cpu)
		goto unlock;

	if (!cpumask_test_cpu(arg->dst_cpu, tsk_cpus_allowed(arg->src_task)))
		goto unlock;

	if (!cpumask_test_cpu(arg->src_cpu, tsk_cpus_allowed(arg->dst_task)))
		goto unlock;

	__migrate_swap_task(arg->src_task, arg->dst_cpu);
	__migrate_swap_task(arg->dst_task, arg->src_cpu);

	ret = 0;

unlock:
	double_rq_unlock(src_rq, dst_rq);
	raw_spin_unlock(&arg->dst_task->pi_lock);
	raw_spin_unlock(&arg->src_task->pi_lock);

	return ret;
}

/*
 * Cross migrate two tasks
 */
int migrate_swap(struct task_struct *cur, struct task_struct *p)
{
	struct migration_swap_arg arg;
	int ret = -EINVAL;

	arg = (struct migration_swap_arg){
		.src_task = cur,
		.src_cpu = task_cpu(cur),
		.dst_task = p,
		.dst_cpu = task_cpu(p),
	};

	if (arg.src_cpu == arg.dst_cpu)
		goto out;

	/*
	 * These three tests are all lockless; this is OK since all of them
	 * will be re-checked with proper locks held further down the line.
	 */
	if (!cpu_active(arg.src_cpu) || !cpu_active(arg.dst_cpu))
		goto out;

	if (!cpumask_test_cpu(arg.dst_cpu, tsk_cpus_allowed(arg.src_task)))
		goto out;

	if (!cpumask_test_cpu(arg.src_cpu, tsk_cpus_allowed(arg.dst_task)))
		goto out;

	trace_sched_swap_numa(cur, arg.src_cpu, p, arg.dst_cpu);
	ret = stop_two_cpus(arg.dst_cpu, arg.src_cpu, migrate_swap_stop, &arg);

out:
	return ret;
}

/*
 * wait_task_inactive - wait for a thread to unschedule.
 *
 * If @match_state is nonzero, it's the @p->state value just checked and
 * not expected to change.  If it changes, i.e. @p might have woken up,
 * then return zero.  When we succeed in waiting for @p to be off its CPU,
 * we return a positive number (its total switch count).  If a second call
 * a short while later returns the same number, the caller can be sure that
 * @p has remained unscheduled the whole time.
 *
 * The caller must ensure that the task *will* unschedule sometime soon,
 * else this function might spin for a *long* time. This function can't
 * be called with interrupts off, or it may introduce deadlock with
 * smp_call_function() if an IPI is sent by the same process we are
 * waiting to become inactive.
 */
unsigned long wait_task_inactive(struct task_struct *p, long match_state)
{
	int running, queued;
	struct rq_flags rf;
	unsigned long ncsw;
	struct rq *rq;

	for (;;) {
		/*
		 * We do the initial early heuristics without holding
		 * any task-queue locks at all. We'll only try to get
		 * the runqueue lock when things look like they will
		 * work out!
		 */
		rq = task_rq(p);

		/*
		 * If the task is actively running on another CPU
		 * still, just relax and busy-wait without holding
		 * any locks.
		 *
		 * NOTE! Since we don't hold any locks, it's not
		 * even sure that "rq" stays as the right runqueue!
		 * But we don't care, since "task_running()" will
		 * return false if the runqueue has changed and p
		 * is actually now running somewhere else!
		 */
		while (task_running(rq, p)) {
			if (match_state && unlikely(p->state != match_state))
				return 0;
			cpu_relax();
		}

		/*
		 * Ok, time to look more closely! We need the rq
		 * lock now, to be *sure*. If we're wrong, we'll
		 * just go back and repeat.
		 */
		rq = task_rq_lock(p, &rf);
		trace_sched_wait_task(p);
		running = task_running(rq, p);
		queued = task_on_rq_queued(p);
		ncsw = 0;
		if (!match_state || p->state == match_state)
			ncsw = p->nvcsw | LONG_MIN; /* sets MSB */
		task_rq_unlock(rq, p, &rf);

		/*
		 * If it changed from the expected state, bail out now.
		 */
		if (unlikely(!ncsw))
			break;

		/*
		 * Was it really running after all now that we
		 * checked with the proper locks actually held?
		 *
		 * Oops. Go back and try again..
		 */
		if (unlikely(running)) {
			cpu_relax();
			continue;
		}

		/*
		 * It's not enough that it's not actively running,
		 * it must be off the runqueue _entirely_, and not
		 * preempted!
		 *
		 * So if it was still runnable (but just not actively
		 * running right now), it's preempted, and we should
		 * yield - it could be a while.
		 */
		if (unlikely(queued)) {
			ktime_t to = ktime_set(0, NSEC_PER_MSEC);

			set_current_state(TASK_UNINTERRUPTIBLE);
			schedule_hrtimeout(&to, HRTIMER_MODE_REL);
			continue;
		}

		/*
		 * Ahh, all good. It wasn't running, and it wasn't
		 * runnable, which means that it will never become
		 * running in the future either. We're all done!
		 */
		break;
	}

	return ncsw;
}

/***
 * kick_process - kick a running thread to enter/exit the kernel
 * @p: the to-be-kicked thread
 *
 * Cause a process which is running on another CPU to enter
 * kernel-mode, without any delay. (to get signals handled.)
 *
 * NOTE: this function doesn't have to take the runqueue lock,
 * because all it wants to ensure is that the remote task enters
 * the kernel. If the IPI races and the task has been migrated
 * to another CPU then no harm is done and the purpose has been
 * achieved as well.
 */
void kick_process(struct task_struct *p)
{
	int cpu;

	preempt_disable();
	cpu = task_cpu(p);
	if ((cpu != smp_processor_id()) && task_curr(p))
		smp_send_reschedule(cpu);
	preempt_enable();
}
EXPORT_SYMBOL_GPL(kick_process);

/*
 * ->cpus_allowed is protected by both rq->lock and p->pi_lock
 *
 * A few notes on cpu_active vs cpu_online:
 *
 *  - cpu_active must be a subset of cpu_online
 *
 *  - on cpu-up we allow per-cpu kthreads on the online && !active cpu,
 *    see __set_cpus_allowed_ptr(). At this point the newly online
 *    cpu isn't yet part of the sched domains, and balancing will not
 *    see it.
 *
 *  - on cpu-down we clear cpu_active() to mask the sched domains and
 *    avoid the load balancer to place new tasks on the to be removed
 *    cpu. Existing tasks will remain running there and will be taken
 *    off.
 *
 * This means that fallback selection must not select !active CPUs.
 * And can assume that any active CPU must be online. Conversely
 * select_task_rq() below may allow selection of !active CPUs in order
 * to satisfy the above rules.
 */
static int select_fallback_rq(int cpu, struct task_struct *p, bool allow_iso)
{
	int nid = cpu_to_node(cpu);
	const struct cpumask *nodemask = NULL;
	enum { cpuset, possible, fail, bug } state = cpuset;
	int dest_cpu;
	int isolated_candidate = -1;

	/*
	 * If the node that the cpu is on has been offlined, cpu_to_node()
	 * will return -1. There is no cpu on the node, and we should
	 * select the cpu on the other node.
	 */
	if (nid != -1) {
		nodemask = cpumask_of_node(nid);

		/* Look for allowed, online CPU in same node. */
		for_each_cpu(dest_cpu, nodemask) {
			if (!cpu_active(dest_cpu))
				continue;
			if (cpu_isolated(dest_cpu))
				continue;
			if (cpumask_test_cpu(dest_cpu, tsk_cpus_allowed(p)))
				return dest_cpu;
		}
	}

	for (;;) {
		/* Any allowed, online CPU? */
		for_each_cpu(dest_cpu, tsk_cpus_allowed(p)) {
			if (!(p->flags & PF_KTHREAD) && !cpu_active(dest_cpu))
				continue;
			if (!cpu_online(dest_cpu))
				continue;
			if (cpu_isolated(dest_cpu)) {
				if (allow_iso)
					isolated_candidate = dest_cpu;
				continue;
			}
			goto out;
		}

		if (isolated_candidate != -1) {
			dest_cpu = isolated_candidate;
			goto out;
		}

		/* No more Mr. Nice Guy. */
		switch (state) {
		case cpuset:
			if (IS_ENABLED(CONFIG_CPUSETS)) {
				cpuset_cpus_allowed_fallback(p);
				state = possible;
				break;
			}
			/* fall-through */
		case possible:
			do_set_cpus_allowed(p, cpu_possible_mask);
			state = fail;
			break;

		case fail:
			allow_iso = true;
			state = bug;
			break;

		case bug:
			BUG();
			break;
		}
	}

out:
	if (state != cpuset) {
		/*
		 * Don't tell them about moving exiting tasks or
		 * kernel threads (both mm NULL), since they never
		 * leave kernel.
		 */
		if (p->mm && printk_ratelimit()) {
			printk_deferred("process %d (%s) no longer affine to cpu%d\n",
					task_pid_nr(p), p->comm, cpu);
		}
	}

	return dest_cpu;
}

/*
 * The caller (fork, wakeup) owns p->pi_lock, ->cpus_allowed is stable.
 */
static inline
int select_task_rq(struct task_struct *p, int cpu, int sd_flags, int wake_flags)
{
	bool allow_isolated = (p->flags & PF_KTHREAD);

	lockdep_assert_held(&p->pi_lock);

	if (tsk_nr_cpus_allowed(p) > 1)
		cpu = p->sched_class->select_task_rq(p, cpu, sd_flags, wake_flags);
	else
		cpu = cpumask_any(tsk_cpus_allowed(p));

	/*
	 * In order not to call set_task_cpu() on a blocking task we need
	 * to rely on ttwu() to place the task on a valid ->cpus_allowed
	 * cpu.
	 *
	 * Since this is common to all placement strategies, this lives here.
	 *
	 * [ this allows ->select_task() to simply return task_cpu(p) and
	 *   not worry about this generic constraint ]
	 */
	if (unlikely(!cpumask_test_cpu(cpu, tsk_cpus_allowed(p)) ||
		     !cpu_online(cpu)) ||
		     (cpu_isolated(cpu) && !allow_isolated))
		cpu = select_fallback_rq(task_cpu(p), p, allow_isolated);

	return cpu;
}

static void update_avg(u64 *avg, u64 sample)
{
	s64 diff = sample - *avg;
	*avg += diff >> 3;
}

#else

static inline int __set_cpus_allowed_ptr(struct task_struct *p,
					 const struct cpumask *new_mask, bool check)
{
	return set_cpus_allowed_ptr(p, new_mask);
}

#endif /* CONFIG_SMP */

static void
ttwu_stat(struct task_struct *p, int cpu, int wake_flags)
{
	struct rq *rq;

	if (!schedstat_enabled())
		return;

	rq = this_rq();

#ifdef CONFIG_SMP
	if (cpu == rq->cpu) {
		schedstat_inc(rq->ttwu_local);
		schedstat_inc(p->se.statistics.nr_wakeups_local);
	} else {
		struct sched_domain *sd;

		schedstat_inc(p->se.statistics.nr_wakeups_remote);
		rcu_read_lock();
		for_each_domain(rq->cpu, sd) {
			if (cpumask_test_cpu(cpu, sched_domain_span(sd))) {
				schedstat_inc(sd->ttwu_wake_remote);
				break;
			}
		}
		rcu_read_unlock();
	}

	if (wake_flags & WF_MIGRATED)
		schedstat_inc(p->se.statistics.nr_wakeups_migrate);
#endif /* CONFIG_SMP */

	schedstat_inc(rq->ttwu_count);
	schedstat_inc(p->se.statistics.nr_wakeups);

	if (wake_flags & WF_SYNC)
		schedstat_inc(p->se.statistics.nr_wakeups_sync);
}

static inline void ttwu_activate(struct rq *rq, struct task_struct *p, int en_flags)
{
	activate_task(rq, p, en_flags);
	p->on_rq = TASK_ON_RQ_QUEUED;

	/* if a worker is waking up, notify workqueue */
	if (p->flags & PF_WQ_WORKER)
		wq_worker_waking_up(p, cpu_of(rq));
}

/*
 * Mark the task runnable and perform wakeup-preemption.
 */
static void ttwu_do_wakeup(struct rq *rq, struct task_struct *p, int wake_flags,
			   struct rq_flags *rf)
{
	check_preempt_curr(rq, p, wake_flags);
	p->state = TASK_RUNNING;
	trace_sched_wakeup(p);

#ifdef CONFIG_SMP
	if (p->sched_class->task_woken) {
		/*
		 * Our task @p is fully woken up and running; so its safe to
		 * drop the rq->lock, hereafter rq is only used for statistics.
		 */
		rq_unpin_lock(rq, rf);
		p->sched_class->task_woken(rq, p);
		rq_repin_lock(rq, rf);
	}

	if (rq->idle_stamp) {
		u64 delta = rq_clock(rq) - rq->idle_stamp;
		u64 max = 2*rq->max_idle_balance_cost;

		update_avg(&rq->avg_idle, delta);

		if (rq->avg_idle > max)
			rq->avg_idle = max;

		rq->idle_stamp = 0;
	}
#endif
}

static void
ttwu_do_activate(struct rq *rq, struct task_struct *p, int wake_flags,
		 struct rq_flags *rf)
{
	int en_flags = ENQUEUE_WAKEUP;

	lockdep_assert_held(&rq->lock);

#ifdef CONFIG_SMP
	if (p->sched_contributes_to_load)
		rq->nr_uninterruptible--;

	if (wake_flags & WF_MIGRATED)
		en_flags |= ENQUEUE_MIGRATED;
#endif

	ttwu_activate(rq, p, en_flags);
	ttwu_do_wakeup(rq, p, wake_flags, rf);
}

/*
 * Called in case the task @p isn't fully descheduled from its runqueue,
 * in this case we must do a remote wakeup. Its a 'light' wakeup though,
 * since all we need to do is flip p->state to TASK_RUNNING, since
 * the task is still ->on_rq.
 */
static int ttwu_remote(struct task_struct *p, int wake_flags)
{
	struct rq_flags rf;
	struct rq *rq;
	int ret = 0;

	rq = __task_rq_lock(p, &rf);
	if (task_on_rq_queued(p)) {
		/* check_preempt_curr() may use rq clock */
		update_rq_clock(rq);
		ttwu_do_wakeup(rq, p, wake_flags, &rf);
		ret = 1;
	}
	__task_rq_unlock(rq, &rf);

	return ret;
}

#ifdef CONFIG_SMP
void sched_ttwu_pending(void)
{
	struct rq *rq = this_rq();
	struct llist_node *llist = llist_del_all(&rq->wake_list);
	struct task_struct *p;
	unsigned long flags;
	struct rq_flags rf;

	if (!llist)
		return;

	raw_spin_lock_irqsave(&rq->lock, flags);
	rq_pin_lock(rq, &rf);

	while (llist) {
		int wake_flags = 0;

		p = llist_entry(llist, struct task_struct, wake_entry);
		llist = llist_next(llist);

		if (p->sched_remote_wakeup)
			wake_flags = WF_MIGRATED;

		ttwu_do_activate(rq, p, wake_flags, &rf);
	}

	rq_unpin_lock(rq, &rf);
	raw_spin_unlock_irqrestore(&rq->lock, flags);
}

void scheduler_ipi(void)
{
	int cpu = smp_processor_id();

	/*
	 * Fold TIF_NEED_RESCHED into the preempt_count; anybody setting
	 * TIF_NEED_RESCHED remotely (for the first time) will also send
	 * this IPI.
	 */
	preempt_fold_need_resched();

	if (llist_empty(&this_rq()->wake_list) && !got_nohz_idle_kick() &&
							!got_boost_kick())
		return;

	if (got_boost_kick()) {
		struct rq *rq = cpu_rq(cpu);

		if (rq->curr->sched_class == &fair_sched_class)
			check_for_migration(rq, rq->curr);
		clear_boost_kick(cpu);
	}

	/*
	 * Not all reschedule IPI handlers call irq_enter/irq_exit, since
	 * traditionally all their work was done from the interrupt return
	 * path. Now that we actually do some work, we need to make sure
	 * we do call them.
	 *
	 * Some archs already do call them, luckily irq_enter/exit nest
	 * properly.
	 *
	 * Arguably we should visit all archs and update all handlers,
	 * however a fair share of IPIs are still resched only so this would
	 * somewhat pessimize the simple resched case.
	 */
	irq_enter();
	sched_ttwu_pending();

	/*
	 * Check if someone kicked us for doing the nohz idle load balance.
	 */
	if (unlikely(got_nohz_idle_kick()) && !cpu_isolated(cpu)) {
		this_rq()->idle_balance = 1;
		raise_softirq_irqoff(SCHED_SOFTIRQ);
	}
	irq_exit();
}

static void ttwu_queue_remote(struct task_struct *p, int cpu, int wake_flags)
{
	struct rq *rq = cpu_rq(cpu);

	p->sched_remote_wakeup = !!(wake_flags & WF_MIGRATED);

	if (llist_add(&p->wake_entry, &cpu_rq(cpu)->wake_list)) {
		if (!set_nr_if_polling(rq->idle))
			smp_send_reschedule(cpu);
		else
			trace_sched_wake_idle_without_ipi(cpu);
	}
}

void wake_up_if_idle(int cpu)
{
	struct rq *rq = cpu_rq(cpu);
	unsigned long flags;

	rcu_read_lock();

	if (!is_idle_task(rcu_dereference(rq->curr)))
		goto out;

	if (set_nr_if_polling(rq->idle)) {
		trace_sched_wake_idle_without_ipi(cpu);
	} else {
		raw_spin_lock_irqsave(&rq->lock, flags);
		if (is_idle_task(rq->curr))
			smp_send_reschedule(cpu);
		/* Else cpu is not in idle, do nothing here */
		raw_spin_unlock_irqrestore(&rq->lock, flags);
	}

out:
	rcu_read_unlock();
}

bool cpus_share_cache(int this_cpu, int that_cpu)
{
	return per_cpu(sd_llc_id, this_cpu) == per_cpu(sd_llc_id, that_cpu);
}
#endif /* CONFIG_SMP */

static void ttwu_queue(struct task_struct *p, int cpu, int wake_flags)
{
	struct rq *rq = cpu_rq(cpu);
	struct rq_flags rf;

#if defined(CONFIG_SMP)
	if (sched_feat(TTWU_QUEUE) && !cpus_share_cache(smp_processor_id(), cpu)) {
		sched_clock_cpu(cpu); /* sync clocks x-cpu */
		ttwu_queue_remote(p, cpu, wake_flags);
		return;
	}
#endif

	raw_spin_lock(&rq->lock);
	rq_pin_lock(rq, &rf);
	ttwu_do_activate(rq, p, wake_flags, &rf);
	rq_unpin_lock(rq, &rf);
	raw_spin_unlock(&rq->lock);
}

/*
 * Notes on Program-Order guarantees on SMP systems.
 *
 *  MIGRATION
 *
 * The basic program-order guarantee on SMP systems is that when a task [t]
 * migrates, all its activity on its old cpu [c0] happens-before any subsequent
 * execution on its new cpu [c1].
 *
 * For migration (of runnable tasks) this is provided by the following means:
 *
 *  A) UNLOCK of the rq(c0)->lock scheduling out task t
 *  B) migration for t is required to synchronize *both* rq(c0)->lock and
 *     rq(c1)->lock (if not at the same time, then in that order).
 *  C) LOCK of the rq(c1)->lock scheduling in task
 *
 * Transitivity guarantees that B happens after A and C after B.
 * Note: we only require RCpc transitivity.
 * Note: the cpu doing B need not be c0 or c1
 *
 * Example:
 *
 *   CPU0            CPU1            CPU2
 *
 *   LOCK rq(0)->lock
 *   sched-out X
 *   sched-in Y
 *   UNLOCK rq(0)->lock
 *
 *                                   LOCK rq(0)->lock // orders against CPU0
 *                                   dequeue X
 *                                   UNLOCK rq(0)->lock
 *
 *                                   LOCK rq(1)->lock
 *                                   enqueue X
 *                                   UNLOCK rq(1)->lock
 *
 *                   LOCK rq(1)->lock // orders against CPU2
 *                   sched-out Z
 *                   sched-in X
 *                   UNLOCK rq(1)->lock
 *
 *
 *  BLOCKING -- aka. SLEEP + WAKEUP
 *
 * For blocking we (obviously) need to provide the same guarantee as for
 * migration. However the means are completely different as there is no lock
 * chain to provide order. Instead we do:
 *
 *   1) smp_store_release(X->on_cpu, 0)
 *   2) smp_cond_load_acquire(!X->on_cpu)
 *
 * Example:
 *
 *   CPU0 (schedule)  CPU1 (try_to_wake_up) CPU2 (schedule)
 *
 *   LOCK rq(0)->lock LOCK X->pi_lock
 *   dequeue X
 *   sched-out X
 *   smp_store_release(X->on_cpu, 0);
 *
 *                    smp_cond_load_acquire(&X->on_cpu, !VAL);
 *                    X->state = WAKING
 *                    set_task_cpu(X,2)
 *
 *                    LOCK rq(2)->lock
 *                    enqueue X
 *                    X->state = RUNNING
 *                    UNLOCK rq(2)->lock
 *
 *                                          LOCK rq(2)->lock // orders against CPU1
 *                                          sched-out Z
 *                                          sched-in X
 *                                          UNLOCK rq(2)->lock
 *
 *                    UNLOCK X->pi_lock
 *   UNLOCK rq(0)->lock
 *
 *
 * However; for wakeups there is a second guarantee we must provide, namely we
 * must observe the state that lead to our wakeup. That is, not only must our
 * task observe its own prior state, it must also observe the stores prior to
 * its wakeup.
 *
 * This means that any means of doing remote wakeups must order the CPU doing
 * the wakeup against the CPU the task is going to end up running on. This,
 * however, is already required for the regular Program-Order guarantee above,
 * since the waking CPU is the one issueing the ACQUIRE (smp_cond_load_acquire).
 *
 */

/**
 * try_to_wake_up - wake up a thread
 * @p: the thread to be awakened
 * @state: the mask of task states that can be woken
 * @wake_flags: wake modifier flags (WF_*)
 *
 * Put it on the run-queue if it's not already there. The "current"
 * thread is always on the run-queue (except when the actual
 * re-schedule is in progress), and as such you're allowed to do
 * the simpler "current->state = TASK_RUNNING" to mark yourself
 * runnable without the overhead of this.
 *
 * Return: %true if @p was woken up, %false if it was already running.
 * or @state didn't match @p's state.
 */
static int
try_to_wake_up(struct task_struct *p, unsigned int state, int wake_flags)
{
	unsigned long flags;
	int cpu, success = 0;
#ifdef CONFIG_SMP
<<<<<<< HEAD
	unsigned int old_load;
	struct rq *rq;
	u64 wallclock;
	struct related_thread_group *grp = NULL;
	int src_cpu;
	bool notif_required = false;
	bool check_group = false;
=======
	struct rq *rq;
	u64 wallclock;
>>>>>>> 09bf7fb0
#endif

	/*
	 * If we are going to wake up a thread waiting for CONDITION we
	 * need to ensure that CONDITION=1 done by the caller can not be
	 * reordered with p->state check below. This pairs with mb() in
	 * set_current_state() the waiting thread does.
	 */
	smp_mb__before_spinlock();
	raw_spin_lock_irqsave(&p->pi_lock, flags);
	if (!(p->state & state))
		goto out;

	trace_sched_waking(p);

	success = 1; /* we're going to change ->state */
	cpu = task_cpu(p);

	/*
	 * Ensure we load p->on_rq _after_ p->state, otherwise it would
	 * be possible to, falsely, observe p->on_rq == 0 and get stuck
	 * in smp_cond_load_acquire() below.
	 *
	 * sched_ttwu_pending()                 try_to_wake_up()
	 *   [S] p->on_rq = 1;                  [L] P->state
	 *       UNLOCK rq->lock  -----.
	 *                              \
	 *				 +---   RMB
	 * schedule()                   /
	 *       LOCK rq->lock    -----'
	 *       UNLOCK rq->lock
	 *
	 * [task p]
	 *   [S] p->state = UNINTERRUPTIBLE     [L] p->on_rq
	 *
	 * Pairs with the UNLOCK+LOCK on rq->lock from the
	 * last wakeup of our task and the schedule that got our task
	 * current.
	 */
	smp_rmb();
	if (p->on_rq && ttwu_remote(p, wake_flags))
		goto stat;

#ifdef CONFIG_SMP
	/*
	 * Ensure we load p->on_cpu _after_ p->on_rq, otherwise it would be
	 * possible to, falsely, observe p->on_cpu == 0.
	 *
	 * One must be running (->on_cpu == 1) in order to remove oneself
	 * from the runqueue.
	 *
	 *  [S] ->on_cpu = 1;	[L] ->on_rq
	 *      UNLOCK rq->lock
	 *			RMB
	 *      LOCK   rq->lock
	 *  [S] ->on_rq = 0;    [L] ->on_cpu
	 *
	 * Pairs with the full barrier implied in the UNLOCK+LOCK on rq->lock
	 * from the consecutive calls to schedule(); the first switching to our
	 * task, the second putting it to sleep.
	 */
	smp_rmb();

	/*
	 * If the owning (remote) cpu is still in the middle of schedule() with
	 * this task as prev, wait until its done referencing the task.
	 *
	 * Pairs with the smp_store_release() in finish_lock_switch().
	 *
	 * This ensures that tasks getting woken will be fully ordered against
	 * their previous state and preserve Program Order.
	 */
	smp_cond_load_acquire(&p->on_cpu, !VAL);

	rq = cpu_rq(task_cpu(p));
<<<<<<< HEAD
	raw_spin_lock(&rq->lock);
	old_load = task_load(p);
	wallclock = sched_ktime_clock();
	update_task_ravg(rq->curr, rq, TASK_UPDATE, wallclock, 0);
	update_task_ravg(p, rq, TASK_WAKE, wallclock, 0);
	raw_spin_unlock(&rq->lock);

	rcu_read_lock();
	grp = task_related_thread_group(p);
	if (update_preferred_cluster(grp, p, old_load))
		set_preferred_cluster(grp);
	rcu_read_unlock();
	check_group = grp != NULL;

=======

	raw_spin_lock(&rq->lock);
	wallclock = walt_ktime_clock();
	walt_update_task_ravg(rq->curr, rq, TASK_UPDATE, wallclock, 0);
	walt_update_task_ravg(p, rq, TASK_WAKE, wallclock, 0);
	raw_spin_unlock(&rq->lock);

>>>>>>> 09bf7fb0
	p->sched_contributes_to_load = !!task_contributes_to_load(p);
	p->state = TASK_WAKING;

	cpu = select_task_rq(p, p->wake_cpu, SD_BALANCE_WAKE, wake_flags);
<<<<<<< HEAD
	src_cpu = task_cpu(p);
	if (src_cpu != cpu) {
=======

	if (task_cpu(p) != cpu) {
>>>>>>> 09bf7fb0
		wake_flags |= WF_MIGRATED;
		psi_ttwu_dequeue(p);
		set_task_cpu(p, cpu);
		notif_required = true;
	}

<<<<<<< HEAD
	note_task_waking(p, wallclock);
=======
>>>>>>> 09bf7fb0
#endif /* CONFIG_SMP */

	ttwu_queue(p, cpu, wake_flags);
stat:
	ttwu_stat(p, cpu, wake_flags);
out:
	raw_spin_unlock_irqrestore(&p->pi_lock, flags);

	if (success && sched_predl) {
		raw_spin_lock_irqsave(&cpu_rq(cpu)->lock, flags);
		if (do_pl_notif(cpu_rq(cpu)))
			cpufreq_update_util(cpu_rq(cpu),
					    SCHED_CPUFREQ_WALT |
					    SCHED_CPUFREQ_PL);
		raw_spin_unlock_irqrestore(&cpu_rq(cpu)->lock, flags);
	}

	return success;
}

/**
 * try_to_wake_up_local - try to wake up a local task with rq lock held
 * @p: the thread to be awakened
 * @cookie: context's cookie for pinning
 *
 * Put @p on the run-queue if it's not already there. The caller must
 * ensure that this_rq() is locked, @p is bound to this_rq() and not
 * the current task.
 */
static void try_to_wake_up_local(struct task_struct *p, struct rq_flags *rf)
{
	struct rq *rq = task_rq(p);

	if (rq != this_rq() || p == current) {
		printk_deferred("%s: Failed to wakeup task %d (%s), rq = %p,"
			" this_rq = %p, p = %p, current = %p\n", __func__,
			task_pid_nr(p), p->comm, rq, this_rq(), p, current);

		return;
	}

	lockdep_assert_held(&rq->lock);

	if (!raw_spin_trylock(&p->pi_lock)) {
		/*
		 * This is OK, because current is on_cpu, which avoids it being
		 * picked for load-balance and preemption/IRQs are still
		 * disabled avoiding further scheduler activity on it and we've
		 * not yet picked a replacement task.
		 */
		rq_unpin_lock(rq, rf);
		raw_spin_unlock(&rq->lock);
		raw_spin_lock(&p->pi_lock);
		raw_spin_lock(&rq->lock);
		rq_repin_lock(rq, rf);
	}

	if (!(p->state & TASK_NORMAL))
		goto out;

	trace_sched_waking(p);

	if (!task_on_rq_queued(p)) {
<<<<<<< HEAD
		u64 wallclock = sched_ktime_clock();

		update_task_ravg(rq->curr, rq, TASK_UPDATE, wallclock, 0);
		update_task_ravg(p, rq, TASK_WAKE, wallclock, 0);
		ttwu_activate(rq, p, ENQUEUE_WAKEUP);
		note_task_waking(p, wallclock);
=======
		u64 wallclock = walt_ktime_clock();

		walt_update_task_ravg(rq->curr, rq, TASK_UPDATE, wallclock, 0);
		walt_update_task_ravg(p, rq, TASK_WAKE, wallclock, 0);
		ttwu_activate(rq, p, ENQUEUE_WAKEUP);
>>>>>>> 09bf7fb0
	}

	ttwu_do_wakeup(rq, p, 0, rf);
	ttwu_stat(p, smp_processor_id(), 0);
out:
	raw_spin_unlock(&p->pi_lock);
}

/**
 * wake_up_process - Wake up a specific process
 * @p: The process to be woken up.
 *
 * Attempt to wake up the nominated process and move it to the set of runnable
 * processes.
 *
 * Return: 1 if the process was woken up, 0 if it was already running.
 *
 * It may be assumed that this function implies a write memory barrier before
 * changing the task state if and only if any tasks are woken up.
 */
int wake_up_process(struct task_struct *p)
{
	return try_to_wake_up(p, TASK_NORMAL, 0);
}
EXPORT_SYMBOL(wake_up_process);

int wake_up_state(struct task_struct *p, unsigned int state)
{
	return try_to_wake_up(p, state, 0);
}

/*
 * This function clears the sched_dl_entity static params.
 */
void __dl_clear_params(struct task_struct *p)
{
	struct sched_dl_entity *dl_se = &p->dl;

	dl_se->dl_runtime = 0;
	dl_se->dl_deadline = 0;
	dl_se->dl_period = 0;
	dl_se->flags = 0;
	dl_se->dl_bw = 0;
	dl_se->dl_density = 0;

	dl_se->dl_throttled = 0;
	dl_se->dl_yielded = 0;
}

/*
 * Perform scheduler related setup for a newly forked process p.
 * p is forked by current.
 *
 * __sched_fork() is basic setup used by init_idle() too:
 */
static void __sched_fork(unsigned long clone_flags, struct task_struct *p)
{
	p->on_rq			= 0;

	p->se.on_rq			= 0;
	p->se.exec_start		= 0;
	p->se.sum_exec_runtime		= 0;
	p->se.prev_sum_exec_runtime	= 0;
	p->se.nr_migrations		= 0;
	p->se.vruntime			= 0;
<<<<<<< HEAD
	p->last_sleep_ts		= 0;
	p->last_cpu_selected_ts		= 0;
=======
#ifdef CONFIG_SCHED_WALT
	p->last_sleep_ts		= 0;
#endif
>>>>>>> 09bf7fb0

	INIT_LIST_HEAD(&p->se.group_node);
	walt_init_new_task_load(p);

#ifdef CONFIG_FAIR_GROUP_SCHED
	p->se.cfs_rq			= NULL;
#endif

#ifdef CONFIG_SCHEDSTATS
	/* Even if schedstat is disabled, there should not be garbage */
	memset(&p->se.statistics, 0, sizeof(p->se.statistics));
#endif

	RB_CLEAR_NODE(&p->dl.rb_node);
	init_dl_task_timer(&p->dl);
	__dl_clear_params(p);

	INIT_LIST_HEAD(&p->rt.run_list);
	p->rt.timeout		= 0;
	p->rt.time_slice	= sched_rr_timeslice;
	p->rt.on_rq		= 0;
	p->rt.on_list		= 0;

#ifdef CONFIG_PREEMPT_NOTIFIERS
	INIT_HLIST_HEAD(&p->preempt_notifiers);
#endif

#ifdef CONFIG_NUMA_BALANCING
	if (p->mm && atomic_read(&p->mm->mm_users) == 1) {
		p->mm->numa_next_scan = jiffies + msecs_to_jiffies(sysctl_numa_balancing_scan_delay);
		p->mm->numa_scan_seq = 0;
	}

	if (clone_flags & CLONE_VM)
		p->numa_preferred_nid = current->numa_preferred_nid;
	else
		p->numa_preferred_nid = -1;

	p->node_stamp = 0ULL;
	p->numa_scan_seq = p->mm ? p->mm->numa_scan_seq : 0;
	p->numa_scan_period = sysctl_numa_balancing_scan_delay;
	p->numa_work.next = &p->numa_work;
	p->numa_faults = NULL;
	p->last_task_numa_placement = 0;
	p->last_sum_exec_runtime = 0;

	p->numa_group = NULL;
#endif /* CONFIG_NUMA_BALANCING */
}

DEFINE_STATIC_KEY_FALSE(sched_numa_balancing);

#ifdef CONFIG_NUMA_BALANCING

void set_numabalancing_state(bool enabled)
{
	if (enabled)
		static_branch_enable(&sched_numa_balancing);
	else
		static_branch_disable(&sched_numa_balancing);
}

#ifdef CONFIG_PROC_SYSCTL
int sysctl_numa_balancing(struct ctl_table *table, int write,
			 void __user *buffer, size_t *lenp, loff_t *ppos)
{
	struct ctl_table t;
	int err;
	int state = static_branch_likely(&sched_numa_balancing);

	if (write && !capable(CAP_SYS_ADMIN))
		return -EPERM;

	t = *table;
	t.data = &state;
	err = proc_dointvec_minmax(&t, write, buffer, lenp, ppos);
	if (err < 0)
		return err;
	if (write)
		set_numabalancing_state(state);
	return err;
}
#endif
#endif

#ifdef CONFIG_SCHEDSTATS

DEFINE_STATIC_KEY_FALSE(sched_schedstats);
static bool __initdata __sched_schedstats = false;

static void set_schedstats(bool enabled)
{
	if (enabled)
		static_branch_enable(&sched_schedstats);
	else
		static_branch_disable(&sched_schedstats);
}

void force_schedstat_enabled(void)
{
	if (!schedstat_enabled()) {
		pr_info("kernel profiling enabled schedstats, disable via kernel.sched_schedstats.\n");
		static_branch_enable(&sched_schedstats);
	}
}

static int __init setup_schedstats(char *str)
{
	int ret = 0;
	if (!str)
		goto out;

	/*
	 * This code is called before jump labels have been set up, so we can't
	 * change the static branch directly just yet.  Instead set a temporary
	 * variable so init_schedstats() can do it later.
	 */
	if (!strcmp(str, "enable")) {
		__sched_schedstats = true;
		ret = 1;
	} else if (!strcmp(str, "disable")) {
		__sched_schedstats = false;
		ret = 1;
	}
out:
	if (!ret)
		pr_warn("Unable to parse schedstats=\n");

	return ret;
}
__setup("schedstats=", setup_schedstats);

static void __init init_schedstats(void)
{
	set_schedstats(__sched_schedstats);
}

#ifdef CONFIG_PROC_SYSCTL
int sysctl_schedstats(struct ctl_table *table, int write,
			 void __user *buffer, size_t *lenp, loff_t *ppos)
{
	struct ctl_table t;
	int err;
	int state = static_branch_likely(&sched_schedstats);

	if (write && !capable(CAP_SYS_ADMIN))
		return -EPERM;

	t = *table;
	t.data = &state;
	err = proc_dointvec_minmax(&t, write, buffer, lenp, ppos);
	if (err < 0)
		return err;
	if (write)
		set_schedstats(state);
	return err;
}
#endif /* CONFIG_PROC_SYSCTL */
#else  /* !CONFIG_SCHEDSTATS */
static inline void init_schedstats(void) {}
#endif /* CONFIG_SCHEDSTATS */

/*
 * fork()/clone()-time setup:
 */
int sched_fork(unsigned long clone_flags, struct task_struct *p)
{
	unsigned long flags;
	int cpu;

	init_new_task_load(p);
	cpu = get_cpu();

	__sched_fork(clone_flags, p);
	/*
	 * We mark the process as NEW here. This guarantees that
	 * nobody will actually run it, and a signal or other external
	 * event cannot wake it up and insert it on the runqueue either.
	 */
	p->state = TASK_NEW;

	/*
	 * Make sure we do not leak PI boosting priority to the child.
	 */
	p->prio = current->normal_prio;

	/*
	 * Revert to default priority/policy on fork if requested.
	 */
	if (unlikely(p->sched_reset_on_fork)) {
		if (task_has_dl_policy(p) || task_has_rt_policy(p)) {
			p->policy = SCHED_NORMAL;
			p->static_prio = NICE_TO_PRIO(0);
			p->rt_priority = 0;
		} else if (PRIO_TO_NICE(p->static_prio) < 0)
			p->static_prio = NICE_TO_PRIO(0);

		p->prio = p->normal_prio = __normal_prio(p);
		set_load_weight(p);

		/*
		 * We don't need the reset flag anymore after the fork. It has
		 * fulfilled its duty:
		 */
		p->sched_reset_on_fork = 0;
	}

	if (dl_prio(p->prio)) {
		put_cpu();
		return -EAGAIN;
	} else if (rt_prio(p->prio)) {
		p->sched_class = &rt_sched_class;
	} else {
		p->sched_class = &fair_sched_class;
	}

	init_entity_runnable_average(&p->se);

	/*
	 * The child is not yet in the pid-hash so no cgroup attach races,
	 * and the cgroup is pinned to this child due to cgroup_fork()
	 * is ran before sched_fork().
	 *
	 * Silence PROVE_RCU.
	 */
	raw_spin_lock_irqsave(&p->pi_lock, flags);
	/*
	 * We're setting the cpu for the first time, we don't migrate,
	 * so use __set_task_cpu().
	 */
	__set_task_cpu(p, cpu);
	if (p->sched_class->task_fork)
		p->sched_class->task_fork(p);
	raw_spin_unlock_irqrestore(&p->pi_lock, flags);

#ifdef CONFIG_SCHED_INFO
	if (likely(sched_info_on()))
		memset(&p->sched_info, 0, sizeof(p->sched_info));
#endif
#if defined(CONFIG_SMP)
	p->on_cpu = 0;
#endif
	init_task_preempt_count(p);
#ifdef CONFIG_SMP
	plist_node_init(&p->pushable_tasks, MAX_PRIO);
	RB_CLEAR_NODE(&p->pushable_dl_tasks);
#endif

	put_cpu();
	return 0;
}

unsigned long to_ratio(u64 period, u64 runtime)
{
	if (runtime == RUNTIME_INF)
		return 1ULL << 20;

	/*
	 * Doing this here saves a lot of checks in all
	 * the calling paths, and returning zero seems
	 * safe for them anyway.
	 */
	if (period == 0)
		return 0;

	return div64_u64(runtime << 20, period);
}

#ifdef CONFIG_SMP
inline struct dl_bw *dl_bw_of(int i)
{
	RCU_LOCKDEP_WARN(!rcu_read_lock_sched_held(),
			 "sched RCU must be held");
	return &cpu_rq(i)->rd->dl_bw;
}

static inline int dl_bw_cpus(int i)
{
	struct root_domain *rd = cpu_rq(i)->rd;
	int cpus = 0;

	RCU_LOCKDEP_WARN(!rcu_read_lock_sched_held(),
			 "sched RCU must be held");
	for_each_cpu_and(i, rd->span, cpu_active_mask)
		cpus++;

	return cpus;
}
#else
inline struct dl_bw *dl_bw_of(int i)
{
	return &cpu_rq(i)->dl.dl_bw;
}

static inline int dl_bw_cpus(int i)
{
	return 1;
}
#endif

/*
 * We must be sure that accepting a new task (or allowing changing the
 * parameters of an existing one) is consistent with the bandwidth
 * constraints. If yes, this function also accordingly updates the currently
 * allocated bandwidth to reflect the new situation.
 *
 * This function is called while holding p's rq->lock.
 *
 * XXX we should delay bw change until the task's 0-lag point, see
 * __setparam_dl().
 */
static int dl_overflow(struct task_struct *p, int policy,
		       const struct sched_attr *attr)
{

	struct dl_bw *dl_b = dl_bw_of(task_cpu(p));
	u64 period = attr->sched_period ?: attr->sched_deadline;
	u64 runtime = attr->sched_runtime;
	u64 new_bw = dl_policy(policy) ? to_ratio(period, runtime) : 0;
	int cpus, err = -1;

	/* !deadline task may carry old deadline bandwidth */
	if (new_bw == p->dl.dl_bw && task_has_dl_policy(p))
		return 0;

	/*
	 * Either if a task, enters, leave, or stays -deadline but changes
	 * its parameters, we may need to update accordingly the total
	 * allocated bandwidth of the container.
	 */
	raw_spin_lock(&dl_b->lock);
	cpus = dl_bw_cpus(task_cpu(p));
	if (dl_policy(policy) && !task_has_dl_policy(p) &&
	    !__dl_overflow(dl_b, cpus, 0, new_bw)) {
		__dl_add(dl_b, new_bw);
		err = 0;
	} else if (dl_policy(policy) && task_has_dl_policy(p) &&
		   !__dl_overflow(dl_b, cpus, p->dl.dl_bw, new_bw)) {
		__dl_clear(dl_b, p->dl.dl_bw);
		__dl_add(dl_b, new_bw);
		err = 0;
	} else if (!dl_policy(policy) && task_has_dl_policy(p)) {
		__dl_clear(dl_b, p->dl.dl_bw);
		err = 0;
	}
	raw_spin_unlock(&dl_b->lock);

	return err;
}

extern void init_dl_bw(struct dl_bw *dl_b);

/*
 * wake_up_new_task - wake up a newly created task for the first time.
 *
 * This function will do some initial scheduler statistics housekeeping
 * that must be done for every newly created context, then puts the task
 * on the runqueue and wakes it.
 */
void wake_up_new_task(struct task_struct *p)
{
	struct rq_flags rf;
	struct rq *rq;

	add_new_task_to_grp(p);
	raw_spin_lock_irqsave(&p->pi_lock, rf.flags);

<<<<<<< HEAD
=======
	walt_init_new_task_load(p);

>>>>>>> 09bf7fb0
	p->state = TASK_RUNNING;
#ifdef CONFIG_SMP
	/*
	 * Fork balancing, do it here and not earlier because:
	 *  - cpus_allowed can change in the fork path
	 *  - any previously selected cpu might disappear through hotplug
	 *
	 * Use __set_task_cpu() to avoid calling sched_class::migrate_task_rq,
	 * as we're not fully set-up yet.
	 */
	__set_task_cpu(p, select_task_rq(p, task_cpu(p), SD_BALANCE_FORK, 0));
#endif
	rq = __task_rq_lock(p, &rf);
	update_rq_clock(rq);
	post_init_entity_util_avg(&p->se);

<<<<<<< HEAD
	mark_task_starting(p);
=======
	walt_mark_task_starting(p);

>>>>>>> 09bf7fb0
	activate_task(rq, p, ENQUEUE_WAKEUP_NEW);
	p->on_rq = TASK_ON_RQ_QUEUED;
	trace_sched_wakeup_new(p);
	check_preempt_curr(rq, p, WF_FORK);
#ifdef CONFIG_SMP
	if (p->sched_class->task_woken) {
		/*
		 * Nothing relies on rq->lock after this, so its fine to
		 * drop it.
		 */
		rq_unpin_lock(rq, &rf);
		p->sched_class->task_woken(rq, p);
		rq_repin_lock(rq, &rf);
	}
#endif
	task_rq_unlock(rq, p, &rf);
}

#ifdef CONFIG_PREEMPT_NOTIFIERS

static struct static_key preempt_notifier_key = STATIC_KEY_INIT_FALSE;

void preempt_notifier_inc(void)
{
	static_key_slow_inc(&preempt_notifier_key);
}
EXPORT_SYMBOL_GPL(preempt_notifier_inc);

void preempt_notifier_dec(void)
{
	static_key_slow_dec(&preempt_notifier_key);
}
EXPORT_SYMBOL_GPL(preempt_notifier_dec);

/**
 * preempt_notifier_register - tell me when current is being preempted & rescheduled
 * @notifier: notifier struct to register
 */
void preempt_notifier_register(struct preempt_notifier *notifier)
{
	if (!static_key_false(&preempt_notifier_key))
		WARN(1, "registering preempt_notifier while notifiers disabled\n");

	hlist_add_head(&notifier->link, &current->preempt_notifiers);
}
EXPORT_SYMBOL_GPL(preempt_notifier_register);

/**
 * preempt_notifier_unregister - no longer interested in preemption notifications
 * @notifier: notifier struct to unregister
 *
 * This is *not* safe to call from within a preemption notifier.
 */
void preempt_notifier_unregister(struct preempt_notifier *notifier)
{
	hlist_del(&notifier->link);
}
EXPORT_SYMBOL_GPL(preempt_notifier_unregister);

static void __fire_sched_in_preempt_notifiers(struct task_struct *curr)
{
	struct preempt_notifier *notifier;

	hlist_for_each_entry(notifier, &curr->preempt_notifiers, link)
		notifier->ops->sched_in(notifier, raw_smp_processor_id());
}

static __always_inline void fire_sched_in_preempt_notifiers(struct task_struct *curr)
{
	if (static_key_false(&preempt_notifier_key))
		__fire_sched_in_preempt_notifiers(curr);
}

static void
__fire_sched_out_preempt_notifiers(struct task_struct *curr,
				   struct task_struct *next)
{
	struct preempt_notifier *notifier;

	hlist_for_each_entry(notifier, &curr->preempt_notifiers, link)
		notifier->ops->sched_out(notifier, next);
}

static __always_inline void
fire_sched_out_preempt_notifiers(struct task_struct *curr,
				 struct task_struct *next)
{
	if (static_key_false(&preempt_notifier_key))
		__fire_sched_out_preempt_notifiers(curr, next);
}

#else /* !CONFIG_PREEMPT_NOTIFIERS */

static inline void fire_sched_in_preempt_notifiers(struct task_struct *curr)
{
}

static inline void
fire_sched_out_preempt_notifiers(struct task_struct *curr,
				 struct task_struct *next)
{
}

#endif /* CONFIG_PREEMPT_NOTIFIERS */

/**
 * prepare_task_switch - prepare to switch tasks
 * @rq: the runqueue preparing to switch
 * @prev: the current task that is being switched out
 * @next: the task we are going to switch to.
 *
 * This is called with the rq lock held and interrupts off. It must
 * be paired with a subsequent finish_task_switch after the context
 * switch.
 *
 * prepare_task_switch sets up locking and calls architecture specific
 * hooks.
 */
static inline void
prepare_task_switch(struct rq *rq, struct task_struct *prev,
		    struct task_struct *next)
{
	sched_info_switch(rq, prev, next);
	perf_event_task_sched_out(prev, next);
	fire_sched_out_preempt_notifiers(prev, next);
	prepare_lock_switch(rq, next);
	prepare_arch_switch(next);
}

/**
 * finish_task_switch - clean up after a task-switch
 * @prev: the thread we just switched away from.
 *
 * finish_task_switch must be called after the context switch, paired
 * with a prepare_task_switch call before the context switch.
 * finish_task_switch will reconcile locking set up by prepare_task_switch,
 * and do any other architecture-specific cleanup actions.
 *
 * Note that we may have delayed dropping an mm in context_switch(). If
 * so, we finish that here outside of the runqueue lock. (Doing it
 * with the lock held can cause deadlocks; see schedule() for
 * details.)
 *
 * The context switch have flipped the stack from under us and restored the
 * local variables which were saved when this task called schedule() in the
 * past. prev == current is still correct but we need to recalculate this_rq
 * because prev may have moved to another CPU.
 */
static struct rq *finish_task_switch(struct task_struct *prev)
	__releases(rq->lock)
{
	struct rq *rq = this_rq();
	struct mm_struct *mm = rq->prev_mm;
	long prev_state;

	/*
	 * The previous task will have left us with a preempt_count of 2
	 * because it left us after:
	 *
	 *	schedule()
	 *	  preempt_disable();			// 1
	 *	  __schedule()
	 *	    raw_spin_lock_irq(&rq->lock)	// 2
	 *
	 * Also, see FORK_PREEMPT_COUNT.
	 */
	if (WARN_ONCE(preempt_count() != 2*PREEMPT_DISABLE_OFFSET,
		      "corrupted preempt_count: %s/%d/0x%x\n",
		      current->comm, current->pid, preempt_count()))
		preempt_count_set(FORK_PREEMPT_COUNT);

	rq->prev_mm = NULL;

	/*
	 * A task struct has one reference for the use as "current".
	 * If a task dies, then it sets TASK_DEAD in tsk->state and calls
	 * schedule one last time. The schedule call will never return, and
	 * the scheduled task must drop that reference.
	 *
	 * We must observe prev->state before clearing prev->on_cpu (in
	 * finish_lock_switch), otherwise a concurrent wakeup can get prev
	 * running on another CPU and we could rave with its RUNNING -> DEAD
	 * transition, resulting in a double drop.
	 */
	prev_state = prev->state;
	vtime_task_switch(prev);
	perf_event_task_sched_in(prev, current);
	finish_lock_switch(rq, prev);
	finish_arch_post_lock_switch();

	fire_sched_in_preempt_notifiers(current);
	if (mm)
		mmdrop(mm);
	if (unlikely(prev_state == TASK_DEAD)) {
		if (prev->sched_class->task_dead)
			prev->sched_class->task_dead(prev);

		/*
		 * Remove function-return probe instances associated with this
		 * task and put them back on the free list.
		 */
		kprobe_flush_task(prev);

		/* Task is done with its stack. */
		put_task_stack(prev);

		put_task_struct(prev);
	}

	tick_nohz_task_switch();
	return rq;
}

#ifdef CONFIG_SMP

/* rq->lock is NOT held, but preemption is disabled */
static void __balance_callback(struct rq *rq)
{
	struct callback_head *head, *next;
	void (*func)(struct rq *rq);
	unsigned long flags;

	raw_spin_lock_irqsave(&rq->lock, flags);
	head = rq->balance_callback;
	rq->balance_callback = NULL;
	while (head) {
		func = (void (*)(struct rq *))head->func;
		next = head->next;
		head->next = NULL;
		head = next;

		func(rq);
	}
	raw_spin_unlock_irqrestore(&rq->lock, flags);
}

static inline void balance_callback(struct rq *rq)
{
	if (unlikely(rq->balance_callback))
		__balance_callback(rq);
}

#else

static inline void balance_callback(struct rq *rq)
{
}

#endif

/**
 * schedule_tail - first thing a freshly forked thread must call.
 * @prev: the thread we just switched away from.
 */
asmlinkage __visible void schedule_tail(struct task_struct *prev)
	__releases(rq->lock)
{
	struct rq *rq;

	/*
	 * New tasks start with FORK_PREEMPT_COUNT, see there and
	 * finish_task_switch() for details.
	 *
	 * finish_task_switch() will drop rq->lock() and lower preempt_count
	 * and the preempt_enable() will end up enabling preemption (on
	 * PREEMPT_COUNT kernels).
	 */

	rq = finish_task_switch(prev);
	balance_callback(rq);
	preempt_enable();

	if (current->set_child_tid)
		put_user(task_pid_vnr(current), current->set_child_tid);
}

/*
 * context_switch - switch to the new MM and the new thread's register state.
 */
static __always_inline struct rq *
context_switch(struct rq *rq, struct task_struct *prev,
	       struct task_struct *next, struct rq_flags *rf)
{
	struct mm_struct *mm, *oldmm;

	prepare_task_switch(rq, prev, next);

	mm = next->mm;
	oldmm = prev->active_mm;
	/*
	 * For paravirt, this is coupled with an exit in switch_to to
	 * combine the page table reload and the switch backend into
	 * one hypercall.
	 */
	arch_start_context_switch(prev);

	if (!mm) {
		next->active_mm = oldmm;
		atomic_inc(&oldmm->mm_count);
		enter_lazy_tlb(oldmm, next);
	} else
		switch_mm_irqs_off(oldmm, mm, next);

	if (!prev->mm) {
		prev->active_mm = NULL;
		rq->prev_mm = oldmm;
	}
	/*
	 * Since the runqueue lock will be released by the next
	 * task (which is an invalid locking op but in the case
	 * of the scheduler it's an obvious special-case), so we
	 * do an early lockdep release here:
	 */
	rq_unpin_lock(rq, rf);
	spin_release(&rq->lock.dep_map, 1, _THIS_IP_);

	/* Here we just switch the register state and the stack. */
	switch_to(prev, next, prev);
	barrier();

	return finish_task_switch(prev);
}

/*
 * nr_running and nr_context_switches:
 *
 * externally visible scheduler statistics: current number of runnable
 * threads, total number of context switches performed since bootup.
 */
unsigned long nr_running(void)
{
	unsigned long i, sum = 0;

	for_each_online_cpu(i)
		sum += cpu_rq(i)->nr_running;

	return sum;
}

/*
 * Check if only the current task is running on the cpu.
 *
 * Caution: this function does not check that the caller has disabled
 * preemption, thus the result might have a time-of-check-to-time-of-use
 * race.  The caller is responsible to use it correctly, for example:
 *
 * - from a non-preemptable section (of course)
 *
 * - from a thread that is bound to a single CPU
 *
 * - in a loop with very short iterations (e.g. a polling loop)
 */
bool single_task_running(void)
{
	return raw_rq()->nr_running == 1;
}
EXPORT_SYMBOL(single_task_running);

unsigned long long nr_context_switches(void)
{
	int i;
	unsigned long long sum = 0;

	for_each_possible_cpu(i)
		sum += cpu_rq(i)->nr_switches;

	return sum;
}

unsigned long nr_iowait(void)
{
	unsigned long i, sum = 0;

	for_each_possible_cpu(i)
		sum += atomic_read(&cpu_rq(i)->nr_iowait);

	return sum;
}

unsigned long nr_iowait_cpu(int cpu)
{
	struct rq *this = cpu_rq(cpu);
	return atomic_read(&this->nr_iowait);
}

#ifdef CONFIG_CPU_QUIET
u64 nr_running_integral(unsigned int cpu)
{
	unsigned int seqcnt;
	u64 integral;
	struct rq *q;

	if (cpu >= nr_cpu_ids)
		return 0;

	q = cpu_rq(cpu);

	/*
	 * Update average to avoid reading stalled value if there were
	 * no run-queue changes for a long time. On the other hand if
	 * the changes are happening right now, just read current value
	 * directly.
	 */

	seqcnt = read_seqcount_begin(&q->ave_seqcnt);
	integral = do_nr_running_integral(q);
	if (read_seqcount_retry(&q->ave_seqcnt, seqcnt)) {
		read_seqcount_begin(&q->ave_seqcnt);
		integral = q->nr_running_integral;
	}

	return integral;
}
#endif

void get_iowait_load(unsigned long *nr_waiters, unsigned long *load)
{
	struct rq *rq = this_rq();
	*nr_waiters = atomic_read(&rq->nr_iowait);
	*load = rq->load.weight;
}

#ifdef CONFIG_SMP

/*
 * sched_exec - execve() is a valuable balancing opportunity, because at
 * this point the task has the smallest effective memory and cache footprint.
 */
void sched_exec(void)
{
	struct task_struct *p = current;
	unsigned long flags;
	int dest_cpu;

	raw_spin_lock_irqsave(&p->pi_lock, flags);
	dest_cpu = p->sched_class->select_task_rq(p, task_cpu(p), SD_BALANCE_EXEC, 0);
	if (dest_cpu == smp_processor_id())
		goto unlock;

	if (likely(cpu_active(dest_cpu) && likely(!cpu_isolated(dest_cpu)))) {
		struct migration_arg arg = { p, dest_cpu };

		raw_spin_unlock_irqrestore(&p->pi_lock, flags);
		stop_one_cpu(task_cpu(p), migration_cpu_stop, &arg);
		return;
	}
unlock:
	raw_spin_unlock_irqrestore(&p->pi_lock, flags);
}

#endif

DEFINE_PER_CPU(struct kernel_stat, kstat);
DEFINE_PER_CPU(struct kernel_cpustat, kernel_cpustat);

EXPORT_PER_CPU_SYMBOL(kstat);
EXPORT_PER_CPU_SYMBOL(kernel_cpustat);

/*
 * The function fair_sched_class.update_curr accesses the struct curr
 * and its field curr->exec_start; when called from task_sched_runtime(),
 * we observe a high rate of cache misses in practice.
 * Prefetching this data results in improved performance.
 */
static inline void prefetch_curr_exec_start(struct task_struct *p)
{
#ifdef CONFIG_FAIR_GROUP_SCHED
	struct sched_entity *curr = (&p->se)->cfs_rq->curr;
#else
	struct sched_entity *curr = (&task_rq(p)->cfs)->curr;
#endif
	prefetch(curr);
	prefetch(&curr->exec_start);
}

/*
 * Return accounted runtime for the task.
 * In case the task is currently running, return the runtime plus current's
 * pending runtime that have not been accounted yet.
 */
unsigned long long task_sched_runtime(struct task_struct *p)
{
	struct rq_flags rf;
	struct rq *rq;
	u64 ns;

#if defined(CONFIG_64BIT) && defined(CONFIG_SMP)
	/*
	 * 64-bit doesn't need locks to atomically read a 64bit value.
	 * So we have a optimization chance when the task's delta_exec is 0.
	 * Reading ->on_cpu is racy, but this is ok.
	 *
	 * If we race with it leaving cpu, we'll take a lock. So we're correct.
	 * If we race with it entering cpu, unaccounted time is 0. This is
	 * indistinguishable from the read occurring a few cycles earlier.
	 * If we see ->on_cpu without ->on_rq, the task is leaving, and has
	 * been accounted, so we're correct here as well.
	 */
	if (!p->on_cpu || !task_on_rq_queued(p))
		return p->se.sum_exec_runtime;
#endif

	rq = task_rq_lock(p, &rf);
	/*
	 * Must be ->curr _and_ ->on_rq.  If dequeued, we would
	 * project cycles that may never be accounted to this
	 * thread, breaking clock_gettime().
	 */
	if (task_current(rq, p) && task_on_rq_queued(p)) {
		prefetch_curr_exec_start(p);
		update_rq_clock(rq);
		p->sched_class->update_curr(rq);
	}
	ns = p->se.sum_exec_runtime;
	task_rq_unlock(rq, p, &rf);

	return ns;
}

unsigned int capacity_margin_freq = 1280; /* ~20% margin */

/*
 * This function gets called by the timer code, with HZ frequency.
 * We call it with interrupts disabled.
 */
void scheduler_tick(void)
{
	int cpu = smp_processor_id();
	struct rq *rq = cpu_rq(cpu);
	struct task_struct *curr = rq->curr;
	u64 wallclock;
	bool early_notif;
	u32 old_load;
	struct related_thread_group *grp;
	unsigned int flag = 0;

	sched_clock_tick();

	raw_spin_lock(&rq->lock);
<<<<<<< HEAD

	old_load = task_load(curr);
	set_window_start(rq);

	wallclock = sched_ktime_clock();
	update_task_ravg(rq->curr, rq, TASK_UPDATE, wallclock, 0);

=======
	walt_set_window_start(rq);
	walt_update_task_ravg(rq->curr, rq, TASK_UPDATE,
			walt_ktime_clock(), 0);
>>>>>>> 09bf7fb0
	update_rq_clock(rq);
	curr->sched_class->task_tick(rq, curr, 0);
	cpu_load_update_active(rq);
	calc_global_load_tick(rq);
<<<<<<< HEAD

	early_notif = early_detection_notify(rq, wallclock);
	if (early_notif)
		flag = SCHED_CPUFREQ_WALT | SCHED_CPUFREQ_EARLY_DET;

	cpufreq_update_util(rq, flag);

	psi_task_tick(rq);

=======
	psi_task_tick(rq);
>>>>>>> 09bf7fb0
	raw_spin_unlock(&rq->lock);

	if (early_notif)
		atomic_notifier_call_chain(&load_alert_notifier_head,
					0, (void *)(long)cpu);
	perf_event_task_tick();

#ifdef CONFIG_SMP
	rq->idle_balance = idle_cpu(cpu);
	trigger_load_balance(rq);
#endif
	rq_last_tick_reset(rq);

<<<<<<< HEAD
	rcu_read_lock();
	grp = task_related_thread_group(curr);
	if (update_preferred_cluster(grp, curr, old_load))
		set_preferred_cluster(grp);
	rcu_read_unlock();

=======
>>>>>>> 09bf7fb0
	if (curr->sched_class == &fair_sched_class)
		check_for_migration(rq, curr);
}

#ifdef CONFIG_NO_HZ_FULL
/**
 * scheduler_tick_max_deferment
 *
 * Keep at least one tick per second when a single
 * active task is running because the scheduler doesn't
 * yet completely support full dynticks environment.
 *
 * This makes sure that uptime, CFS vruntime, load
 * balancing, etc... continue to move forward, even
 * with a very low granularity.
 *
 * Return: Maximum deferment in nanoseconds.
 */
u64 scheduler_tick_max_deferment(void)
{
	struct rq *rq = this_rq();
	unsigned long next, now = READ_ONCE(jiffies);

	next = rq->last_sched_tick + HZ;

	if (time_before_eq(next, now))
		return 0;

	return jiffies_to_nsecs(next - now);
}
#endif

#if defined(CONFIG_PREEMPT) && (defined(CONFIG_DEBUG_PREEMPT) || \
				defined(CONFIG_PREEMPT_TRACER))
/*
 * preemptoff stack tracing threshold in ns.
 * default: 1ms
 */
unsigned int sysctl_preemptoff_tracing_threshold_ns = 1000000UL;

struct preempt_store {
	u64 ts;
	unsigned long caddr[4];
	bool irqs_disabled;
};

static DEFINE_PER_CPU(struct preempt_store, the_ps);
/*
 * If the value passed in is equal to the current preempt count
 * then we just disabled preemption. Start timing the latency.
 */
static inline void preempt_latency_start(int val)
{
	struct preempt_store *ps = &per_cpu(the_ps, raw_smp_processor_id());

	if (preempt_count() == val) {
		unsigned long ip = get_lock_parent_ip();
#ifdef CONFIG_DEBUG_PREEMPT
		current->preempt_disable_ip = ip;
#endif
		ps->ts = sched_clock();
		ps->caddr[0] = CALLER_ADDR0;
		ps->caddr[1] = CALLER_ADDR1;
		ps->caddr[2] = CALLER_ADDR2;
		ps->caddr[3] = CALLER_ADDR3;
		ps->irqs_disabled = irqs_disabled();

		trace_preempt_off(CALLER_ADDR0, ip);
	}
}

void preempt_count_add(int val)
{
#ifdef CONFIG_DEBUG_PREEMPT
	/*
	 * Underflow?
	 */
	if (DEBUG_LOCKS_WARN_ON((preempt_count() < 0)))
		return;
#endif
	__preempt_count_add(val);
#ifdef CONFIG_DEBUG_PREEMPT
	/*
	 * Spinlock count overflowing soon?
	 */
	DEBUG_LOCKS_WARN_ON((preempt_count() & PREEMPT_MASK) >=
				PREEMPT_MASK - 10);
#endif
	preempt_latency_start(val);
}
EXPORT_SYMBOL(preempt_count_add);
NOKPROBE_SYMBOL(preempt_count_add);

/*
 * If the value passed in equals to the current preempt count
 * then we just enabled preemption. Stop timing the latency.
 */
static inline void preempt_latency_stop(int val)
{
	if (preempt_count() == val) {
		struct preempt_store *ps = &per_cpu(the_ps,
				raw_smp_processor_id());
		u64 delta = sched_clock() - ps->ts;

		/*
		 * Trace preempt disable stack if preemption
		 * is disabled for more than the threshold.
		 */
		if (delta > sysctl_preemptoff_tracing_threshold_ns)
			trace_sched_preempt_disable(delta, ps->irqs_disabled,
						ps->caddr[0], ps->caddr[1],
						ps->caddr[2], ps->caddr[3]);
		trace_preempt_on(CALLER_ADDR0, get_lock_parent_ip());
	}
}

void preempt_count_sub(int val)
{
#ifdef CONFIG_DEBUG_PREEMPT
	/*
	 * Underflow?
	 */
	if (DEBUG_LOCKS_WARN_ON(val > preempt_count()))
		return;
	/*
	 * Is the spinlock portion underflowing?
	 */
	if (DEBUG_LOCKS_WARN_ON((val < PREEMPT_MASK) &&
			!(preempt_count() & PREEMPT_MASK)))
		return;
#endif

	preempt_latency_stop(val);
	__preempt_count_sub(val);
}
EXPORT_SYMBOL(preempt_count_sub);
NOKPROBE_SYMBOL(preempt_count_sub);

#else
static inline void preempt_latency_start(int val) { }
static inline void preempt_latency_stop(int val) { }
#endif

/*
 * Print scheduling while atomic bug:
 */
static noinline void __schedule_bug(struct task_struct *prev)
{
	/* Save this before calling printk(), since that will clobber it */
	unsigned long preempt_disable_ip = get_preempt_disable_ip(current);

	if (oops_in_progress)
		return;

	printk(KERN_ERR "BUG: scheduling while atomic: %s/%d/0x%08x\n",
		prev->comm, prev->pid, preempt_count());

	debug_show_held_locks(prev);
	print_modules();
	if (irqs_disabled())
		print_irqtrace_events(prev);
	if (IS_ENABLED(CONFIG_DEBUG_PREEMPT)
	    && in_atomic_preempt_off()) {
		pr_err("Preemption disabled at:");
		print_ip_sym(preempt_disable_ip);
		pr_cont("\n");
	}
	if (panic_on_warn)
		panic("scheduling while atomic\n");

#ifdef CONFIG_PANIC_ON_SCHED_BUG
	BUG();
#endif
	dump_stack();
	add_taint(TAINT_WARN, LOCKDEP_STILL_OK);
}

/*
 * Various schedule()-time debugging checks and statistics:
 */
static inline void schedule_debug(struct task_struct *prev)
{
#ifdef CONFIG_SCHED_STACK_END_CHECK
	if (task_stack_end_corrupted(prev))
		panic("corrupted stack end detected inside scheduler\n");
#endif

	if (unlikely(in_atomic_preempt_off())) {
		__schedule_bug(prev);
		preempt_count_set(PREEMPT_DISABLED);
	}
	rcu_sleep_check();

	profile_hit(SCHED_PROFILING, __builtin_return_address(0));

	schedstat_inc(this_rq()->sched_count);
}

/*
 * Pick up the highest-prio task:
 */
static inline struct task_struct *
pick_next_task(struct rq *rq, struct task_struct *prev, struct rq_flags *rf)
{
	const struct sched_class *class = &fair_sched_class;
	struct task_struct *p;

	/*
	 * Optimization: we know that if all tasks are in
	 * the fair class we can call that function directly:
	 */
	if (likely(prev->sched_class == class &&
		   rq->nr_running == rq->cfs.h_nr_running)) {
		p = fair_sched_class.pick_next_task(rq, prev, rf);
		if (unlikely(p == RETRY_TASK))
			goto again;

		/* assumes fair_sched_class->next == idle_sched_class */
		if (unlikely(!p))
			p = idle_sched_class.pick_next_task(rq, prev, rf);

		return p;
	}

again:
	for_each_class(class) {
		p = class->pick_next_task(rq, prev, rf);
		if (p) {
			if (unlikely(p == RETRY_TASK))
				goto again;
			return p;
		}
	}

	BUG(); /* the idle class will always have a runnable task */
}

/*
 * __schedule() is the main scheduler function.
 *
 * The main means of driving the scheduler and thus entering this function are:
 *
 *   1. Explicit blocking: mutex, semaphore, waitqueue, etc.
 *
 *   2. TIF_NEED_RESCHED flag is checked on interrupt and userspace return
 *      paths. For example, see arch/x86/entry_64.S.
 *
 *      To drive preemption between tasks, the scheduler sets the flag in timer
 *      interrupt handler scheduler_tick().
 *
 *   3. Wakeups don't really cause entry into schedule(). They add a
 *      task to the run-queue and that's it.
 *
 *      Now, if the new task added to the run-queue preempts the current
 *      task, then the wakeup sets TIF_NEED_RESCHED and schedule() gets
 *      called on the nearest possible occasion:
 *
 *       - If the kernel is preemptible (CONFIG_PREEMPT=y):
 *
 *         - in syscall or exception context, at the next outmost
 *           preempt_enable(). (this might be as soon as the wake_up()'s
 *           spin_unlock()!)
 *
 *         - in IRQ context, return from interrupt-handler to
 *           preemptible context
 *
 *       - If the kernel is not preemptible (CONFIG_PREEMPT is not set)
 *         then at the next:
 *
 *          - cond_resched() call
 *          - explicit schedule() call
 *          - return from syscall or exception to user-space
 *          - return from interrupt-handler to user-space
 *
 * WARNING: must be called with preemption disabled!
 */
static void __sched notrace __schedule(bool preempt)
{
	struct task_struct *prev, *next;
	unsigned long *switch_count;
	struct rq_flags rf;
	struct rq *rq;
	int cpu;
	u64 wallclock;

	cpu = smp_processor_id();
	rq = cpu_rq(cpu);
	prev = rq->curr;

	schedule_debug(prev);

	if (sched_feat(HRTICK))
		hrtick_clear(rq);

	local_irq_disable();
	rcu_note_context_switch();

	/*
	 * Make sure that signal_pending_state()->signal_pending() below
	 * can't be reordered with __set_current_state(TASK_INTERRUPTIBLE)
	 * done by the caller to avoid the race with signal_wake_up().
	 */
	smp_mb__before_spinlock();
	raw_spin_lock(&rq->lock);
	rq_pin_lock(rq, &rf);

	rq->clock_skip_update <<= 1; /* promote REQ to ACT */

	switch_count = &prev->nivcsw;
	if (!preempt && prev->state) {
		if (unlikely(signal_pending_state(prev->state, prev))) {
			prev->state = TASK_RUNNING;
		} else {
			deactivate_task(rq, prev, DEQUEUE_SLEEP);
			prev->on_rq = 0;

			/*
			 * If a worker went to sleep, notify and ask workqueue
			 * whether it wants to wake up a task to maintain
			 * concurrency.
			 */
			if (prev->flags & PF_WQ_WORKER) {
				struct task_struct *to_wakeup;

				to_wakeup = wq_worker_sleeping(prev);
				if (to_wakeup)
					try_to_wake_up_local(to_wakeup, &rf);
			}
		}
		switch_count = &prev->nvcsw;
	}

	if (task_on_rq_queued(prev))
		update_rq_clock(rq);

	next = pick_next_task(rq, prev, &rf);
<<<<<<< HEAD
	wallclock = sched_ktime_clock();
=======
	wallclock = walt_ktime_clock();
	walt_update_task_ravg(prev, rq, PUT_PREV_TASK, wallclock, 0);
	walt_update_task_ravg(next, rq, PICK_NEXT_TASK, wallclock, 0);
>>>>>>> 09bf7fb0
	clear_tsk_need_resched(prev);
	clear_preempt_need_resched();
	rq->clock_skip_update = 0;

	if (likely(prev != next)) {
<<<<<<< HEAD
		if (!prev->on_rq)
			prev->last_sleep_ts = wallclock;

		update_task_ravg(prev, rq, PUT_PREV_TASK, wallclock, 0);
		update_task_ravg(next, rq, PICK_NEXT_TASK, wallclock, 0);
=======
#ifdef CONFIG_SCHED_WALT
		if (!prev->on_rq)
			prev->last_sleep_ts = wallclock;
#endif
>>>>>>> 09bf7fb0
		rq->nr_switches++;
		rq->curr = next;
		++*switch_count;

		trace_sched_switch(preempt, prev, next);
		rq = context_switch(rq, prev, next, &rf); /* unlocks the rq */
	} else {
<<<<<<< HEAD
		update_task_ravg(prev, rq, TASK_UPDATE, wallclock, 0);
=======
>>>>>>> 09bf7fb0
		rq_unpin_lock(rq, &rf);
		raw_spin_unlock_irq(&rq->lock);
	}

	balance_callback(rq);
}

void __noreturn do_task_dead(void)
{
	/*
	 * The setting of TASK_RUNNING by try_to_wake_up() may be delayed
	 * when the following two conditions become true.
	 *   - There is race condition of mmap_sem (It is acquired by
	 *     exit_mm()), and
	 *   - SMI occurs before setting TASK_RUNINNG.
	 *     (or hypervisor of virtual machine switches to other guest)
	 *  As a result, we may become TASK_RUNNING after becoming TASK_DEAD
	 *
	 * To avoid it, we have to wait for releasing tsk->pi_lock which
	 * is held by try_to_wake_up()
	 */
	smp_mb();
	raw_spin_unlock_wait(&current->pi_lock);

	/* causes final put_task_struct in finish_task_switch(). */
	__set_current_state(TASK_DEAD);
	current->flags |= PF_NOFREEZE;	/* tell freezer to ignore us */
	__schedule(false);
	BUG();
	/* Avoid "noreturn function does return".  */
	for (;;)
		cpu_relax();	/* For when BUG is null */
}

static inline void sched_submit_work(struct task_struct *tsk)
{
	if (!tsk->state || tsk_is_pi_blocked(tsk))
		return;
	/*
	 * If we are going to sleep and we have plugged IO queued,
	 * make sure to submit it to avoid deadlocks.
	 */
	if (blk_needs_flush_plug(tsk))
		blk_schedule_flush_plug(tsk);
}

asmlinkage __visible void __sched schedule(void)
{
	struct task_struct *tsk = current;

	sched_submit_work(tsk);
	do {
		preempt_disable();
		__schedule(false);
		sched_preempt_enable_no_resched();
	} while (need_resched());
}
EXPORT_SYMBOL(schedule);

#ifdef CONFIG_CONTEXT_TRACKING
asmlinkage __visible void __sched schedule_user(void)
{
	/*
	 * If we come here after a random call to set_need_resched(),
	 * or we have been woken up remotely but the IPI has not yet arrived,
	 * we haven't yet exited the RCU idle mode. Do it here manually until
	 * we find a better solution.
	 *
	 * NB: There are buggy callers of this function.  Ideally we
	 * should warn if prev_state != CONTEXT_USER, but that will trigger
	 * too frequently to make sense yet.
	 */
	enum ctx_state prev_state = exception_enter();
	schedule();
	exception_exit(prev_state);
}
#endif

/**
 * schedule_preempt_disabled - called with preemption disabled
 *
 * Returns with preemption disabled. Note: preempt_count must be 1
 */
void __sched schedule_preempt_disabled(void)
{
	sched_preempt_enable_no_resched();
	schedule();
	preempt_disable();
}

static void __sched notrace preempt_schedule_common(void)
{
	do {
		/*
		 * Because the function tracer can trace preempt_count_sub()
		 * and it also uses preempt_enable/disable_notrace(), if
		 * NEED_RESCHED is set, the preempt_enable_notrace() called
		 * by the function tracer will call this function again and
		 * cause infinite recursion.
		 *
		 * Preemption must be disabled here before the function
		 * tracer can trace. Break up preempt_disable() into two
		 * calls. One to disable preemption without fear of being
		 * traced. The other to still record the preemption latency,
		 * which can also be traced by the function tracer.
		 */
		preempt_disable_notrace();
		preempt_latency_start(1);
		__schedule(true);
		preempt_latency_stop(1);
		preempt_enable_no_resched_notrace();

		/*
		 * Check again in case we missed a preemption opportunity
		 * between schedule and now.
		 */
	} while (need_resched());
}

#ifdef CONFIG_PREEMPT
/*
 * this is the entry point to schedule() from in-kernel preemption
 * off of preempt_enable. Kernel preemptions off return from interrupt
 * occur there and call schedule directly.
 */
asmlinkage __visible void __sched notrace preempt_schedule(void)
{
	/*
	 * If there is a non-zero preempt_count or interrupts are disabled,
	 * we do not want to preempt the current task. Just return..
	 */
	if (likely(!preemptible()))
		return;

	preempt_schedule_common();
}
NOKPROBE_SYMBOL(preempt_schedule);
EXPORT_SYMBOL(preempt_schedule);

/**
 * preempt_schedule_notrace - preempt_schedule called by tracing
 *
 * The tracing infrastructure uses preempt_enable_notrace to prevent
 * recursion and tracing preempt enabling caused by the tracing
 * infrastructure itself. But as tracing can happen in areas coming
 * from userspace or just about to enter userspace, a preempt enable
 * can occur before user_exit() is called. This will cause the scheduler
 * to be called when the system is still in usermode.
 *
 * To prevent this, the preempt_enable_notrace will use this function
 * instead of preempt_schedule() to exit user context if needed before
 * calling the scheduler.
 */
asmlinkage __visible void __sched notrace preempt_schedule_notrace(void)
{
	enum ctx_state prev_ctx;

	if (likely(!preemptible()))
		return;

	do {
		/*
		 * Because the function tracer can trace preempt_count_sub()
		 * and it also uses preempt_enable/disable_notrace(), if
		 * NEED_RESCHED is set, the preempt_enable_notrace() called
		 * by the function tracer will call this function again and
		 * cause infinite recursion.
		 *
		 * Preemption must be disabled here before the function
		 * tracer can trace. Break up preempt_disable() into two
		 * calls. One to disable preemption without fear of being
		 * traced. The other to still record the preemption latency,
		 * which can also be traced by the function tracer.
		 */
		preempt_disable_notrace();
		preempt_latency_start(1);
		/*
		 * Needs preempt disabled in case user_exit() is traced
		 * and the tracer calls preempt_enable_notrace() causing
		 * an infinite recursion.
		 */
		prev_ctx = exception_enter();
		__schedule(true);
		exception_exit(prev_ctx);

		preempt_latency_stop(1);
		preempt_enable_no_resched_notrace();
	} while (need_resched());
}
EXPORT_SYMBOL_GPL(preempt_schedule_notrace);

#endif /* CONFIG_PREEMPT */

/*
 * this is the entry point to schedule() from kernel preemption
 * off of irq context.
 * Note, that this is called and return with irqs disabled. This will
 * protect us against recursive calling from irq.
 */
asmlinkage __visible void __sched preempt_schedule_irq(void)
{
	enum ctx_state prev_state;

	/* Catch callers which need to be fixed */
	BUG_ON(preempt_count() || !irqs_disabled());

	prev_state = exception_enter();

	do {
		preempt_disable();
		local_irq_enable();
		__schedule(true);
		local_irq_disable();
		sched_preempt_enable_no_resched();
	} while (need_resched());

	exception_exit(prev_state);
}

int default_wake_function(wait_queue_t *curr, unsigned mode, int wake_flags,
			  void *key)
{
	return try_to_wake_up(curr->private, mode, wake_flags);
}
EXPORT_SYMBOL(default_wake_function);

#ifdef CONFIG_RT_MUTEXES

/*
 * rt_mutex_setprio - set the current priority of a task
 * @p: task
 * @prio: prio value (kernel-internal form)
 *
 * This function changes the 'effective' priority of a task. It does
 * not touch ->normal_prio like __setscheduler().
 *
 * Used by the rt_mutex code to implement priority inheritance
 * logic. Call site only calls if the priority of the task changed.
 */
void rt_mutex_setprio(struct task_struct *p, int prio)
{
	int oldprio, queued, running, queue_flag = DEQUEUE_SAVE | DEQUEUE_MOVE;
	const struct sched_class *prev_class;
	struct rq_flags rf;
	struct rq *rq;

	BUG_ON(prio > MAX_PRIO);

	rq = __task_rq_lock(p, &rf);
	update_rq_clock(rq);

	/*
	 * Idle task boosting is a nono in general. There is one
	 * exception, when PREEMPT_RT and NOHZ is active:
	 *
	 * The idle task calls get_next_timer_interrupt() and holds
	 * the timer wheel base->lock on the CPU and another CPU wants
	 * to access the timer (probably to cancel it). We can safely
	 * ignore the boosting request, as the idle CPU runs this code
	 * with interrupts disabled and will complete the lock
	 * protected section without being interrupted. So there is no
	 * real need to boost.
	 */
	if (unlikely(p == rq->idle)) {
		WARN_ON(p != rq->curr);
		WARN_ON(p->pi_blocked_on);
		goto out_unlock;
	}

	trace_sched_pi_setprio(p, prio);
	oldprio = p->prio;

	if (oldprio == prio)
		queue_flag &= ~DEQUEUE_MOVE;

	prev_class = p->sched_class;
	queued = task_on_rq_queued(p);
	running = task_current(rq, p);
	if (queued)
		dequeue_task(rq, p, queue_flag);
	if (running)
		put_prev_task(rq, p);

	/*
	 * Boosting condition are:
	 * 1. -rt task is running and holds mutex A
	 *      --> -dl task blocks on mutex A
	 *
	 * 2. -dl task is running and holds mutex A
	 *      --> -dl task blocks on mutex A and could preempt the
	 *          running task
	 */
	if (dl_prio(prio)) {
		struct task_struct *pi_task = rt_mutex_get_top_task(p);
		if (!dl_prio(p->normal_prio) ||
		    (pi_task && dl_entity_preempt(&pi_task->dl, &p->dl))) {
			p->dl.dl_boosted = 1;
			queue_flag |= ENQUEUE_REPLENISH;
		} else
			p->dl.dl_boosted = 0;
		p->sched_class = &dl_sched_class;
	} else if (rt_prio(prio)) {
		if (dl_prio(oldprio))
			p->dl.dl_boosted = 0;
		if (oldprio < prio)
			queue_flag |= ENQUEUE_HEAD;
		p->sched_class = &rt_sched_class;
	} else {
		if (dl_prio(oldprio))
			p->dl.dl_boosted = 0;
		if (rt_prio(oldprio))
			p->rt.timeout = 0;
		p->sched_class = &fair_sched_class;
	}

	p->prio = prio;

	if (queued)
		enqueue_task(rq, p, queue_flag);
	if (running)
		set_curr_task(rq, p);

	check_class_changed(rq, p, prev_class, oldprio);
out_unlock:
	preempt_disable(); /* avoid rq from going away on us */
	__task_rq_unlock(rq, &rf);

	balance_callback(rq);
	preempt_enable();
}
#endif

void set_user_nice(struct task_struct *p, long nice)
{
	bool queued, running;
	int old_prio, delta;
	struct rq_flags rf;
	struct rq *rq;

	if (task_nice(p) == nice || nice < MIN_NICE || nice > MAX_NICE)
		return;
	/*
	 * We have to be careful, if called from sys_setpriority(),
	 * the task might be in the middle of scheduling on another CPU.
	 */
	rq = task_rq_lock(p, &rf);
	update_rq_clock(rq);

	/*
	 * The RT priorities are set via sched_setscheduler(), but we still
	 * allow the 'normal' nice value to be set - but as expected
	 * it wont have any effect on scheduling until the task is
	 * SCHED_DEADLINE, SCHED_FIFO or SCHED_RR:
	 */
	if (task_has_dl_policy(p) || task_has_rt_policy(p)) {
		p->static_prio = NICE_TO_PRIO(nice);
		goto out_unlock;
	}
	queued = task_on_rq_queued(p);
	running = task_current(rq, p);
	if (queued)
		dequeue_task(rq, p, DEQUEUE_SAVE);
	if (running)
		put_prev_task(rq, p);

	p->static_prio = NICE_TO_PRIO(nice);
	set_load_weight(p);
	old_prio = p->prio;
	p->prio = effective_prio(p);
	delta = p->prio - old_prio;

	if (queued) {
		enqueue_task(rq, p, ENQUEUE_RESTORE);
		/*
		 * If the task increased its priority or is running and
		 * lowered its priority, then reschedule its CPU:
		 */
		if (delta < 0 || (delta > 0 && task_running(rq, p)))
			resched_curr(rq);
	}
	if (running)
		set_curr_task(rq, p);
out_unlock:
	task_rq_unlock(rq, p, &rf);
}
EXPORT_SYMBOL(set_user_nice);

/*
 * can_nice - check if a task can reduce its nice value
 * @p: task
 * @nice: nice value
 */
int can_nice(const struct task_struct *p, const int nice)
{
	/* convert nice value [19,-20] to rlimit style value [1,40] */
	int nice_rlim = nice_to_rlimit(nice);

	return (nice_rlim <= task_rlimit(p, RLIMIT_NICE) ||
		capable(CAP_SYS_NICE));
}

#ifdef __ARCH_WANT_SYS_NICE

/*
 * sys_nice - change the priority of the current process.
 * @increment: priority increment
 *
 * sys_setpriority is a more generic, but much slower function that
 * does similar things.
 */
SYSCALL_DEFINE1(nice, int, increment)
{
	long nice, retval;

	/*
	 * Setpriority might change our priority at the same moment.
	 * We don't have to worry. Conceptually one call occurs first
	 * and we have a single winner.
	 */
	increment = clamp(increment, -NICE_WIDTH, NICE_WIDTH);
	nice = task_nice(current) + increment;

	nice = clamp_val(nice, MIN_NICE, MAX_NICE);
	if (increment < 0 && !can_nice(current, nice))
		return -EPERM;

	retval = security_task_setnice(current, nice);
	if (retval)
		return retval;

	set_user_nice(current, nice);
	return 0;
}

#endif

/**
 * task_prio - return the priority value of a given task.
 * @p: the task in question.
 *
 * Return: The priority value as seen by users in /proc.
 * RT tasks are offset by -200. Normal tasks are centered
 * around 0, value goes from -16 to +15.
 */
int task_prio(const struct task_struct *p)
{
	return p->prio - MAX_RT_PRIO;
}

/**
 * idle_cpu - is a given cpu idle currently?
 * @cpu: the processor in question.
 *
 * Return: 1 if the CPU is currently idle. 0 otherwise.
 */
int idle_cpu(int cpu)
{
	struct rq *rq = cpu_rq(cpu);

	if (rq->curr != rq->idle)
		return 0;

	if (rq->nr_running)
		return 0;

#ifdef CONFIG_SMP
	if (!llist_empty(&rq->wake_list))
		return 0;
#endif

	return 1;
}

/**
 * idle_task - return the idle task for a given cpu.
 * @cpu: the processor in question.
 *
 * Return: The idle task for the cpu @cpu.
 */
struct task_struct *idle_task(int cpu)
{
	return cpu_rq(cpu)->idle;
}

/**
 * find_process_by_pid - find a process with a matching PID value.
 * @pid: the pid in question.
 *
 * The task of @pid, if found. %NULL otherwise.
 */
static struct task_struct *find_process_by_pid(pid_t pid)
{
	return pid ? find_task_by_vpid(pid) : current;
}

/*
 * This function initializes the sched_dl_entity of a newly becoming
 * SCHED_DEADLINE task.
 *
 * Only the static values are considered here, the actual runtime and the
 * absolute deadline will be properly calculated when the task is enqueued
 * for the first time with its new policy.
 */
static void
__setparam_dl(struct task_struct *p, const struct sched_attr *attr)
{
	struct sched_dl_entity *dl_se = &p->dl;

	dl_se->dl_runtime = attr->sched_runtime;
	dl_se->dl_deadline = attr->sched_deadline;
	dl_se->dl_period = attr->sched_period ?: dl_se->dl_deadline;
	dl_se->flags = attr->sched_flags;
	dl_se->dl_bw = to_ratio(dl_se->dl_period, dl_se->dl_runtime);
	dl_se->dl_density = to_ratio(dl_se->dl_deadline, dl_se->dl_runtime);

	/*
	 * Changing the parameters of a task is 'tricky' and we're not doing
	 * the correct thing -- also see task_dead_dl() and switched_from_dl().
	 *
	 * What we SHOULD do is delay the bandwidth release until the 0-lag
	 * point. This would include retaining the task_struct until that time
	 * and change dl_overflow() to not immediately decrement the current
	 * amount.
	 *
	 * Instead we retain the current runtime/deadline and let the new
	 * parameters take effect after the current reservation period lapses.
	 * This is safe (albeit pessimistic) because the 0-lag point is always
	 * before the current scheduling deadline.
	 *
	 * We can still have temporary overloads because we do not delay the
	 * change in bandwidth until that time; so admission control is
	 * not on the safe side. It does however guarantee tasks will never
	 * consume more than promised.
	 */
}

/*
 * sched_setparam() passes in -1 for its policy, to let the functions
 * it calls know not to change it.
 */
#define SETPARAM_POLICY	-1

static void __setscheduler_params(struct task_struct *p,
		const struct sched_attr *attr)
{
	int policy = attr->sched_policy;

	if (policy == SETPARAM_POLICY)
		policy = p->policy;

	p->policy = policy;

	if (dl_policy(policy))
		__setparam_dl(p, attr);
	else if (fair_policy(policy))
		p->static_prio = NICE_TO_PRIO(attr->sched_nice);

	/*
	 * __sched_setscheduler() ensures attr->sched_priority == 0 when
	 * !rt_policy. Always setting this ensures that things like
	 * getparam()/getattr() don't report silly values for !rt tasks.
	 */
	p->rt_priority = attr->sched_priority;
	p->normal_prio = normal_prio(p);
	set_load_weight(p);
}

/* Actually do priority change: must hold pi & rq lock. */
static void __setscheduler(struct rq *rq, struct task_struct *p,
			   const struct sched_attr *attr, bool keep_boost)
{
	__setscheduler_params(p, attr);

	/*
	 * Keep a potential priority boosting if called from
	 * sched_setscheduler().
	 */
	if (keep_boost)
		p->prio = rt_mutex_get_effective_prio(p, normal_prio(p));
	else
		p->prio = normal_prio(p);

	if (dl_prio(p->prio))
		p->sched_class = &dl_sched_class;
	else if (rt_prio(p->prio))
		p->sched_class = &rt_sched_class;
	else
		p->sched_class = &fair_sched_class;
}

static void
__getparam_dl(struct task_struct *p, struct sched_attr *attr)
{
	struct sched_dl_entity *dl_se = &p->dl;

	attr->sched_priority = p->rt_priority;
	attr->sched_runtime = dl_se->dl_runtime;
	attr->sched_deadline = dl_se->dl_deadline;
	attr->sched_period = dl_se->dl_period;
	attr->sched_flags = dl_se->flags;
}

/*
 * This function validates the new parameters of a -deadline task.
 * We ask for the deadline not being zero, and greater or equal
 * than the runtime, as well as the period of being zero or
 * greater than deadline. Furthermore, we have to be sure that
 * user parameters are above the internal resolution of 1us (we
 * check sched_runtime only since it is always the smaller one) and
 * below 2^63 ns (we have to check both sched_deadline and
 * sched_period, as the latter can be zero).
 */
static bool
__checkparam_dl(const struct sched_attr *attr)
{
	/* deadline != 0 */
	if (attr->sched_deadline == 0)
		return false;

	/*
	 * Since we truncate DL_SCALE bits, make sure we're at least
	 * that big.
	 */
	if (attr->sched_runtime < (1ULL << DL_SCALE))
		return false;

	/*
	 * Since we use the MSB for wrap-around and sign issues, make
	 * sure it's not set (mind that period can be equal to zero).
	 */
	if (attr->sched_deadline & (1ULL << 63) ||
	    attr->sched_period & (1ULL << 63))
		return false;

	/* runtime <= deadline <= period (if period != 0) */
	if ((attr->sched_period != 0 &&
	     attr->sched_period < attr->sched_deadline) ||
	    attr->sched_deadline < attr->sched_runtime)
		return false;

	return true;
}

/*
 * check the target process has a UID that matches the current process's
 */
static bool check_same_owner(struct task_struct *p)
{
	const struct cred *cred = current_cred(), *pcred;
	bool match;

	rcu_read_lock();
	pcred = __task_cred(p);
	match = (uid_eq(cred->euid, pcred->euid) ||
		 uid_eq(cred->euid, pcred->uid));
	rcu_read_unlock();
	return match;
}

static bool dl_param_changed(struct task_struct *p,
		const struct sched_attr *attr)
{
	struct sched_dl_entity *dl_se = &p->dl;

	if (dl_se->dl_runtime != attr->sched_runtime ||
		dl_se->dl_deadline != attr->sched_deadline ||
		dl_se->dl_period != attr->sched_period ||
		dl_se->flags != attr->sched_flags)
		return true;

	return false;
}

static int __sched_setscheduler(struct task_struct *p,
				const struct sched_attr *attr,
				bool user, bool pi)
{
	int newprio = dl_policy(attr->sched_policy) ? MAX_DL_PRIO - 1 :
		      MAX_RT_PRIO - 1 - attr->sched_priority;
	int retval, oldprio, oldpolicy = -1, queued, running;
	int new_effective_prio, policy = attr->sched_policy;
	const struct sched_class *prev_class;
	struct rq_flags rf;
	int reset_on_fork;
	int queue_flags = DEQUEUE_SAVE | DEQUEUE_MOVE;
	struct rq *rq;

	/* The pi code expects interrupts enabled */
	BUG_ON(pi && in_interrupt());

recheck:
	/* double check policy once rq lock held */
	if (policy < 0) {
		reset_on_fork = p->sched_reset_on_fork;
		policy = oldpolicy = p->policy;
	} else {
		reset_on_fork = !!(attr->sched_flags & SCHED_FLAG_RESET_ON_FORK);

		if (!valid_policy(policy))
			return -EINVAL;
	}

	if (attr->sched_flags & ~(SCHED_FLAG_RESET_ON_FORK))
		return -EINVAL;

	/*
	 * Valid priorities for SCHED_FIFO and SCHED_RR are
	 * 1..MAX_USER_RT_PRIO-1, valid priority for SCHED_NORMAL,
	 * SCHED_BATCH and SCHED_IDLE is 0.
	 */
	if ((p->mm && attr->sched_priority > MAX_USER_RT_PRIO-1) ||
	    (!p->mm && attr->sched_priority > MAX_RT_PRIO-1))
		return -EINVAL;
	if ((dl_policy(policy) && !__checkparam_dl(attr)) ||
	    (rt_policy(policy) != (attr->sched_priority != 0)))
		return -EINVAL;

	/*
	 * Allow unprivileged RT tasks to decrease priority:
	 */
	if (user && !capable(CAP_SYS_NICE)) {
		if (fair_policy(policy)) {
			if (attr->sched_nice < task_nice(p) &&
			    !can_nice(p, attr->sched_nice))
				return -EPERM;
		}

		if (rt_policy(policy)) {
			unsigned long rlim_rtprio =
					task_rlimit(p, RLIMIT_RTPRIO);

			/* can't set/change the rt policy */
			if (policy != p->policy && !rlim_rtprio)
				return -EPERM;

			/* can't increase priority */
			if (attr->sched_priority > p->rt_priority &&
			    attr->sched_priority > rlim_rtprio)
				return -EPERM;
		}

		 /*
		  * Can't set/change SCHED_DEADLINE policy at all for now
		  * (safest behavior); in the future we would like to allow
		  * unprivileged DL tasks to increase their relative deadline
		  * or reduce their runtime (both ways reducing utilization)
		  */
		if (dl_policy(policy))
			return -EPERM;

		/*
		 * Treat SCHED_IDLE as nice 20. Only allow a switch to
		 * SCHED_NORMAL if the RLIMIT_NICE would normally permit it.
		 */
		if (idle_policy(p->policy) && !idle_policy(policy)) {
			if (!can_nice(p, task_nice(p)))
				return -EPERM;
		}

		/* can't change other user's priorities */
		if (!check_same_owner(p))
			return -EPERM;

		/* Normal users shall not reset the sched_reset_on_fork flag */
		if (p->sched_reset_on_fork && !reset_on_fork)
			return -EPERM;
	}

	if (user) {
		retval = security_task_setscheduler(p);
		if (retval)
			return retval;
	}

	/*
	 * make sure no PI-waiters arrive (or leave) while we are
	 * changing the priority of the task:
	 *
	 * To be able to change p->policy safely, the appropriate
	 * runqueue lock must be held.
	 */
	rq = task_rq_lock(p, &rf);
	update_rq_clock(rq);

	/*
	 * Changing the policy of the stop threads its a very bad idea
	 */
	if (p == rq->stop) {
		task_rq_unlock(rq, p, &rf);
		return -EINVAL;
	}

	/*
	 * If not changing anything there's no need to proceed further,
	 * but store a possible modification of reset_on_fork.
	 */
	if (unlikely(policy == p->policy)) {
		if (fair_policy(policy) && attr->sched_nice != task_nice(p))
			goto change;
		if (rt_policy(policy) && attr->sched_priority != p->rt_priority)
			goto change;
		if (dl_policy(policy) && dl_param_changed(p, attr))
			goto change;

		p->sched_reset_on_fork = reset_on_fork;
		task_rq_unlock(rq, p, &rf);
		return 0;
	}
change:

	if (user) {
#ifdef CONFIG_RT_GROUP_SCHED
		/*
		 * Do not allow realtime tasks into groups that have no runtime
		 * assigned.
		 */
		if (rt_bandwidth_enabled() && rt_policy(policy) &&
				task_group(p)->rt_bandwidth.rt_runtime == 0 &&
				!task_group_is_autogroup(task_group(p))) {
			task_rq_unlock(rq, p, &rf);
			return -EPERM;
		}
#endif
#ifdef CONFIG_SMP
		if (dl_bandwidth_enabled() && dl_policy(policy)) {
			cpumask_t *span = rq->rd->span;

			/*
			 * Don't allow tasks with an affinity mask smaller than
			 * the entire root_domain to become SCHED_DEADLINE. We
			 * will also fail if there's no bandwidth available.
			 */
			if (!cpumask_subset(span, &p->cpus_allowed) ||
			    rq->rd->dl_bw.bw == 0) {
				task_rq_unlock(rq, p, &rf);
				return -EPERM;
			}
		}
#endif
	}

	/* recheck policy now with rq lock held */
	if (unlikely(oldpolicy != -1 && oldpolicy != p->policy)) {
		policy = oldpolicy = -1;
		task_rq_unlock(rq, p, &rf);
		goto recheck;
	}

	/*
	 * If setscheduling to SCHED_DEADLINE (or changing the parameters
	 * of a SCHED_DEADLINE task) we need to check if enough bandwidth
	 * is available.
	 */
	if ((dl_policy(policy) || dl_task(p)) && dl_overflow(p, policy, attr)) {
		task_rq_unlock(rq, p, &rf);
		return -EBUSY;
	}

	p->sched_reset_on_fork = reset_on_fork;
	oldprio = p->prio;

	if (pi) {
		/*
		 * Take priority boosted tasks into account. If the new
		 * effective priority is unchanged, we just store the new
		 * normal parameters and do not touch the scheduler class and
		 * the runqueue. This will be done when the task deboost
		 * itself.
		 */
		new_effective_prio = rt_mutex_get_effective_prio(p, newprio);
		if (new_effective_prio == oldprio)
			queue_flags &= ~DEQUEUE_MOVE;
	}

	queued = task_on_rq_queued(p);
	running = task_current(rq, p);
	if (queued)
		dequeue_task(rq, p, queue_flags);
	if (running)
		put_prev_task(rq, p);

	prev_class = p->sched_class;
	__setscheduler(rq, p, attr, pi);

	if (queued) {
		/*
		 * We enqueue to tail when the priority of a task is
		 * increased (user space view).
		 */
		if (oldprio < p->prio)
			queue_flags |= ENQUEUE_HEAD;

		enqueue_task(rq, p, queue_flags);
	}
	if (running)
		set_curr_task(rq, p);

	check_class_changed(rq, p, prev_class, oldprio);
	preempt_disable(); /* avoid rq from going away on us */
	task_rq_unlock(rq, p, &rf);

	if (pi)
		rt_mutex_adjust_pi(p);

	/*
	 * Run balance callbacks after we've adjusted the PI chain.
	 */
	balance_callback(rq);
	preempt_enable();

	return 0;
}

static int _sched_setscheduler(struct task_struct *p, int policy,
			       const struct sched_param *param, bool check)
{
	struct sched_attr attr = {
		.sched_policy   = policy,
		.sched_priority = param->sched_priority,
		.sched_nice	= PRIO_TO_NICE(p->static_prio),
	};

	/* Fixup the legacy SCHED_RESET_ON_FORK hack. */
	if ((policy != SETPARAM_POLICY) && (policy & SCHED_RESET_ON_FORK)) {
		attr.sched_flags |= SCHED_FLAG_RESET_ON_FORK;
		policy &= ~SCHED_RESET_ON_FORK;
		attr.sched_policy = policy;
	}

	return __sched_setscheduler(p, &attr, check, true);
}
/**
 * sched_setscheduler - change the scheduling policy and/or RT priority of a thread.
 * @p: the task in question.
 * @policy: new policy.
 * @param: structure containing the new RT priority.
 *
 * Return: 0 on success. An error code otherwise.
 *
 * NOTE that the task may be already dead.
 */
int sched_setscheduler(struct task_struct *p, int policy,
		       const struct sched_param *param)
{
	return _sched_setscheduler(p, policy, param, true);
}
EXPORT_SYMBOL_GPL(sched_setscheduler);

int sched_setattr(struct task_struct *p, const struct sched_attr *attr)
{
	return __sched_setscheduler(p, attr, true, true);
}
EXPORT_SYMBOL_GPL(sched_setattr);

/**
 * sched_setscheduler_nocheck - change the scheduling policy and/or RT priority of a thread from kernelspace.
 * @p: the task in question.
 * @policy: new policy.
 * @param: structure containing the new RT priority.
 *
 * Just like sched_setscheduler, only don't bother checking if the
 * current context has permission.  For example, this is needed in
 * stop_machine(): we create temporary high priority worker threads,
 * but our caller might not have that capability.
 *
 * Return: 0 on success. An error code otherwise.
 */
int sched_setscheduler_nocheck(struct task_struct *p, int policy,
			       const struct sched_param *param)
{
	return _sched_setscheduler(p, policy, param, false);
}
EXPORT_SYMBOL_GPL(sched_setscheduler_nocheck);

static int
do_sched_setscheduler(pid_t pid, int policy, struct sched_param __user *param)
{
	struct sched_param lparam;
	struct task_struct *p;
	int retval;

	if (!param || pid < 0)
		return -EINVAL;
	if (copy_from_user(&lparam, param, sizeof(struct sched_param)))
		return -EFAULT;

	rcu_read_lock();
	retval = -ESRCH;
	p = find_process_by_pid(pid);
	if (p != NULL)
		retval = sched_setscheduler(p, policy, &lparam);
	rcu_read_unlock();

	return retval;
}

/*
 * Mimics kernel/events/core.c perf_copy_attr().
 */
static int sched_copy_attr(struct sched_attr __user *uattr,
			   struct sched_attr *attr)
{
	u32 size;
	int ret;

	if (!access_ok(VERIFY_WRITE, uattr, SCHED_ATTR_SIZE_VER0))
		return -EFAULT;

	/*
	 * zero the full structure, so that a short copy will be nice.
	 */
	memset(attr, 0, sizeof(*attr));

	ret = get_user(size, &uattr->size);
	if (ret)
		return ret;

	if (size > PAGE_SIZE)	/* silly large */
		goto err_size;

	if (!size)		/* abi compat */
		size = SCHED_ATTR_SIZE_VER0;

	if (size < SCHED_ATTR_SIZE_VER0)
		goto err_size;

	/*
	 * If we're handed a bigger struct than we know of,
	 * ensure all the unknown bits are 0 - i.e. new
	 * user-space does not rely on any kernel feature
	 * extensions we dont know about yet.
	 */
	if (size > sizeof(*attr)) {
		unsigned char __user *addr;
		unsigned char __user *end;
		unsigned char val;

		addr = (void __user *)uattr + sizeof(*attr);
		end  = (void __user *)uattr + size;

		for (; addr < end; addr++) {
			ret = get_user(val, addr);
			if (ret)
				return ret;
			if (val)
				goto err_size;
		}
		size = sizeof(*attr);
	}

	ret = copy_from_user(attr, uattr, size);
	if (ret)
		return -EFAULT;

	/*
	 * XXX: do we want to be lenient like existing syscalls; or do we want
	 * to be strict and return an error on out-of-bounds values?
	 */
	attr->sched_nice = clamp(attr->sched_nice, MIN_NICE, MAX_NICE);

	return 0;

err_size:
	put_user(sizeof(*attr), &uattr->size);
	return -E2BIG;
}

/**
 * sys_sched_setscheduler - set/change the scheduler policy and RT priority
 * @pid: the pid in question.
 * @policy: new policy.
 * @param: structure containing the new RT priority.
 *
 * Return: 0 on success. An error code otherwise.
 */
SYSCALL_DEFINE3(sched_setscheduler, pid_t, pid, int, policy,
		struct sched_param __user *, param)
{
	/* negative values for policy are not valid */
	if (policy < 0)
		return -EINVAL;

	return do_sched_setscheduler(pid, policy, param);
}

/**
 * sys_sched_setparam - set/change the RT priority of a thread
 * @pid: the pid in question.
 * @param: structure containing the new RT priority.
 *
 * Return: 0 on success. An error code otherwise.
 */
SYSCALL_DEFINE2(sched_setparam, pid_t, pid, struct sched_param __user *, param)
{
	return do_sched_setscheduler(pid, SETPARAM_POLICY, param);
}

/**
 * sys_sched_setattr - same as above, but with extended sched_attr
 * @pid: the pid in question.
 * @uattr: structure containing the extended parameters.
 * @flags: for future extension.
 */
SYSCALL_DEFINE3(sched_setattr, pid_t, pid, struct sched_attr __user *, uattr,
			       unsigned int, flags)
{
	struct sched_attr attr;
	struct task_struct *p;
	int retval;

	if (!uattr || pid < 0 || flags)
		return -EINVAL;

	retval = sched_copy_attr(uattr, &attr);
	if (retval)
		return retval;

	if ((int)attr.sched_policy < 0)
		return -EINVAL;

	rcu_read_lock();
	retval = -ESRCH;
	p = find_process_by_pid(pid);
	if (p != NULL)
		retval = sched_setattr(p, &attr);
	rcu_read_unlock();

	return retval;
}

/**
 * sys_sched_getscheduler - get the policy (scheduling class) of a thread
 * @pid: the pid in question.
 *
 * Return: On success, the policy of the thread. Otherwise, a negative error
 * code.
 */
SYSCALL_DEFINE1(sched_getscheduler, pid_t, pid)
{
	struct task_struct *p;
	int retval;

	if (pid < 0)
		return -EINVAL;

	retval = -ESRCH;
	rcu_read_lock();
	p = find_process_by_pid(pid);
	if (p) {
		retval = security_task_getscheduler(p);
		if (!retval)
			retval = p->policy
				| (p->sched_reset_on_fork ? SCHED_RESET_ON_FORK : 0);
	}
	rcu_read_unlock();
	return retval;
}

/**
 * sys_sched_getparam - get the RT priority of a thread
 * @pid: the pid in question.
 * @param: structure containing the RT priority.
 *
 * Return: On success, 0 and the RT priority is in @param. Otherwise, an error
 * code.
 */
SYSCALL_DEFINE2(sched_getparam, pid_t, pid, struct sched_param __user *, param)
{
	struct sched_param lp = { .sched_priority = 0 };
	struct task_struct *p;
	int retval;

	if (!param || pid < 0)
		return -EINVAL;

	rcu_read_lock();
	p = find_process_by_pid(pid);
	retval = -ESRCH;
	if (!p)
		goto out_unlock;

	retval = security_task_getscheduler(p);
	if (retval)
		goto out_unlock;

	if (task_has_rt_policy(p))
		lp.sched_priority = p->rt_priority;
	rcu_read_unlock();

	/*
	 * This one might sleep, we cannot do it with a spinlock held ...
	 */
	retval = copy_to_user(param, &lp, sizeof(*param)) ? -EFAULT : 0;

	return retval;

out_unlock:
	rcu_read_unlock();
	return retval;
}

static int sched_read_attr(struct sched_attr __user *uattr,
			   struct sched_attr *attr,
			   unsigned int usize)
{
	int ret;

	if (!access_ok(VERIFY_WRITE, uattr, usize))
		return -EFAULT;

	/*
	 * If we're handed a smaller struct than we know of,
	 * ensure all the unknown bits are 0 - i.e. old
	 * user-space does not get uncomplete information.
	 */
	if (usize < sizeof(*attr)) {
		unsigned char *addr;
		unsigned char *end;

		addr = (void *)attr + usize;
		end  = (void *)attr + sizeof(*attr);

		for (; addr < end; addr++) {
			if (*addr)
				return -EFBIG;
		}

		attr->size = usize;
	}

	ret = copy_to_user(uattr, attr, attr->size);
	if (ret)
		return -EFAULT;

	return 0;
}

/**
 * sys_sched_getattr - similar to sched_getparam, but with sched_attr
 * @pid: the pid in question.
 * @uattr: structure containing the extended parameters.
 * @size: sizeof(attr) for fwd/bwd comp.
 * @flags: for future extension.
 */
SYSCALL_DEFINE4(sched_getattr, pid_t, pid, struct sched_attr __user *, uattr,
		unsigned int, size, unsigned int, flags)
{
	struct sched_attr attr = {
		.size = sizeof(struct sched_attr),
	};
	struct task_struct *p;
	int retval;

	if (!uattr || pid < 0 || size > PAGE_SIZE ||
	    size < SCHED_ATTR_SIZE_VER0 || flags)
		return -EINVAL;

	rcu_read_lock();
	p = find_process_by_pid(pid);
	retval = -ESRCH;
	if (!p)
		goto out_unlock;

	retval = security_task_getscheduler(p);
	if (retval)
		goto out_unlock;

	attr.sched_policy = p->policy;
	if (p->sched_reset_on_fork)
		attr.sched_flags |= SCHED_FLAG_RESET_ON_FORK;
	if (task_has_dl_policy(p))
		__getparam_dl(p, &attr);
	else if (task_has_rt_policy(p))
		attr.sched_priority = p->rt_priority;
	else
		attr.sched_nice = task_nice(p);

	rcu_read_unlock();

	retval = sched_read_attr(uattr, &attr, size);
	return retval;

out_unlock:
	rcu_read_unlock();
	return retval;
}

long sched_setaffinity(pid_t pid, const struct cpumask *in_mask)
{
	cpumask_var_t cpus_allowed, new_mask;
	struct task_struct *p;
	int retval;
	int dest_cpu;
	cpumask_t allowed_mask;

	rcu_read_lock();

	p = find_process_by_pid(pid);
	if (!p) {
		rcu_read_unlock();
		return -ESRCH;
	}

	/* Prevent p going away */
	get_task_struct(p);
	rcu_read_unlock();

	if (p->flags & PF_NO_SETAFFINITY) {
		retval = -EINVAL;
		goto out_put_task;
	}
	if (!alloc_cpumask_var(&cpus_allowed, GFP_KERNEL)) {
		retval = -ENOMEM;
		goto out_put_task;
	}
	if (!alloc_cpumask_var(&new_mask, GFP_KERNEL)) {
		retval = -ENOMEM;
		goto out_free_cpus_allowed;
	}
	retval = -EPERM;
	if (!check_same_owner(p)) {
		rcu_read_lock();
		if (!ns_capable(__task_cred(p)->user_ns, CAP_SYS_NICE)) {
			rcu_read_unlock();
			goto out_free_new_mask;
		}
		rcu_read_unlock();
	}

	retval = security_task_setscheduler(p);
	if (retval)
		goto out_free_new_mask;


	cpuset_cpus_allowed(p, cpus_allowed);
	cpumask_and(new_mask, in_mask, cpus_allowed);

	/*
	 * Since bandwidth control happens on root_domain basis,
	 * if admission test is enabled, we only admit -deadline
	 * tasks allowed to run on all the CPUs in the task's
	 * root_domain.
	 */
#ifdef CONFIG_SMP
	if (task_has_dl_policy(p) && dl_bandwidth_enabled()) {
		rcu_read_lock();
		if (!cpumask_subset(task_rq(p)->rd->span, new_mask)) {
			retval = -EBUSY;
			rcu_read_unlock();
			goto out_free_new_mask;
		}
		rcu_read_unlock();
	}
#endif
again:
	cpumask_andnot(&allowed_mask, new_mask, cpu_isolated_mask);
	dest_cpu = cpumask_any_and(cpu_active_mask, &allowed_mask);
	if (dest_cpu < nr_cpu_ids) {
		retval = __set_cpus_allowed_ptr(p, new_mask, true);
		if (!retval) {
			cpuset_cpus_allowed(p, cpus_allowed);
			if (!cpumask_subset(new_mask, cpus_allowed)) {
				/*
				 * We must have raced with a concurrent cpuset
				 * update. Just reset the cpus_allowed to the
				 * cpuset's cpus_allowed
				 */
				cpumask_copy(new_mask, cpus_allowed);
				goto again;
			}
		}
	} else {
		retval = -EINVAL;
	}

	if (!retval && !(p->flags & PF_KTHREAD))
		cpumask_and(&p->cpus_requested, in_mask, cpu_possible_mask);

out_free_new_mask:
	free_cpumask_var(new_mask);
out_free_cpus_allowed:
	free_cpumask_var(cpus_allowed);
out_put_task:
	put_task_struct(p);
	return retval;
}

static int get_user_cpu_mask(unsigned long __user *user_mask_ptr, unsigned len,
			     struct cpumask *new_mask)
{
	if (len < cpumask_size())
		cpumask_clear(new_mask);
	else if (len > cpumask_size())
		len = cpumask_size();

	return copy_from_user(new_mask, user_mask_ptr, len) ? -EFAULT : 0;
}

/**
 * sys_sched_setaffinity - set the cpu affinity of a process
 * @pid: pid of the process
 * @len: length in bytes of the bitmask pointed to by user_mask_ptr
 * @user_mask_ptr: user-space pointer to the new cpu mask
 *
 * Return: 0 on success. An error code otherwise.
 */
SYSCALL_DEFINE3(sched_setaffinity, pid_t, pid, unsigned int, len,
		unsigned long __user *, user_mask_ptr)
{
	cpumask_var_t new_mask;
	int retval;

	if (!alloc_cpumask_var(&new_mask, GFP_KERNEL))
		return -ENOMEM;

	retval = get_user_cpu_mask(user_mask_ptr, len, new_mask);
	if (retval == 0)
		retval = sched_setaffinity(pid, new_mask);
	free_cpumask_var(new_mask);
	return retval;
}

long sched_getaffinity(pid_t pid, struct cpumask *mask)
{
	struct task_struct *p;
	unsigned long flags;
	int retval;

	rcu_read_lock();

	retval = -ESRCH;
	p = find_process_by_pid(pid);
	if (!p)
		goto out_unlock;

	retval = security_task_getscheduler(p);
	if (retval)
		goto out_unlock;

	raw_spin_lock_irqsave(&p->pi_lock, flags);
	cpumask_and(mask, &p->cpus_allowed, cpu_active_mask);

	/* The userspace tasks are forbidden to run on
	 * isolated CPUs. So exclude isolated CPUs from
	 * the getaffinity.
	 */
	if (!(p->flags & PF_KTHREAD))
		cpumask_andnot(mask, mask, cpu_isolated_mask);

	raw_spin_unlock_irqrestore(&p->pi_lock, flags);

out_unlock:
	rcu_read_unlock();

	return retval;
}

/**
 * sys_sched_getaffinity - get the cpu affinity of a process
 * @pid: pid of the process
 * @len: length in bytes of the bitmask pointed to by user_mask_ptr
 * @user_mask_ptr: user-space pointer to hold the current cpu mask
 *
 * Return: size of CPU mask copied to user_mask_ptr on success. An
 * error code otherwise.
 */
SYSCALL_DEFINE3(sched_getaffinity, pid_t, pid, unsigned int, len,
		unsigned long __user *, user_mask_ptr)
{
	int ret;
	cpumask_var_t mask;

	if ((len * BITS_PER_BYTE) < nr_cpu_ids)
		return -EINVAL;
	if (len & (sizeof(unsigned long)-1))
		return -EINVAL;

	if (!alloc_cpumask_var(&mask, GFP_KERNEL))
		return -ENOMEM;

	ret = sched_getaffinity(pid, mask);
	if (ret == 0) {
		size_t retlen = min_t(size_t, len, cpumask_size());

		if (copy_to_user(user_mask_ptr, mask, retlen))
			ret = -EFAULT;
		else
			ret = retlen;
	}
	free_cpumask_var(mask);

	return ret;
}

/**
 * sys_sched_yield - yield the current processor to other threads.
 *
 * This function yields the current CPU to other tasks. If there are no
 * other threads running on this CPU then this function will return.
 *
 * Return: 0.
 */
SYSCALL_DEFINE0(sched_yield)
{
	struct rq_flags rf;
	struct rq *rq;

	rq = this_rq_lock_irq(&rf);

	schedstat_inc(rq->yld_count);
	current->sched_class->yield_task(rq);

	/*
	 * Since we are going to call schedule() anyway, there's
	 * no need to preempt or enable interrupts:
	 */
	preempt_disable();
	rq_unlock(rq, &rf);
	sched_preempt_enable_no_resched();

	schedule();

	return 0;
}

#ifndef CONFIG_PREEMPT
int __sched _cond_resched(void)
{
	if (should_resched(0)) {
		preempt_schedule_common();
		return 1;
	}
	return 0;
}
EXPORT_SYMBOL(_cond_resched);
#endif

/*
 * __cond_resched_lock() - if a reschedule is pending, drop the given lock,
 * call schedule, and on return reacquire the lock.
 *
 * This works OK both with and without CONFIG_PREEMPT. We do strange low-level
 * operations here to prevent schedule() from being called twice (once via
 * spin_unlock(), once by hand).
 */
int __cond_resched_lock(spinlock_t *lock)
{
	int resched = should_resched(PREEMPT_LOCK_OFFSET);
	int ret = 0;

	lockdep_assert_held(lock);

	if (spin_needbreak(lock) || resched) {
		spin_unlock(lock);
		if (resched)
			preempt_schedule_common();
		else
			cpu_relax();
		ret = 1;
		spin_lock(lock);
	}
	return ret;
}
EXPORT_SYMBOL(__cond_resched_lock);

int __sched __cond_resched_softirq(void)
{
	BUG_ON(!in_softirq());

	if (should_resched(SOFTIRQ_DISABLE_OFFSET)) {
		local_bh_enable();
		preempt_schedule_common();
		local_bh_disable();
		return 1;
	}
	return 0;
}
EXPORT_SYMBOL(__cond_resched_softirq);

/**
 * yield - yield the current processor to other threads.
 *
 * Do not ever use this function, there's a 99% chance you're doing it wrong.
 *
 * The scheduler is at all times free to pick the calling task as the most
 * eligible task to run, if removing the yield() call from your code breaks
 * it, its already broken.
 *
 * Typical broken usage is:
 *
 * while (!event)
 * 	yield();
 *
 * where one assumes that yield() will let 'the other' process run that will
 * make event true. If the current task is a SCHED_FIFO task that will never
 * happen. Never use yield() as a progress guarantee!!
 *
 * If you want to use yield() to wait for something, use wait_event().
 * If you want to use yield() to be 'nice' for others, use cond_resched().
 * If you still want to use yield(), do not!
 */
void __sched yield(void)
{
	set_current_state(TASK_RUNNING);
	sys_sched_yield();
}
EXPORT_SYMBOL(yield);

/**
 * yield_to - yield the current processor to another thread in
 * your thread group, or accelerate that thread toward the
 * processor it's on.
 * @p: target task
 * @preempt: whether task preemption is allowed or not
 *
 * It's the caller's job to ensure that the target task struct
 * can't go away on us before we can do any checks.
 *
 * Return:
 *	true (>0) if we indeed boosted the target task.
 *	false (0) if we failed to boost the target.
 *	-ESRCH if there's no task to yield to.
 */
int __sched yield_to(struct task_struct *p, bool preempt)
{
	struct task_struct *curr = current;
	struct rq *rq, *p_rq;
	unsigned long flags;
	int yielded = 0;

	local_irq_save(flags);
	rq = this_rq();

again:
	p_rq = task_rq(p);
	/*
	 * If we're the only runnable task on the rq and target rq also
	 * has only one task, there's absolutely no point in yielding.
	 */
	if (rq->nr_running == 1 && p_rq->nr_running == 1) {
		yielded = -ESRCH;
		goto out_irq;
	}

	double_rq_lock(rq, p_rq);
	if (task_rq(p) != p_rq) {
		double_rq_unlock(rq, p_rq);
		goto again;
	}

	if (!curr->sched_class->yield_to_task)
		goto out_unlock;

	if (curr->sched_class != p->sched_class)
		goto out_unlock;

	if (task_running(p_rq, p) || p->state)
		goto out_unlock;

	yielded = curr->sched_class->yield_to_task(rq, p, preempt);
	if (yielded) {
		schedstat_inc(rq->yld_count);
		/*
		 * Make p's CPU reschedule; pick_next_entity takes care of
		 * fairness.
		 */
		if (preempt && rq != p_rq)
			resched_curr(p_rq);
	}

out_unlock:
	double_rq_unlock(rq, p_rq);
out_irq:
	local_irq_restore(flags);

	if (yielded > 0)
		schedule();

	return yielded;
}
EXPORT_SYMBOL_GPL(yield_to);

/*
 * This task is about to go to sleep on IO. Increment rq->nr_iowait so
 * that process accounting knows that this is a task in IO wait state.
 */
long __sched io_schedule_timeout(long timeout)
{
	int old_iowait = current->in_iowait;
	struct rq *rq;
	long ret;

	current->in_iowait = 1;
	blk_schedule_flush_plug(current);

	delayacct_blkio_start();
	rq = raw_rq();
	atomic_inc(&rq->nr_iowait);
	ret = schedule_timeout(timeout);
	current->in_iowait = old_iowait;
	atomic_dec(&rq->nr_iowait);
	delayacct_blkio_end();

	return ret;
}
EXPORT_SYMBOL(io_schedule_timeout);

/**
 * sys_sched_get_priority_max - return maximum RT priority.
 * @policy: scheduling class.
 *
 * Return: On success, this syscall returns the maximum
 * rt_priority that can be used by a given scheduling class.
 * On failure, a negative error code is returned.
 */
SYSCALL_DEFINE1(sched_get_priority_max, int, policy)
{
	int ret = -EINVAL;

	switch (policy) {
	case SCHED_FIFO:
	case SCHED_RR:
		ret = MAX_USER_RT_PRIO-1;
		break;
	case SCHED_DEADLINE:
	case SCHED_NORMAL:
	case SCHED_BATCH:
	case SCHED_IDLE:
		ret = 0;
		break;
	}
	return ret;
}

/**
 * sys_sched_get_priority_min - return minimum RT priority.
 * @policy: scheduling class.
 *
 * Return: On success, this syscall returns the minimum
 * rt_priority that can be used by a given scheduling class.
 * On failure, a negative error code is returned.
 */
SYSCALL_DEFINE1(sched_get_priority_min, int, policy)
{
	int ret = -EINVAL;

	switch (policy) {
	case SCHED_FIFO:
	case SCHED_RR:
		ret = 1;
		break;
	case SCHED_DEADLINE:
	case SCHED_NORMAL:
	case SCHED_BATCH:
	case SCHED_IDLE:
		ret = 0;
	}
	return ret;
}

/**
 * sys_sched_rr_get_interval - return the default timeslice of a process.
 * @pid: pid of the process.
 * @interval: userspace pointer to the timeslice value.
 *
 * this syscall writes the default timeslice value of a given process
 * into the user-space timespec buffer. A value of '0' means infinity.
 *
 * Return: On success, 0 and the timeslice is in @interval. Otherwise,
 * an error code.
 */
SYSCALL_DEFINE2(sched_rr_get_interval, pid_t, pid,
		struct timespec __user *, interval)
{
	struct task_struct *p;
	unsigned int time_slice;
	struct rq_flags rf;
	struct timespec t;
	struct rq *rq;
	int retval;

	if (pid < 0)
		return -EINVAL;

	retval = -ESRCH;
	rcu_read_lock();
	p = find_process_by_pid(pid);
	if (!p)
		goto out_unlock;

	retval = security_task_getscheduler(p);
	if (retval)
		goto out_unlock;

	rq = task_rq_lock(p, &rf);
	time_slice = 0;
	if (p->sched_class->get_rr_interval)
		time_slice = p->sched_class->get_rr_interval(rq, p);
	task_rq_unlock(rq, p, &rf);

	rcu_read_unlock();
	jiffies_to_timespec(time_slice, &t);
	retval = copy_to_user(interval, &t, sizeof(t)) ? -EFAULT : 0;
	return retval;

out_unlock:
	rcu_read_unlock();
	return retval;
}

static const char stat_nam[] = TASK_STATE_TO_CHAR_STR;

void sched_show_task(struct task_struct *p)
{
	unsigned long free = 0;
	int ppid;
	unsigned long state = p->state;

	if (!try_get_task_stack(p))
		return;
	if (state)
		state = __ffs(state) + 1;
	printk(KERN_INFO "%-15.15s %c", p->comm,
		state < sizeof(stat_nam) - 1 ? stat_nam[state] : '?');
	if (state == TASK_RUNNING)
		printk(KERN_CONT "  running task    ");
#ifdef CONFIG_DEBUG_STACK_USAGE
	free = stack_not_used(p);
#endif
	ppid = 0;
	rcu_read_lock();
	if (pid_alive(p))
		ppid = task_pid_nr(rcu_dereference(p->real_parent));
	rcu_read_unlock();
	printk(KERN_CONT "%5lu %5d %6d 0x%08lx\n", free,
		task_pid_nr(p), ppid,
		(unsigned long)task_thread_info(p)->flags);

	print_worker_info(KERN_INFO, p);
	show_stack(p, NULL);
	put_task_stack(p);
}

void show_state_filter(unsigned long state_filter)
{
	struct task_struct *g, *p;

#if BITS_PER_LONG == 32
	printk(KERN_INFO
		"  task                PC stack   pid father\n");
#else
	printk(KERN_INFO
		"  task                        PC stack   pid father\n");
#endif
	rcu_read_lock();
	for_each_process_thread(g, p) {
		/*
		 * reset the NMI-timeout, listing all files on a slow
		 * console might take a lot of time:
		 * Also, reset softlockup watchdogs on all CPUs, because
		 * another CPU might be blocked waiting for us to process
		 * an IPI.
		 */
		touch_nmi_watchdog();
		touch_all_softlockup_watchdogs();
		if (!state_filter || (p->state & state_filter))
			sched_show_task(p);
	}

#ifdef CONFIG_SCHED_DEBUG
	if (!state_filter)
		sysrq_sched_debug_show();
#endif
	rcu_read_unlock();
	/*
	 * Only show locks if all tasks are dumped:
	 */
	if (!state_filter)
		debug_show_all_locks();
}

void init_idle_bootup_task(struct task_struct *idle)
{
	idle->sched_class = &idle_sched_class;
}

/**
 * init_idle - set up an idle thread for a given CPU
 * @idle: task in question
 * @cpu: cpu the idle task belongs to
 *
 * NOTE: this function does not set the idle thread's NEED_RESCHED
 * flag, to make booting more robust.
 */
void init_idle(struct task_struct *idle, int cpu)
{
	struct rq *rq = cpu_rq(cpu);
	unsigned long flags;

	__sched_fork(0, idle);

	raw_spin_lock_irqsave(&idle->pi_lock, flags);
	raw_spin_lock(&rq->lock);

	idle->state = TASK_RUNNING;
	idle->se.exec_start = sched_clock();

	kasan_unpoison_task_stack(idle);

#ifdef CONFIG_SMP
	/*
	 * Its possible that init_idle() gets called multiple times on a task,
	 * in that case do_set_cpus_allowed() will not do the right thing.
	 *
	 * And since this is boot we can forgo the serialization.
	 */
	set_cpus_allowed_common(idle, cpumask_of(cpu));
#endif
	/*
	 * We're having a chicken and egg problem, even though we are
	 * holding rq->lock, the cpu isn't yet set to this cpu so the
	 * lockdep check in task_group() will fail.
	 *
	 * Similar case to sched_fork(). / Alternatively we could
	 * use task_rq_lock() here and obtain the other rq->lock.
	 *
	 * Silence PROVE_RCU
	 */
	rcu_read_lock();
	__set_task_cpu(idle, cpu);
	rcu_read_unlock();

	rq->curr = rq->idle = idle;
	idle->on_rq = TASK_ON_RQ_QUEUED;
#ifdef CONFIG_SMP
	idle->on_cpu = 1;
#endif
	raw_spin_unlock(&rq->lock);
	raw_spin_unlock_irqrestore(&idle->pi_lock, flags);

	/* Set the preempt count _outside_ the spinlocks! */
	init_idle_preempt_count(idle, cpu);

	/*
	 * The idle tasks have their own, simple scheduling class:
	 */
	idle->sched_class = &idle_sched_class;
	ftrace_graph_init_idle_task(idle, cpu);
	vtime_init_idle(idle, cpu);
#ifdef CONFIG_SMP
	sprintf(idle->comm, "%s/%d", INIT_TASK_COMM, cpu);
#endif
}

int cpuset_cpumask_can_shrink(const struct cpumask *cur,
			      const struct cpumask *trial)
{
	int ret = 1, trial_cpus;
	struct dl_bw *cur_dl_b;
	unsigned long flags;

	if (!cpumask_weight(cur))
		return ret;

	rcu_read_lock_sched();
	cur_dl_b = dl_bw_of(cpumask_any(cur));
	trial_cpus = cpumask_weight(trial);

	raw_spin_lock_irqsave(&cur_dl_b->lock, flags);
	if (cur_dl_b->bw != -1 &&
	    cur_dl_b->bw * trial_cpus < cur_dl_b->total_bw)
		ret = 0;
	raw_spin_unlock_irqrestore(&cur_dl_b->lock, flags);
	rcu_read_unlock_sched();

	return ret;
}

int task_can_attach(struct task_struct *p,
		    const struct cpumask *cs_cpus_allowed)
{
	int ret = 0;

	/*
	 * Kthreads which disallow setaffinity shouldn't be moved
	 * to a new cpuset; we don't want to change their cpu
	 * affinity and isolating such threads by their set of
	 * allowed nodes is unnecessary.  Thus, cpusets are not
	 * applicable for such threads.  This prevents checking for
	 * success of set_cpus_allowed_ptr() on all attached tasks
	 * before cpus_allowed may be changed.
	 */
	if (p->flags & PF_NO_SETAFFINITY) {
		ret = -EINVAL;
		goto out;
	}

#ifdef CONFIG_SMP
	if (dl_task(p) && !cpumask_intersects(task_rq(p)->rd->span,
					      cs_cpus_allowed)) {
		unsigned int dest_cpu = cpumask_any_and(cpu_active_mask,
							cs_cpus_allowed);
		struct dl_bw *dl_b;
		bool overflow;
		int cpus;
		unsigned long flags;

		rcu_read_lock_sched();
		dl_b = dl_bw_of(dest_cpu);
		raw_spin_lock_irqsave(&dl_b->lock, flags);
		cpus = dl_bw_cpus(dest_cpu);
		overflow = __dl_overflow(dl_b, cpus, 0, p->dl.dl_bw);
		if (overflow)
			ret = -EBUSY;
		else {
			/*
			 * We reserve space for this task in the destination
			 * root_domain, as we can't fail after this point.
			 * We will free resources in the source root_domain
			 * later on (see set_cpus_allowed_dl()).
			 */
			__dl_add(dl_b, p->dl.dl_bw);
		}
		raw_spin_unlock_irqrestore(&dl_b->lock, flags);
		rcu_read_unlock_sched();

	}
#endif
out:
	return ret;
}

#ifdef CONFIG_SMP

static bool sched_smp_initialized __read_mostly;

#ifdef CONFIG_NUMA_BALANCING
/* Migrate current task p to target_cpu */
int migrate_task_to(struct task_struct *p, int target_cpu)
{
	struct migration_arg arg = { p, target_cpu };
	int curr_cpu = task_cpu(p);

	if (curr_cpu == target_cpu)
		return 0;

	if (!cpumask_test_cpu(target_cpu, tsk_cpus_allowed(p)))
		return -EINVAL;

	/* TODO: This is not properly updating schedstats */

	trace_sched_move_numa(p, curr_cpu, target_cpu);
	return stop_one_cpu(curr_cpu, migration_cpu_stop, &arg);
}

/*
 * Requeue a task on a given node and accurately track the number of NUMA
 * tasks on the runqueues
 */
void sched_setnuma(struct task_struct *p, int nid)
{
	bool queued, running;
	struct rq_flags rf;
	struct rq *rq;

	rq = task_rq_lock(p, &rf);
	queued = task_on_rq_queued(p);
	running = task_current(rq, p);

	if (queued)
		dequeue_task(rq, p, DEQUEUE_SAVE);
	if (running)
		put_prev_task(rq, p);

	p->numa_preferred_nid = nid;

	if (queued)
		enqueue_task(rq, p, ENQUEUE_RESTORE);
	if (running)
		set_curr_task(rq, p);
	task_rq_unlock(rq, p, &rf);
}
#endif /* CONFIG_NUMA_BALANCING */

#ifdef CONFIG_HOTPLUG_CPU
/*
 * Ensures that the idle task is using init_mm right before its cpu goes
 * offline.
 */
void idle_task_exit(void)
{
	struct mm_struct *mm = current->active_mm;

	BUG_ON(cpu_online(smp_processor_id()));

	if (mm != &init_mm) {
		switch_mm(mm, &init_mm, current);
		finish_arch_post_lock_switch();
	}
	mmdrop(mm);
}

/*
 * Since this CPU is going 'away' for a while, fold any nr_active delta
 * we might have. Assumes we're called after migrate_tasks() so that the
 * nr_active count is stable. We need to take the teardown thread which
 * is calling this into account, so we hand in adjust = 1 to the load
 * calculation.
 *
 * Also see the comment "Global load-average calculations".
 */
static void calc_load_migrate(struct rq *rq)
{
	long delta = calc_load_fold_active(rq, 1);
	if (delta)
		atomic_long_add(delta, &calc_load_tasks);
}

static void put_prev_task_fake(struct rq *rq, struct task_struct *prev)
{
}

static const struct sched_class fake_sched_class = {
	.put_prev_task = put_prev_task_fake,
};

static struct task_struct fake_task = {
	/*
	 * Avoid pull_{rt,dl}_task()
	 */
	.prio = MAX_PRIO + 1,
	.sched_class = &fake_sched_class,
};

/*
 * Remove a task from the runqueue and pretend that it's migrating. This
 * should prevent migrations for the detached task and disallow further
 * changes to tsk_cpus_allowed.
 */
static void
detach_one_task(struct task_struct *p, struct rq *rq, struct list_head *tasks)
{
	lockdep_assert_held(&rq->lock);

	p->on_rq = TASK_ON_RQ_MIGRATING;
	deactivate_task(rq, p, 0);
	list_add(&p->se.group_node, tasks);
}

static void attach_tasks(struct list_head *tasks, struct rq *rq)
{
	struct task_struct *p;

	lockdep_assert_held(&rq->lock);

	while (!list_empty(tasks)) {
		p = list_first_entry(tasks, struct task_struct, se.group_node);
		list_del_init(&p->se.group_node);

		BUG_ON(task_rq(p) != rq);
		activate_task(rq, p, 0);
		p->on_rq = TASK_ON_RQ_QUEUED;
	}
}

/*
 * Migrate all tasks (not pinned if pinned argument say so) from the rq,
 * sleeping tasks will be migrated by try_to_wake_up()->select_task_rq().
 *
 * Called with rq->lock held even though we'er in stop_machine() and
 * there's no concurrency possible, we hold the required locks anyway
 * because of lock validation efforts.
 */
static void migrate_tasks(struct rq *dead_rq, bool migrate_pinned_tasks)
{
	struct rq *rq = dead_rq;
	struct task_struct *next, *stop = rq->stop;
	struct rq_flags rf;
	int dest_cpu;
	unsigned int num_pinned_kthreads = 1; /* this thread */
	LIST_HEAD(tasks);
	cpumask_t avail_cpus;

	cpumask_andnot(&avail_cpus, cpu_online_mask, cpu_isolated_mask);

	/*
	 * Fudge the rq selection such that the below task selection loop
	 * doesn't get stuck on the currently eligible stop task.
	 *
	 * We're currently inside stop_machine() and the rq is either stuck
	 * in the stop_machine_cpu_stop() loop, or we're executing this code,
	 * either way we should never end up calling schedule() until we're
	 * done here.
	 */
	rq->stop = NULL;

	/*
	 * put_prev_task() and pick_next_task() sched
	 * class method both need to have an up-to-date
	 * value of rq->clock[_task]
	 */
	update_rq_clock(rq);

	for (;;) {
		/*
		 * There's this thread running, bail when that's the only
		 * remaining thread.
		 */
		if (rq->nr_running == 1)
			break;

		/*
		 * pick_next_task assumes pinned rq->lock.
		 */
		rq_pin_lock(rq, &rf);
		next = pick_next_task(rq, &fake_task, &rf);
		BUG_ON(!next);
		next->sched_class->put_prev_task(rq, next);

		if (!migrate_pinned_tasks && next->flags & PF_KTHREAD &&
			!cpumask_intersects(&avail_cpus, &next->cpus_allowed)) {
			detach_one_task(next, rq, &tasks);
			num_pinned_kthreads += 1;
			rq_unpin_lock(rq, &rf);
			continue;
		}

		/*
		 * Rules for changing task_struct::cpus_allowed are holding
		 * both pi_lock and rq->lock, such that holding either
		 * stabilizes the mask.
		 *
		 * Drop rq->lock is not quite as disastrous as it usually is
		 * because !cpu_active at this point, which means load-balance
		 * will not interfere. Also, stop-machine.
		 */
		rq_unpin_lock(rq, &rf);
		raw_spin_unlock(&rq->lock);
		raw_spin_lock(&next->pi_lock);
		raw_spin_lock(&rq->lock);

		/*
		 * Since we're inside stop-machine, _nothing_ should have
		 * changed the task, WARN if weird stuff happened, because in
		 * that case the above rq->lock drop is a fail too.
		 * However, during cpu isolation the load balancer might have
		 * interferred since we don't stop all CPUs. Ignore warning for
		 * this case.
		 */
		if (task_rq(next) != rq || !task_on_rq_queued(next)) {
			WARN_ON(migrate_pinned_tasks);
			raw_spin_unlock(&next->pi_lock);
			continue;
		}

		/* Find suitable destination for @next, with force if needed. */
		dest_cpu = select_fallback_rq(dead_rq->cpu, next, false);

		rq = __migrate_task(rq, next, dest_cpu);
		if (rq != dead_rq) {
			raw_spin_unlock(&rq->lock);
			raw_spin_unlock(&next->pi_lock);
			rq = dead_rq;
			raw_spin_lock(&next->pi_lock);
			raw_spin_lock(&rq->lock);
		}
		raw_spin_unlock(&next->pi_lock);
	}

	rq->stop = stop;

	if (num_pinned_kthreads > 1)
		attach_tasks(&tasks, rq);
}

static void set_rq_online(struct rq *rq);
static void set_rq_offline(struct rq *rq);

int do_isolation_work_cpu_stop(void *data)
{
	unsigned int cpu = smp_processor_id();
	struct rq *rq = cpu_rq(cpu);

	watchdog_disable(cpu);

	irq_migrate_all_off_this_cpu();

	local_irq_disable();

	sched_ttwu_pending();

	raw_spin_lock(&rq->lock);

	/*
	 * Temporarily mark the rq as offline. This will allow us to
	 * move tasks off the CPU.
	 */
	if (rq->rd) {
		BUG_ON(!cpumask_test_cpu(cpu, rq->rd->span));
		set_rq_offline(rq);
	}

	migrate_tasks(rq, false);

	if (rq->rd)
		set_rq_online(rq);
	raw_spin_unlock(&rq->lock);

	clear_walt_request(cpu);
	local_irq_enable();
	return 0;
}

int do_unisolation_work_cpu_stop(void *data)
{
	watchdog_enable(smp_processor_id());
	return 0;
}

static void init_sched_groups_capacity(int cpu, struct sched_domain *sd);

static void sched_update_group_capacities(int cpu)
{
	struct sched_domain *sd;

	mutex_lock(&sched_domains_mutex);
	rcu_read_lock();

	for_each_domain(cpu, sd) {
		int balance_cpu = group_balance_cpu(sd->groups);

		init_sched_groups_capacity(cpu, sd);
		/*
		 * Need to ensure this is also called with balancing
		 * cpu.
		*/
		if (cpu != balance_cpu)
			init_sched_groups_capacity(balance_cpu, sd);
	}

	rcu_read_unlock();
	mutex_unlock(&sched_domains_mutex);
}

static unsigned int cpu_isolation_vote[NR_CPUS];

int sched_isolate_count(const cpumask_t *mask, bool include_offline)
{
	cpumask_t count_mask = CPU_MASK_NONE;

	if (include_offline) {
		cpumask_complement(&count_mask, cpu_online_mask);
		cpumask_or(&count_mask, &count_mask, cpu_isolated_mask);
		cpumask_and(&count_mask, &count_mask, mask);
	} else {
		cpumask_and(&count_mask, mask, cpu_isolated_mask);
	}

	return cpumask_weight(&count_mask);
}

/*
 * 1) CPU is isolated and cpu is offlined:
 *	Unisolate the core.
 * 2) CPU is not isolated and CPU is offlined:
 *	No action taken.
 * 3) CPU is offline and request to isolate
 *	Request ignored.
 * 4) CPU is offline and isolated:
 *	Not a possible state.
 * 5) CPU is online and request to isolate
 *	Normal case: Isolate the CPU
 * 6) CPU is not isolated and comes back online
 *	Nothing to do
 *
 * Note: The client calling sched_isolate_cpu() is repsonsible for ONLY
 * calling sched_unisolate_cpu() on a CPU that the client previously isolated.
 * Client is also responsible for unisolating when a core goes offline
 * (after CPU is marked offline).
 */
int sched_isolate_cpu(int cpu)
{
	struct rq *rq = cpu_rq(cpu);
	cpumask_t avail_cpus;
	int ret_code = 0;
	u64 start_time = 0;

	if (trace_sched_isolate_enabled())
		start_time = sched_clock();

	cpu_maps_update_begin();

	cpumask_andnot(&avail_cpus, cpu_online_mask, cpu_isolated_mask);

	/* We cannot isolate ALL cpus in the system */
	if (cpumask_weight(&avail_cpus) == 1) {
		ret_code = -EINVAL;
		goto out;
	}

	if (!cpu_online(cpu)) {
		ret_code = -EINVAL;
		goto out;
	}

	if (++cpu_isolation_vote[cpu] > 1)
		goto out;

	/*
	 * There is a race between watchdog being enabled by hotplug and
	 * core isolation disabling the watchdog. When a CPU is hotplugged in
	 * and the hotplug lock has been released the watchdog thread might
	 * not have run yet to enable the watchdog.
	 * We have to wait for the watchdog to be enabled before proceeding.
	 */
	if (!watchdog_configured(cpu)) {
		msleep(20);
		if (!watchdog_configured(cpu)) {
			--cpu_isolation_vote[cpu];
			ret_code = -EBUSY;
			goto out;
		}
	}

	set_cpu_isolated(cpu, true);
	cpumask_clear_cpu(cpu, &avail_cpus);

	/* Migrate timers */
	smp_call_function_any(&avail_cpus, hrtimer_quiesce_cpu, &cpu, 1);
	smp_call_function_any(&avail_cpus, timer_quiesce_cpu, &cpu, 1);

	stop_cpus(cpumask_of(cpu), do_isolation_work_cpu_stop, 0);

	calc_load_migrate(rq);
	update_max_interval();
	sched_update_group_capacities(cpu);

out:
	cpu_maps_update_done();
	trace_sched_isolate(cpu, cpumask_bits(cpu_isolated_mask)[0],
			    start_time, 1);
	return ret_code;
}

/*
 * Note: The client calling sched_isolate_cpu() is repsonsible for ONLY
 * calling sched_unisolate_cpu() on a CPU that the client previously isolated.
 * Client is also responsible for unisolating when a core goes offline
 * (after CPU is marked offline).
 */
int sched_unisolate_cpu_unlocked(int cpu)
{
	int ret_code = 0;
	struct rq *rq = cpu_rq(cpu);
	u64 start_time = 0;

	if (trace_sched_isolate_enabled())
		start_time = sched_clock();

	if (!cpu_isolation_vote[cpu]) {
		ret_code = -EINVAL;
		goto out;
	}

	if (--cpu_isolation_vote[cpu])
		goto out;

	if (cpu_online(cpu)) {
		unsigned long flags;

		raw_spin_lock_irqsave(&rq->lock, flags);
		rq->age_stamp = sched_clock_cpu(cpu);
		raw_spin_unlock_irqrestore(&rq->lock, flags);
	}

	set_cpu_isolated(cpu, false);
	update_max_interval();
	sched_update_group_capacities(cpu);

	if (cpu_online(cpu)) {
		stop_cpus(cpumask_of(cpu), do_unisolation_work_cpu_stop, 0);

		/* Kick CPU to immediately do load balancing */
		if (!test_and_set_bit(NOHZ_BALANCE_KICK, nohz_flags(cpu)))
			smp_send_reschedule(cpu);
	}

out:
	trace_sched_isolate(cpu, cpumask_bits(cpu_isolated_mask)[0],
			    start_time, 0);
	return ret_code;
}

int sched_unisolate_cpu(int cpu)
{
	int ret_code;

	cpu_maps_update_begin();
	ret_code = sched_unisolate_cpu_unlocked(cpu);
	cpu_maps_update_done();
	return ret_code;
}

#endif /* CONFIG_HOTPLUG_CPU */

static void set_rq_online(struct rq *rq)
{
	if (!rq->online) {
		const struct sched_class *class;

		cpumask_set_cpu(rq->cpu, rq->rd->online);
		rq->online = 1;

		for_each_class(class) {
			if (class->rq_online)
				class->rq_online(rq);
		}
	}
}

static void set_rq_offline(struct rq *rq)
{
	if (rq->online) {
		const struct sched_class *class;

		for_each_class(class) {
			if (class->rq_offline)
				class->rq_offline(rq);
		}

		cpumask_clear_cpu(rq->cpu, rq->rd->online);
		rq->online = 0;
	}
}

static void set_cpu_rq_start_time(unsigned int cpu)
{
	struct rq *rq = cpu_rq(cpu);

	rq->age_stamp = sched_clock_cpu(cpu);
}

static cpumask_var_t sched_domains_tmpmask; /* sched_domains_mutex */

#ifdef CONFIG_SCHED_DEBUG

static __read_mostly int sched_debug_enabled;

static int __init sched_debug_setup(char *str)
{
	sched_debug_enabled = 1;

	return 0;
}
early_param("sched_debug", sched_debug_setup);

static inline bool sched_debug(void)
{
	return sched_debug_enabled;
}

static int sched_domain_debug_one(struct sched_domain *sd, int cpu, int level,
				  struct cpumask *groupmask)
{
	struct sched_group *group = sd->groups;

	cpumask_clear(groupmask);

	printk(KERN_DEBUG "%*s domain %d: ", level, "", level);

	if (!(sd->flags & SD_LOAD_BALANCE)) {
		printk("does not load-balance\n");
		return -1;
	}

	printk(KERN_CONT "span %*pbl level %s\n",
	       cpumask_pr_args(sched_domain_span(sd)), sd->name);

	if (!cpumask_test_cpu(cpu, sched_domain_span(sd))) {
		printk(KERN_ERR "ERROR: domain->span does not contain "
				"CPU%d\n", cpu);
	}
	if (!cpumask_test_cpu(cpu, sched_group_cpus(group))) {
		printk(KERN_ERR "ERROR: domain->groups does not contain"
				" CPU%d\n", cpu);
	}

	printk(KERN_DEBUG "%*s groups:", level + 1, "");
	do {
		if (!group) {
			printk("\n");
			printk(KERN_ERR "ERROR: group is NULL\n");
			break;
		}

		if (!cpumask_weight(sched_group_cpus(group))) {
			printk(KERN_CONT "\n");
			printk(KERN_ERR "ERROR: empty group\n");
			break;
		}

		if (!(sd->flags & SD_OVERLAP) &&
		    cpumask_intersects(groupmask, sched_group_cpus(group))) {
			printk(KERN_CONT "\n");
			printk(KERN_ERR "ERROR: repeated CPUs\n");
			break;
		}

		cpumask_or(groupmask, groupmask, sched_group_cpus(group));

		printk(KERN_CONT " %*pbl",
		       cpumask_pr_args(sched_group_cpus(group)));
		if (group->sgc->capacity != SCHED_CAPACITY_SCALE) {
			printk(KERN_CONT " (cpu_capacity = %lu)",
				group->sgc->capacity);
		}

		group = group->next;
	} while (group != sd->groups);
	printk(KERN_CONT "\n");

	if (!cpumask_equal(sched_domain_span(sd), groupmask))
		printk(KERN_ERR "ERROR: groups don't span domain->span\n");

	if (sd->parent &&
	    !cpumask_subset(groupmask, sched_domain_span(sd->parent)))
		printk(KERN_ERR "ERROR: parent span is not a superset "
			"of domain->span\n");
	return 0;
}

static void sched_domain_debug(struct sched_domain *sd, int cpu)
{
	int level = 0;

	if (!sched_debug_enabled)
		return;

	if (!sd) {
		printk(KERN_DEBUG "CPU%d attaching NULL sched-domain.\n", cpu);
		return;
	}

	printk(KERN_DEBUG "CPU%d attaching sched-domain:\n", cpu);

	for (;;) {
		if (sched_domain_debug_one(sd, cpu, level, sched_domains_tmpmask))
			break;
		level++;
		sd = sd->parent;
		if (!sd)
			break;
	}
}
#else /* !CONFIG_SCHED_DEBUG */

# define sched_debug_enabled 0
# define sched_domain_debug(sd, cpu) do { } while (0)
static inline bool sched_debug(void)
{
	return false;
}
#endif /* CONFIG_SCHED_DEBUG */

static int sd_degenerate(struct sched_domain *sd)
{
	if (cpumask_weight(sched_domain_span(sd)) == 1) {
		if (sd->groups->sge)
			sd->flags &= ~SD_LOAD_BALANCE;
		else
			return 1;
	}

	/* Following flags need at least 2 groups */
	if (sd->flags & (SD_LOAD_BALANCE |
			 SD_BALANCE_NEWIDLE |
			 SD_BALANCE_FORK |
			 SD_BALANCE_EXEC |
			 SD_SHARE_CPUCAPACITY |
			 SD_ASYM_CPUCAPACITY |
			 SD_SHARE_PKG_RESOURCES |
			 SD_SHARE_POWERDOMAIN |
			 SD_SHARE_CAP_STATES)) {
		if (sd->groups != sd->groups->next)
			return 0;
	}

	/* Following flags don't use groups */
	if (sd->flags & (SD_WAKE_AFFINE))
		return 0;

	return 1;
}

static int
sd_parent_degenerate(struct sched_domain *sd, struct sched_domain *parent)
{
	unsigned long cflags = sd->flags, pflags = parent->flags;

	if (sd_degenerate(parent))
		return 1;

	if (!cpumask_equal(sched_domain_span(sd), sched_domain_span(parent)))
		return 0;

	/* Flags needing groups don't count if only 1 group in parent */
	if (parent->groups == parent->groups->next) {
		pflags &= ~(SD_LOAD_BALANCE |
				SD_BALANCE_NEWIDLE |
				SD_BALANCE_FORK |
				SD_BALANCE_EXEC |
				SD_ASYM_CPUCAPACITY |
				SD_SHARE_CPUCAPACITY |
				SD_SHARE_PKG_RESOURCES |
				SD_PREFER_SIBLING |
				SD_SHARE_POWERDOMAIN |
				SD_SHARE_CAP_STATES);
		if (parent->groups->sge) {
			parent->flags &= ~SD_LOAD_BALANCE;
			return 0;
		}
		if (nr_node_ids == 1)
			pflags &= ~SD_SERIALIZE;
	}
	if (~cflags & pflags)
		return 0;

	return 1;
}

static void free_rootdomain(struct rcu_head *rcu)
{
	struct root_domain *rd = container_of(rcu, struct root_domain, rcu);

	cpupri_cleanup(&rd->cpupri);
	cpudl_cleanup(&rd->cpudl);
	free_cpumask_var(rd->dlo_mask);
	free_cpumask_var(rd->rto_mask);
	free_cpumask_var(rd->online);
	free_cpumask_var(rd->span);
	kfree(rd);
}

static void rq_attach_root(struct rq *rq, struct root_domain *rd)
{
	struct root_domain *old_rd = NULL;
	unsigned long flags;

	raw_spin_lock_irqsave(&rq->lock, flags);

	if (rq->rd) {
		old_rd = rq->rd;

		if (cpumask_test_cpu(rq->cpu, old_rd->online))
			set_rq_offline(rq);

		cpumask_clear_cpu(rq->cpu, old_rd->span);

		/*
		 * If we dont want to free the old_rd yet then
		 * set old_rd to NULL to skip the freeing later
		 * in this function:
		 */
		if (!atomic_dec_and_test(&old_rd->refcount))
			old_rd = NULL;
	}

	atomic_inc(&rd->refcount);
	rq->rd = rd;

	cpumask_set_cpu(rq->cpu, rd->span);
	if (cpumask_test_cpu(rq->cpu, cpu_active_mask))
		set_rq_online(rq);

	raw_spin_unlock_irqrestore(&rq->lock, flags);

	if (old_rd)
		call_rcu_sched(&old_rd->rcu, free_rootdomain);
}

void sched_get_rd(struct root_domain *rd)
{
	atomic_inc(&rd->refcount);
}

void sched_put_rd(struct root_domain *rd)
{
	if (!atomic_dec_and_test(&rd->refcount))
		return;

	call_rcu_sched(&rd->rcu, free_rootdomain);
}

static int init_rootdomain(struct root_domain *rd)
{
	memset(rd, 0, sizeof(*rd));

	if (!zalloc_cpumask_var(&rd->span, GFP_KERNEL))
		goto out;
	if (!zalloc_cpumask_var(&rd->online, GFP_KERNEL))
		goto free_span;
	if (!zalloc_cpumask_var(&rd->dlo_mask, GFP_KERNEL))
		goto free_online;
	if (!zalloc_cpumask_var(&rd->rto_mask, GFP_KERNEL))
		goto free_dlo_mask;

#ifdef HAVE_RT_PUSH_IPI
	rd->rto_cpu = -1;
	raw_spin_lock_init(&rd->rto_lock);
	init_irq_work(&rd->rto_push_work, rto_push_irq_work_func);
#endif

	init_dl_bw(&rd->dl_bw);
	if (cpudl_init(&rd->cpudl) != 0)
		goto free_dlo_mask;

	if (cpupri_init(&rd->cpupri) != 0)
		goto free_rto_mask;

	init_max_cpu_capacity(&rd->max_cpu_capacity);

	rd->max_cap_orig_cpu = rd->min_cap_orig_cpu = -1;

	return 0;

free_rto_mask:
	free_cpumask_var(rd->rto_mask);
free_dlo_mask:
	free_cpumask_var(rd->dlo_mask);
free_online:
	free_cpumask_var(rd->online);
free_span:
	free_cpumask_var(rd->span);
out:
	return -ENOMEM;
}

/*
 * By default the system creates a single root-domain with all cpus as
 * members (mimicking the global state we have today).
 */
struct root_domain def_root_domain;

static void init_defrootdomain(void)
{
	init_rootdomain(&def_root_domain);

	atomic_set(&def_root_domain.refcount, 1);
}

static struct root_domain *alloc_rootdomain(void)
{
	struct root_domain *rd;

	rd = kmalloc(sizeof(*rd), GFP_KERNEL);
	if (!rd)
		return NULL;

	if (init_rootdomain(rd) != 0) {
		kfree(rd);
		return NULL;
	}

	return rd;
}

static void free_sched_groups(struct sched_group *sg, int free_sgc)
{
	struct sched_group *tmp, *first;

	if (!sg)
		return;

	first = sg;
	do {
		tmp = sg->next;

		if (free_sgc && atomic_dec_and_test(&sg->sgc->ref))
			kfree(sg->sgc);

		kfree(sg);
		sg = tmp;
	} while (sg != first);
}

static void destroy_sched_domain(struct sched_domain *sd)
{
	/*
	 * If its an overlapping domain it has private groups, iterate and
	 * nuke them all.
	 */
	if (sd->flags & SD_OVERLAP) {
		free_sched_groups(sd->groups, 1);
	} else if (atomic_dec_and_test(&sd->groups->ref)) {
		kfree(sd->groups->sgc);
		kfree(sd->groups);
	}
	if (sd->shared && atomic_dec_and_test(&sd->shared->ref))
		kfree(sd->shared);
	kfree(sd);
}

static void destroy_sched_domains_rcu(struct rcu_head *rcu)
{
	struct sched_domain *sd = container_of(rcu, struct sched_domain, rcu);

	while (sd) {
		struct sched_domain *parent = sd->parent;
		destroy_sched_domain(sd);
		sd = parent;
	}
}

static void destroy_sched_domains(struct sched_domain *sd)
{
	if (sd)
		call_rcu(&sd->rcu, destroy_sched_domains_rcu);
}

/*
 * Keep a special pointer to the highest sched_domain that has
 * SD_SHARE_PKG_RESOURCE set (Last Level Cache Domain) for this
 * allows us to avoid some pointer chasing select_idle_sibling().
 *
 * Also keep a unique ID per domain (we use the first cpu number in
 * the cpumask of the domain), this allows us to quickly tell if
 * two cpus are in the same cache domain, see cpus_share_cache().
 */
DEFINE_PER_CPU(struct sched_domain *, sd_llc);
DEFINE_PER_CPU(int, sd_llc_size);
DEFINE_PER_CPU(int, sd_llc_id);
DEFINE_PER_CPU(struct sched_domain_shared *, sd_llc_shared);
DEFINE_PER_CPU(struct sched_domain *, sd_numa);
DEFINE_PER_CPU(struct sched_domain *, sd_asym);
DEFINE_PER_CPU(struct sched_domain *, sd_ea);
DEFINE_PER_CPU(struct sched_domain *, sd_scs);

static void update_top_cache_domain(int cpu)
{
	struct sched_domain_shared *sds = NULL;
	struct sched_domain *sd;
	struct sched_domain *ea_sd = NULL;
	int id = cpu;
	int size = 1;

	sd = highest_flag_domain(cpu, SD_SHARE_PKG_RESOURCES);
	if (sd) {
		id = cpumask_first(sched_domain_span(sd));
		size = cpumask_weight(sched_domain_span(sd));
		sds = sd->shared;
	}

	rcu_assign_pointer(per_cpu(sd_llc, cpu), sd);
	per_cpu(sd_llc_size, cpu) = size;
	per_cpu(sd_llc_id, cpu) = id;
	rcu_assign_pointer(per_cpu(sd_llc_shared, cpu), sds);

	sd = lowest_flag_domain(cpu, SD_NUMA);
	rcu_assign_pointer(per_cpu(sd_numa, cpu), sd);

	sd = highest_flag_domain(cpu, SD_ASYM_PACKING);
	rcu_assign_pointer(per_cpu(sd_asym, cpu), sd);

	for_each_domain(cpu, sd) {
		if (sd->groups->sge)
			ea_sd = sd;
		else
			break;
	}
	rcu_assign_pointer(per_cpu(sd_ea, cpu), ea_sd);

	sd = highest_flag_domain(cpu, SD_SHARE_CAP_STATES);
	rcu_assign_pointer(per_cpu(sd_scs, cpu), sd);
}

/*
 * Attach the domain 'sd' to 'cpu' as its base domain. Callers must
 * hold the hotplug lock.
 */
static void
cpu_attach_domain(struct sched_domain *sd, struct root_domain *rd, int cpu)
{
	struct rq *rq = cpu_rq(cpu);
	struct sched_domain *tmp;
	unsigned long next_balance = rq->next_balance;

	/* Remove the sched domains which do not contribute to scheduling. */
	for (tmp = sd; tmp; ) {
		struct sched_domain *parent = tmp->parent;
		if (!parent)
			break;

		if (sd_parent_degenerate(tmp, parent)) {
			tmp->parent = parent->parent;
			if (parent->parent)
				parent->parent->child = tmp;
			/*
			 * Transfer SD_PREFER_SIBLING down in case of a
			 * degenerate parent; the spans match for this
			 * so the property transfers.
			 */
			if (parent->flags & SD_PREFER_SIBLING)
				tmp->flags |= SD_PREFER_SIBLING;
			destroy_sched_domain(parent);
		} else
			tmp = tmp->parent;
	}

	if (sd && sd_degenerate(sd)) {
		tmp = sd;
		sd = sd->parent;
		destroy_sched_domain(tmp);
		if (sd)
			sd->child = NULL;
	}

	for (tmp = sd; tmp; ) {
		unsigned long interval;

		interval = msecs_to_jiffies(tmp->balance_interval);
		if (time_after(next_balance, tmp->last_balance + interval))
			next_balance = tmp->last_balance + interval;

		tmp = tmp->parent;
	}
	rq->next_balance = next_balance;

	sched_domain_debug(sd, cpu);

	rq_attach_root(rq, rd);
	tmp = rq->sd;
	rcu_assign_pointer(rq->sd, sd);
	destroy_sched_domains(tmp);

	update_top_cache_domain(cpu);
}

/* Setup the mask of cpus configured for isolated domains */
static int __init isolated_cpu_setup(char *str)
{
	int ret;

	alloc_bootmem_cpumask_var(&cpu_isolated_map);
	ret = cpulist_parse(str, cpu_isolated_map);
	if (ret) {
		pr_err("sched: Error, all isolcpus= values must be between 0 and %d\n", nr_cpu_ids);
		return 0;
	}
	return 1;
}
__setup("isolcpus=", isolated_cpu_setup);

struct s_data {
	struct sched_domain ** __percpu sd;
	struct root_domain	*rd;
};

enum s_alloc {
	sa_rootdomain,
	sa_sd,
	sa_sd_storage,
	sa_none,
};

/*
 * Build an iteration mask that can exclude certain CPUs from the upwards
 * domain traversal.
 *
 * Only CPUs that can arrive at this group should be considered to continue
 * balancing.
 *
 * Asymmetric node setups can result in situations where the domain tree is of
 * unequal depth, make sure to skip domains that already cover the entire
 * range.
 *
 * In that case build_sched_domains() will have terminated the iteration early
 * and our sibling sd spans will be empty. Domains should always include the
 * cpu they're built on, so check that.
 *
 */
static void build_group_mask(struct sched_domain *sd, struct sched_group *sg)
{
	const struct cpumask *sg_span = sched_group_cpus(sg);
	struct sd_data *sdd = sd->private;
	struct sched_domain *sibling;
	int i;

	for_each_cpu(i, sg_span) {
		sibling = *per_cpu_ptr(sdd->sd, i);

		/*
		 * Can happen in the asymmetric case, where these siblings are
		 * unused. The mask will not be empty because those CPUs that
		 * do have the top domain _should_ span the domain.
		 */
		if (!sibling->child)
			continue;

		/* If we would not end up here, we can't continue from here */
		if (!cpumask_equal(sg_span, sched_domain_span(sibling->child)))
			continue;

		cpumask_set_cpu(i, sched_group_mask(sg));
	}

	/* We must not have empty masks here */
	WARN_ON_ONCE(cpumask_empty(sched_group_mask(sg)));
}

/*
 * Return the canonical balance cpu for this group, this is the first cpu
 * of this group that's also in the iteration mask.
 */
int group_balance_cpu(struct sched_group *sg)
{
	return cpumask_first_and(sched_group_cpus(sg), sched_group_mask(sg));
}

static int
build_overlap_sched_groups(struct sched_domain *sd, int cpu)
{
	struct sched_group *first = NULL, *last = NULL, *groups = NULL, *sg;
	const struct cpumask *span = sched_domain_span(sd);
	struct cpumask *covered = sched_domains_tmpmask;
	struct sd_data *sdd = sd->private;
	struct sched_domain *sibling;
	int i;

	cpumask_clear(covered);

	for_each_cpu_wrap(i, span, cpu) {
		struct cpumask *sg_span;

		if (cpumask_test_cpu(i, covered))
			continue;

		sibling = *per_cpu_ptr(sdd->sd, i);

		/* See the comment near build_group_mask(). */
		if (!cpumask_test_cpu(i, sched_domain_span(sibling)))
			continue;

		sg = kzalloc_node(sizeof(struct sched_group) + cpumask_size(),
				GFP_KERNEL, cpu_to_node(cpu));

		if (!sg)
			goto fail;

		sg_span = sched_group_cpus(sg);
		if (sibling->child)
			cpumask_copy(sg_span, sched_domain_span(sibling->child));
		else
			cpumask_set_cpu(i, sg_span);

		cpumask_or(covered, covered, sg_span);

		sg->sgc = *per_cpu_ptr(sdd->sgc, i);
		if (atomic_inc_return(&sg->sgc->ref) == 1)
			build_group_mask(sd, sg);

		/*
		 * Initialize sgc->capacity such that even if we mess up the
		 * domains and no possible iteration will get us here, we won't
		 * die on a /0 trap.
		 */
		sg->sgc->capacity = SCHED_CAPACITY_SCALE * cpumask_weight(sg_span);
		sg->sgc->max_capacity = SCHED_CAPACITY_SCALE;
		sg->sgc->min_capacity = SCHED_CAPACITY_SCALE;

		/*
		 * Make sure the first group of this domain contains the
		 * canonical balance cpu. Otherwise the sched_domain iteration
		 * breaks. See update_sg_lb_stats().
		 */
		if ((!groups && cpumask_test_cpu(cpu, sg_span)) ||
		    group_balance_cpu(sg) == cpu)
			groups = sg;

		if (!first)
			first = sg;
		if (last)
			last->next = sg;
		last = sg;
		last->next = first;
	}
	sd->groups = groups;

	return 0;

fail:
	free_sched_groups(first, 0);

	return -ENOMEM;
}

static int get_group(int cpu, struct sd_data *sdd, struct sched_group **sg)
{
	struct sched_domain *sd = *per_cpu_ptr(sdd->sd, cpu);
	struct sched_domain *child = sd->child;

	if (child)
		cpu = cpumask_first(sched_domain_span(child));

	if (sg) {
		*sg = *per_cpu_ptr(sdd->sg, cpu);
		(*sg)->sgc = *per_cpu_ptr(sdd->sgc, cpu);
		atomic_set(&(*sg)->sgc->ref, 1); /* for claim_allocations */
	}

	return cpu;
}

/*
 * build_sched_groups will build a circular linked list of the groups
 * covered by the given span, and will set each group's ->cpumask correctly,
 * and ->cpu_capacity to 0.
 *
 * Assumes the sched_domain tree is fully constructed
 */
static int
build_sched_groups(struct sched_domain *sd, int cpu)
{
	struct sched_group *first = NULL, *last = NULL;
	struct sd_data *sdd = sd->private;
	const struct cpumask *span = sched_domain_span(sd);
	struct cpumask *covered;
	int i;

	get_group(cpu, sdd, &sd->groups);
	atomic_inc(&sd->groups->ref);

	if (cpu != cpumask_first(span))
		return 0;

	lockdep_assert_held(&sched_domains_mutex);
	covered = sched_domains_tmpmask;

	cpumask_clear(covered);

	for_each_cpu(i, span) {
		struct sched_group *sg;
		int group, j;

		if (cpumask_test_cpu(i, covered))
			continue;

		group = get_group(i, sdd, &sg);
		cpumask_setall(sched_group_mask(sg));

		for_each_cpu(j, span) {
			if (get_group(j, sdd, NULL) != group)
				continue;

			cpumask_set_cpu(j, covered);
			cpumask_set_cpu(j, sched_group_cpus(sg));
		}

		if (!first)
			first = sg;
		if (last)
			last->next = sg;
		last = sg;
	}
	last->next = first;

	return 0;
}

/*
 * Initialize sched groups cpu_capacity.
 *
 * cpu_capacity indicates the capacity of sched group, which is used while
 * distributing the load between different sched groups in a sched domain.
 * Typically cpu_capacity for all the groups in a sched domain will be same
 * unless there are asymmetries in the topology. If there are asymmetries,
 * group having more cpu_capacity will pickup more load compared to the
 * group having less cpu_capacity.
 */
static void init_sched_groups_capacity(int cpu, struct sched_domain *sd)
{
	struct sched_group *sg = sd->groups;
	cpumask_t avail_mask;

	WARN_ON(!sg);

	do {
		cpumask_andnot(&avail_mask, sched_group_cpus(sg),
							cpu_isolated_mask);
		sg->group_weight = cpumask_weight(&avail_mask);
		sg = sg->next;
	} while (sg != sd->groups);

	if (cpu != group_balance_cpu(sg))
		return;

	update_group_capacity(sd, cpu);
}

/*
 * Check that the per-cpu provided sd energy data is consistent for all cpus
 * within the mask.
 */
static inline void check_sched_energy_data(int cpu, sched_domain_energy_f fn,
					   const struct cpumask *cpumask)
{
	const struct sched_group_energy * const sge = fn(cpu);
	struct cpumask mask;
	int i;

	if (cpumask_weight(cpumask) <= 1)
		return;

	cpumask_xor(&mask, cpumask, get_cpu_mask(cpu));

	for_each_cpu(i, &mask) {
		const struct sched_group_energy * const e = fn(i);
		int y;

		BUG_ON(e->nr_idle_states != sge->nr_idle_states);

		for (y = 0; y < (e->nr_idle_states); y++) {
			BUG_ON(e->idle_states[y].power !=
					sge->idle_states[y].power);
		}

		BUG_ON(e->nr_cap_states != sge->nr_cap_states);

		for (y = 0; y < (e->nr_cap_states); y++) {
			BUG_ON(e->cap_states[y].cap != sge->cap_states[y].cap);
			BUG_ON(e->cap_states[y].power !=
					sge->cap_states[y].power);
		}
	}
}

static void init_sched_energy(int cpu, struct sched_domain *sd,
			      sched_domain_energy_f fn)
{
	if (!(fn && fn(cpu)))
		return;

	if (cpu != group_balance_cpu(sd->groups))
		return;

	if (sd->child && !sd->child->groups->sge) {
		pr_err("BUG: EAS setup broken for CPU%d\n", cpu);
#ifdef CONFIG_SCHED_DEBUG
		pr_err("     energy data on %s but not on %s domain\n",
			sd->name, sd->child->name);
#endif
		return;
	}

	check_sched_energy_data(cpu, fn, sched_group_cpus(sd->groups));

	sd->groups->sge = fn(cpu);
}

/*
 * Initializers for schedule domains
 * Non-inlined to reduce accumulated stack pressure in build_sched_domains()
 */

static int default_relax_domain_level = -1;
int sched_domain_level_max;

static int __init setup_relax_domain_level(char *str)
{
	if (kstrtoint(str, 0, &default_relax_domain_level))
		pr_warn("Unable to set relax_domain_level\n");

	return 1;
}
__setup("relax_domain_level=", setup_relax_domain_level);

static void set_domain_attribute(struct sched_domain *sd,
				 struct sched_domain_attr *attr)
{
	int request;

	if (!attr || attr->relax_domain_level < 0) {
		if (default_relax_domain_level < 0)
			return;
		else
			request = default_relax_domain_level;
	} else
		request = attr->relax_domain_level;
	if (request < sd->level) {
		/* turn off idle balance on this domain */
		sd->flags &= ~(SD_BALANCE_WAKE|SD_BALANCE_NEWIDLE);
	} else {
		/* turn on idle balance on this domain */
		sd->flags |= (SD_BALANCE_WAKE|SD_BALANCE_NEWIDLE);
	}
}

static void __sdt_free(const struct cpumask *cpu_map);
static int __sdt_alloc(const struct cpumask *cpu_map);

static void __free_domain_allocs(struct s_data *d, enum s_alloc what,
				 const struct cpumask *cpu_map)
{
	switch (what) {
	case sa_rootdomain:
		if (!atomic_read(&d->rd->refcount))
			free_rootdomain(&d->rd->rcu); /* fall through */
	case sa_sd:
		free_percpu(d->sd); /* fall through */
	case sa_sd_storage:
		__sdt_free(cpu_map); /* fall through */
	case sa_none:
		break;
	}
}

static enum s_alloc __visit_domain_allocation_hell(struct s_data *d,
						   const struct cpumask *cpu_map)
{
	memset(d, 0, sizeof(*d));

	if (__sdt_alloc(cpu_map))
		return sa_sd_storage;
	d->sd = alloc_percpu(struct sched_domain *);
	if (!d->sd)
		return sa_sd_storage;
	d->rd = alloc_rootdomain();
	if (!d->rd)
		return sa_sd;
	return sa_rootdomain;
}

/*
 * NULL the sd_data elements we've used to build the sched_domain and
 * sched_group structure so that the subsequent __free_domain_allocs()
 * will not free the data we're using.
 */
static void claim_allocations(int cpu, struct sched_domain *sd)
{
	struct sd_data *sdd = sd->private;

	WARN_ON_ONCE(*per_cpu_ptr(sdd->sd, cpu) != sd);
	*per_cpu_ptr(sdd->sd, cpu) = NULL;

	if (atomic_read(&(*per_cpu_ptr(sdd->sds, cpu))->ref))
		*per_cpu_ptr(sdd->sds, cpu) = NULL;

	if (atomic_read(&(*per_cpu_ptr(sdd->sg, cpu))->ref))
		*per_cpu_ptr(sdd->sg, cpu) = NULL;

	if (atomic_read(&(*per_cpu_ptr(sdd->sgc, cpu))->ref))
		*per_cpu_ptr(sdd->sgc, cpu) = NULL;
}

#ifdef CONFIG_NUMA
static int sched_domains_numa_levels;
enum numa_topology_type sched_numa_topology_type;
static int *sched_domains_numa_distance;
int sched_max_numa_distance;
static struct cpumask ***sched_domains_numa_masks;
static int sched_domains_curr_level;
#endif

/*
 * SD_flags allowed in topology descriptions.
 *
 * These flags are purely descriptive of the topology and do not prescribe
 * behaviour. Behaviour is artificial and mapped in the below sd_init()
 * function:
 *
 *   SD_SHARE_CPUCAPACITY   - describes SMT topologies
 *   SD_SHARE_PKG_RESOURCES - describes shared caches
 *   SD_NUMA                - describes NUMA topologies
 *   SD_SHARE_POWERDOMAIN   - describes shared power domain
 *   SD_ASYM_CPUCAPACITY    - describes mixed capacity topologies
 *   SD_SHARE_CAP_STATES    - describes shared capacity states
 *
 * Odd one out, which beside describing the topology has a quirk also
 * prescribes the desired behaviour that goes along with it:
 *
 *   SD_ASYM_PACKING        - describes SMT quirks
 */
#define TOPOLOGY_SD_FLAGS		\
	(SD_SHARE_CPUCAPACITY |		\
	 SD_SHARE_PKG_RESOURCES |	\
	 SD_NUMA |			\
	 SD_ASYM_PACKING |		\
	 SD_ASYM_CPUCAPACITY |		\
	 SD_SHARE_POWERDOMAIN |		\
	 SD_SHARE_CAP_STATES)

static struct sched_domain *
sd_init(struct sched_domain_topology_level *tl,
	const struct cpumask *cpu_map,
	struct sched_domain *child, int cpu)
{
	struct sd_data *sdd = &tl->data;
	struct sched_domain *sd = *per_cpu_ptr(sdd->sd, cpu);
	int sd_id, sd_weight, sd_flags = 0;

#ifdef CONFIG_NUMA
	/*
	 * Ugly hack to pass state to sd_numa_mask()...
	 */
	sched_domains_curr_level = tl->numa_level;
#endif

	sd_weight = cpumask_weight(tl->mask(cpu));

	if (tl->sd_flags)
		sd_flags = (*tl->sd_flags)();
	if (WARN_ONCE(sd_flags & ~TOPOLOGY_SD_FLAGS,
			"wrong sd_flags in topology description\n"))
		sd_flags &= ~TOPOLOGY_SD_FLAGS;

	*sd = (struct sched_domain){
		.min_interval		= sd_weight,
		.max_interval		= 2*sd_weight,
		.busy_factor		= 32,
		.imbalance_pct		= 125,

		.cache_nice_tries	= 0,
		.busy_idx		= 0,
		.idle_idx		= 0,
		.newidle_idx		= 0,
		.wake_idx		= 0,
		.forkexec_idx		= 0,

		.flags			= 1*SD_LOAD_BALANCE
					| 1*SD_BALANCE_NEWIDLE
					| 1*SD_BALANCE_EXEC
					| 1*SD_BALANCE_FORK
					| 0*SD_BALANCE_WAKE
					| 1*SD_WAKE_AFFINE
					| 0*SD_SHARE_CPUCAPACITY
					| 0*SD_SHARE_PKG_RESOURCES
					| 0*SD_SERIALIZE
					| 0*SD_PREFER_SIBLING
					| 0*SD_NUMA
					| sd_flags
					,

		.last_balance		= jiffies,
		.balance_interval	= sd_weight,
		.smt_gain		= 0,
		.max_newidle_lb_cost	= 0,
		.next_decay_max_lb_cost	= jiffies,
		.child			= child,
#ifdef CONFIG_SCHED_DEBUG
		.name			= tl->name,
#endif
	};

	cpumask_and(sched_domain_span(sd), cpu_map, tl->mask(cpu));
	sd_id = cpumask_first(sched_domain_span(sd));

	/*
	 * Convert topological properties into behaviour.
	 */

	if (sd->flags & SD_ASYM_CPUCAPACITY) {
		struct sched_domain *t = sd;

		for_each_lower_domain(t)
			t->flags |= SD_BALANCE_WAKE;
	}

	if (sd->flags & SD_SHARE_CPUCAPACITY) {
		sd->flags |= SD_PREFER_SIBLING;
		sd->imbalance_pct = 110;
		sd->smt_gain = 1178; /* ~15% */

	} else if (sd->flags & SD_SHARE_PKG_RESOURCES) {
		sd->imbalance_pct = 117;
		sd->cache_nice_tries = 1;
		sd->busy_idx = 2;

#ifdef CONFIG_NUMA
	} else if (sd->flags & SD_NUMA) {
		sd->cache_nice_tries = 2;
		sd->busy_idx = 3;
		sd->idle_idx = 2;

		sd->flags |= SD_SERIALIZE;
		if (sched_domains_numa_distance[tl->numa_level] > RECLAIM_DISTANCE) {
			sd->flags &= ~(SD_BALANCE_EXEC |
				       SD_BALANCE_FORK |
				       SD_WAKE_AFFINE);
		}

#endif
	} else {
		sd->flags |= SD_PREFER_SIBLING;
		sd->cache_nice_tries = 1;
		sd->busy_idx = 2;
		sd->idle_idx = 1;
	}

	/*
	 * For all levels sharing cache; connect a sched_domain_shared
	 * instance.
	 */
	if (sd->flags & SD_SHARE_PKG_RESOURCES) {
		sd->shared = *per_cpu_ptr(sdd->sds, sd_id);
		atomic_inc(&sd->shared->ref);
		atomic_set(&sd->shared->nr_busy_cpus, sd_weight);
	}

	sd->private = sdd;

	return sd;
}

/*
 * Topology list, bottom-up.
 */
static struct sched_domain_topology_level default_topology[] = {
#ifdef CONFIG_SCHED_SMT
	{ cpu_smt_mask, cpu_smt_flags, SD_INIT_NAME(SMT) },
#endif
#ifdef CONFIG_SCHED_MC
	{ cpu_coregroup_mask, cpu_core_flags, SD_INIT_NAME(MC) },
#endif
	{ cpu_cpu_mask, SD_INIT_NAME(DIE) },
	{ NULL, },
};

static struct sched_domain_topology_level *sched_domain_topology =
	default_topology;

#define for_each_sd_topology(tl)			\
	for (tl = sched_domain_topology; tl->mask; tl++)

void set_sched_topology(struct sched_domain_topology_level *tl)
{
	if (WARN_ON_ONCE(sched_smp_initialized))
		return;

	sched_domain_topology = tl;
}

#ifdef CONFIG_NUMA

static const struct cpumask *sd_numa_mask(int cpu)
{
	return sched_domains_numa_masks[sched_domains_curr_level][cpu_to_node(cpu)];
}

static void sched_numa_warn(const char *str)
{
	static int done = false;
	int i,j;

	if (done)
		return;

	done = true;

	printk(KERN_WARNING "ERROR: %s\n\n", str);

	for (i = 0; i < nr_node_ids; i++) {
		printk(KERN_WARNING "  ");
		for (j = 0; j < nr_node_ids; j++)
			printk(KERN_CONT "%02d ", node_distance(i,j));
		printk(KERN_CONT "\n");
	}
	printk(KERN_WARNING "\n");
}

bool find_numa_distance(int distance)
{
	int i;

	if (distance == node_distance(0, 0))
		return true;

	for (i = 0; i < sched_domains_numa_levels; i++) {
		if (sched_domains_numa_distance[i] == distance)
			return true;
	}

	return false;
}

/*
 * A system can have three types of NUMA topology:
 * NUMA_DIRECT: all nodes are directly connected, or not a NUMA system
 * NUMA_GLUELESS_MESH: some nodes reachable through intermediary nodes
 * NUMA_BACKPLANE: nodes can reach other nodes through a backplane
 *
 * The difference between a glueless mesh topology and a backplane
 * topology lies in whether communication between not directly
 * connected nodes goes through intermediary nodes (where programs
 * could run), or through backplane controllers. This affects
 * placement of programs.
 *
 * The type of topology can be discerned with the following tests:
 * - If the maximum distance between any nodes is 1 hop, the system
 *   is directly connected.
 * - If for two nodes A and B, located N > 1 hops away from each other,
 *   there is an intermediary node C, which is < N hops away from both
 *   nodes A and B, the system is a glueless mesh.
 */
static void init_numa_topology_type(void)
{
	int a, b, c, n;

	n = sched_max_numa_distance;

	if (sched_domains_numa_levels <= 1) {
		sched_numa_topology_type = NUMA_DIRECT;
		return;
	}

	for_each_online_node(a) {
		for_each_online_node(b) {
			/* Find two nodes furthest removed from each other. */
			if (node_distance(a, b) < n)
				continue;

			/* Is there an intermediary node between a and b? */
			for_each_online_node(c) {
				if (node_distance(a, c) < n &&
				    node_distance(b, c) < n) {
					sched_numa_topology_type =
							NUMA_GLUELESS_MESH;
					return;
				}
			}

			sched_numa_topology_type = NUMA_BACKPLANE;
			return;
		}
	}
}

static void sched_init_numa(void)
{
	int next_distance, curr_distance = node_distance(0, 0);
	struct sched_domain_topology_level *tl;
	int level = 0;
	int i, j, k;

	sched_domains_numa_distance = kzalloc(sizeof(int) * nr_node_ids, GFP_KERNEL);
	if (!sched_domains_numa_distance)
		return;

	/*
	 * O(nr_nodes^2) deduplicating selection sort -- in order to find the
	 * unique distances in the node_distance() table.
	 *
	 * Assumes node_distance(0,j) includes all distances in
	 * node_distance(i,j) in order to avoid cubic time.
	 */
	next_distance = curr_distance;
	for (i = 0; i < nr_node_ids; i++) {
		for (j = 0; j < nr_node_ids; j++) {
			for (k = 0; k < nr_node_ids; k++) {
				int distance = node_distance(i, k);

				if (distance > curr_distance &&
				    (distance < next_distance ||
				     next_distance == curr_distance))
					next_distance = distance;

				/*
				 * While not a strong assumption it would be nice to know
				 * about cases where if node A is connected to B, B is not
				 * equally connected to A.
				 */
				if (sched_debug() && node_distance(k, i) != distance)
					sched_numa_warn("Node-distance not symmetric");

				if (sched_debug() && i && !find_numa_distance(distance))
					sched_numa_warn("Node-0 not representative");
			}
			if (next_distance != curr_distance) {
				sched_domains_numa_distance[level++] = next_distance;
				sched_domains_numa_levels = level;
				curr_distance = next_distance;
			} else break;
		}

		/*
		 * In case of sched_debug() we verify the above assumption.
		 */
		if (!sched_debug())
			break;
	}

	if (!level)
		return;

	/*
	 * 'level' contains the number of unique distances, excluding the
	 * identity distance node_distance(i,i).
	 *
	 * The sched_domains_numa_distance[] array includes the actual distance
	 * numbers.
	 */

	/*
	 * Here, we should temporarily reset sched_domains_numa_levels to 0.
	 * If it fails to allocate memory for array sched_domains_numa_masks[][],
	 * the array will contain less then 'level' members. This could be
	 * dangerous when we use it to iterate array sched_domains_numa_masks[][]
	 * in other functions.
	 *
	 * We reset it to 'level' at the end of this function.
	 */
	sched_domains_numa_levels = 0;

	sched_domains_numa_masks = kzalloc(sizeof(void *) * level, GFP_KERNEL);
	if (!sched_domains_numa_masks)
		return;

	/*
	 * Now for each level, construct a mask per node which contains all
	 * cpus of nodes that are that many hops away from us.
	 */
	for (i = 0; i < level; i++) {
		sched_domains_numa_masks[i] =
			kzalloc(nr_node_ids * sizeof(void *), GFP_KERNEL);
		if (!sched_domains_numa_masks[i])
			return;

		for (j = 0; j < nr_node_ids; j++) {
			struct cpumask *mask = kzalloc(cpumask_size(), GFP_KERNEL);
			if (!mask)
				return;

			sched_domains_numa_masks[i][j] = mask;

			for_each_node(k) {
				if (node_distance(j, k) > sched_domains_numa_distance[i])
					continue;

				cpumask_or(mask, mask, cpumask_of_node(k));
			}
		}
	}

	/* Compute default topology size */
	for (i = 0; sched_domain_topology[i].mask; i++);

	tl = kzalloc((i + level + 1) *
			sizeof(struct sched_domain_topology_level), GFP_KERNEL);
	if (!tl)
		return;

	/*
	 * Copy the default topology bits..
	 */
	for (i = 0; sched_domain_topology[i].mask; i++)
		tl[i] = sched_domain_topology[i];

	/*
	 * .. and append 'j' levels of NUMA goodness.
	 */
	for (j = 0; j < level; i++, j++) {
		tl[i] = (struct sched_domain_topology_level){
			.mask = sd_numa_mask,
			.sd_flags = cpu_numa_flags,
			.flags = SDTL_OVERLAP,
			.numa_level = j,
			SD_INIT_NAME(NUMA)
		};
	}

	sched_domain_topology = tl;

	sched_domains_numa_levels = level;
	sched_max_numa_distance = sched_domains_numa_distance[level - 1];

	init_numa_topology_type();
}

static void sched_domains_numa_masks_set(unsigned int cpu)
{
	int node = cpu_to_node(cpu);
	int i, j;

	for (i = 0; i < sched_domains_numa_levels; i++) {
		for (j = 0; j < nr_node_ids; j++) {
			if (node_distance(j, node) <= sched_domains_numa_distance[i])
				cpumask_set_cpu(cpu, sched_domains_numa_masks[i][j]);
		}
	}
}

static void sched_domains_numa_masks_clear(unsigned int cpu)
{
	int i, j;

	for (i = 0; i < sched_domains_numa_levels; i++) {
		for (j = 0; j < nr_node_ids; j++)
			cpumask_clear_cpu(cpu, sched_domains_numa_masks[i][j]);
	}
}

#else
static inline void sched_init_numa(void) { }
static void sched_domains_numa_masks_set(unsigned int cpu) { }
static void sched_domains_numa_masks_clear(unsigned int cpu) { }
#endif /* CONFIG_NUMA */

static int __sdt_alloc(const struct cpumask *cpu_map)
{
	struct sched_domain_topology_level *tl;
	int j;

	for_each_sd_topology(tl) {
		struct sd_data *sdd = &tl->data;

		sdd->sd = alloc_percpu(struct sched_domain *);
		if (!sdd->sd)
			return -ENOMEM;

		sdd->sds = alloc_percpu(struct sched_domain_shared *);
		if (!sdd->sds)
			return -ENOMEM;

		sdd->sg = alloc_percpu(struct sched_group *);
		if (!sdd->sg)
			return -ENOMEM;

		sdd->sgc = alloc_percpu(struct sched_group_capacity *);
		if (!sdd->sgc)
			return -ENOMEM;

		for_each_cpu(j, cpu_map) {
			struct sched_domain *sd;
			struct sched_domain_shared *sds;
			struct sched_group *sg;
			struct sched_group_capacity *sgc;

			sd = kzalloc_node(sizeof(struct sched_domain) + cpumask_size(),
					GFP_KERNEL, cpu_to_node(j));
			if (!sd)
				return -ENOMEM;

			*per_cpu_ptr(sdd->sd, j) = sd;

			sds = kzalloc_node(sizeof(struct sched_domain_shared),
					GFP_KERNEL, cpu_to_node(j));
			if (!sds)
				return -ENOMEM;

			*per_cpu_ptr(sdd->sds, j) = sds;

			sg = kzalloc_node(sizeof(struct sched_group) + cpumask_size(),
					GFP_KERNEL, cpu_to_node(j));
			if (!sg)
				return -ENOMEM;

			sg->next = sg;

			*per_cpu_ptr(sdd->sg, j) = sg;

			sgc = kzalloc_node(sizeof(struct sched_group_capacity) + cpumask_size(),
					GFP_KERNEL, cpu_to_node(j));
			if (!sgc)
				return -ENOMEM;

			*per_cpu_ptr(sdd->sgc, j) = sgc;
		}
	}

	return 0;
}

static void __sdt_free(const struct cpumask *cpu_map)
{
	struct sched_domain_topology_level *tl;
	int j;

	for_each_sd_topology(tl) {
		struct sd_data *sdd = &tl->data;

		for_each_cpu(j, cpu_map) {
			struct sched_domain *sd;

			if (sdd->sd) {
				sd = *per_cpu_ptr(sdd->sd, j);
				if (sd && (sd->flags & SD_OVERLAP))
					free_sched_groups(sd->groups, 0);
				kfree(*per_cpu_ptr(sdd->sd, j));
			}

			if (sdd->sds)
				kfree(*per_cpu_ptr(sdd->sds, j));
			if (sdd->sg)
				kfree(*per_cpu_ptr(sdd->sg, j));
			if (sdd->sgc)
				kfree(*per_cpu_ptr(sdd->sgc, j));
		}
		free_percpu(sdd->sd);
		sdd->sd = NULL;
		free_percpu(sdd->sds);
		sdd->sds = NULL;
		free_percpu(sdd->sg);
		sdd->sg = NULL;
		free_percpu(sdd->sgc);
		sdd->sgc = NULL;
	}
}

struct sched_domain *build_sched_domain(struct sched_domain_topology_level *tl,
		const struct cpumask *cpu_map, struct sched_domain_attr *attr,
		struct sched_domain *child, int cpu)
{
	struct sched_domain *sd = sd_init(tl, cpu_map, child, cpu);

	if (child) {
		sd->level = child->level + 1;
		sched_domain_level_max = max(sched_domain_level_max, sd->level);
		child->parent = sd;

		if (!cpumask_subset(sched_domain_span(child),
				    sched_domain_span(sd))) {
			pr_err("BUG: arch topology borken\n");
#ifdef CONFIG_SCHED_DEBUG
			pr_err("     the %s domain not a subset of the %s domain\n",
					child->name, sd->name);
#endif
			/* Fixup, ensure @sd has at least @child cpus. */
			cpumask_or(sched_domain_span(sd),
				   sched_domain_span(sd),
				   sched_domain_span(child));
		}

	}
	set_domain_attribute(sd, attr);

	return sd;
}

/*
 * Build sched domains for a given set of cpus and attach the sched domains
 * to the individual cpus
 */
static int build_sched_domains(const struct cpumask *cpu_map,
			       struct sched_domain_attr *attr)
{
	enum s_alloc alloc_state;
	struct sched_domain *sd;
	struct s_data d;
	int i, ret = -ENOMEM;

	alloc_state = __visit_domain_allocation_hell(&d, cpu_map);
	if (alloc_state != sa_rootdomain)
		goto error;

	/* Set up domains for cpus specified by the cpu_map. */
	for_each_cpu(i, cpu_map) {
		struct sched_domain_topology_level *tl;

		sd = NULL;
		for_each_sd_topology(tl) {
			sd = build_sched_domain(tl, cpu_map, attr, sd, i);
			if (tl == sched_domain_topology)
				*per_cpu_ptr(d.sd, i) = sd;
			if (tl->flags & SDTL_OVERLAP || sched_feat(FORCE_SD_OVERLAP))
				sd->flags |= SD_OVERLAP;
		}
	}

	/* Build the groups for the domains */
	for_each_cpu(i, cpu_map) {
		for (sd = *per_cpu_ptr(d.sd, i); sd; sd = sd->parent) {
			sd->span_weight = cpumask_weight(sched_domain_span(sd));
			if (sd->flags & SD_OVERLAP) {
				if (build_overlap_sched_groups(sd, i))
					goto error;
			} else {
				if (build_sched_groups(sd, i))
					goto error;
			}
		}
	}

	/* Calculate CPU capacity for physical packages and nodes */
	for (i = nr_cpumask_bits-1; i >= 0; i--) {
		struct sched_domain_topology_level *tl = sched_domain_topology;

		if (!cpumask_test_cpu(i, cpu_map))
			continue;

		for (sd = *per_cpu_ptr(d.sd, i); sd; sd = sd->parent, tl++) {
			init_sched_energy(i, sd, tl->energy);
			claim_allocations(i, sd);
			init_sched_groups_capacity(i, sd);
		}
	}

	/* Attach the domains */
	rcu_read_lock();
	for_each_cpu(i, cpu_map) {
		int max_cpu = READ_ONCE(d.rd->max_cap_orig_cpu);
		int min_cpu = READ_ONCE(d.rd->min_cap_orig_cpu);
<<<<<<< HEAD

		if ((max_cpu < 0) || (cpu_rq(i)->cpu_capacity_orig >
		    cpu_rq(max_cpu)->cpu_capacity_orig))
			WRITE_ONCE(d.rd->max_cap_orig_cpu, i);

		if ((min_cpu < 0) || (cpu_rq(i)->cpu_capacity_orig <
		    cpu_rq(min_cpu)->cpu_capacity_orig))
			WRITE_ONCE(d.rd->min_cap_orig_cpu, i);

=======

		if ((max_cpu < 0) || (cpu_rq(i)->cpu_capacity_orig >
		    cpu_rq(max_cpu)->cpu_capacity_orig))
			WRITE_ONCE(d.rd->max_cap_orig_cpu, i);

		if ((min_cpu < 0) || (cpu_rq(i)->cpu_capacity_orig <
		    cpu_rq(min_cpu)->cpu_capacity_orig))
			WRITE_ONCE(d.rd->min_cap_orig_cpu, i);

>>>>>>> 09bf7fb0
		sd = *per_cpu_ptr(d.sd, i);

		cpu_attach_domain(sd, d.rd, i);
	}
	rcu_read_unlock();

	ret = 0;
error:
	__free_domain_allocs(&d, alloc_state, cpu_map);
	return ret;
}

static cpumask_var_t *doms_cur;	/* current sched domains */
static int ndoms_cur;		/* number of sched domains in 'doms_cur' */
static struct sched_domain_attr *dattr_cur;
				/* attribues of custom domains in 'doms_cur' */

/*
 * Special case: If a kmalloc of a doms_cur partition (array of
 * cpumask) fails, then fallback to a single sched domain,
 * as determined by the single cpumask fallback_doms.
 */
static cpumask_var_t fallback_doms;

/*
 * arch_update_cpu_topology lets virtualized architectures update the
 * cpu core maps. It is supposed to return 1 if the topology changed
 * or 0 if it stayed the same.
 */
int __weak arch_update_cpu_topology(void)
{
	return 0;
}

cpumask_var_t *alloc_sched_domains(unsigned int ndoms)
{
	int i;
	cpumask_var_t *doms;

	doms = kmalloc(sizeof(*doms) * ndoms, GFP_KERNEL);
	if (!doms)
		return NULL;
	for (i = 0; i < ndoms; i++) {
		if (!alloc_cpumask_var(&doms[i], GFP_KERNEL)) {
			free_sched_domains(doms, i);
			return NULL;
		}
	}
	return doms;
}

void free_sched_domains(cpumask_var_t doms[], unsigned int ndoms)
{
	unsigned int i;
	for (i = 0; i < ndoms; i++)
		free_cpumask_var(doms[i]);
	kfree(doms);
}

/*
 * Set up scheduler domains and groups. Callers must hold the hotplug lock.
 * For now this just excludes isolated cpus, but could be used to
 * exclude other special cases in the future.
 */
static int init_sched_domains(const struct cpumask *cpu_map)
{
	int err;

	arch_update_cpu_topology();
	ndoms_cur = 1;
	doms_cur = alloc_sched_domains(ndoms_cur);
	if (!doms_cur)
		doms_cur = &fallback_doms;
	cpumask_andnot(doms_cur[0], cpu_map, cpu_isolated_map);
	err = build_sched_domains(doms_cur[0], NULL);
	register_sched_domain_sysctl();

	return err;
}

/*
 * Detach sched domains from a group of cpus specified in cpu_map
 * These cpus will now be attached to the NULL domain
 */
static void detach_destroy_domains(const struct cpumask *cpu_map)
{
	int i;

	rcu_read_lock();
	for_each_cpu(i, cpu_map)
		cpu_attach_domain(NULL, &def_root_domain, i);
	rcu_read_unlock();
}

/* handle null as "default" */
static int dattrs_equal(struct sched_domain_attr *cur, int idx_cur,
			struct sched_domain_attr *new, int idx_new)
{
	struct sched_domain_attr tmp;

	/* fast path */
	if (!new && !cur)
		return 1;

	tmp = SD_ATTR_INIT;
	return !memcmp(cur ? (cur + idx_cur) : &tmp,
			new ? (new + idx_new) : &tmp,
			sizeof(struct sched_domain_attr));
}

/*
 * Partition sched domains as specified by the 'ndoms_new'
 * cpumasks in the array doms_new[] of cpumasks. This compares
 * doms_new[] to the current sched domain partitioning, doms_cur[].
 * It destroys each deleted domain and builds each new domain.
 *
 * 'doms_new' is an array of cpumask_var_t's of length 'ndoms_new'.
 * The masks don't intersect (don't overlap.) We should setup one
 * sched domain for each mask. CPUs not in any of the cpumasks will
 * not be load balanced. If the same cpumask appears both in the
 * current 'doms_cur' domains and in the new 'doms_new', we can leave
 * it as it is.
 *
 * The passed in 'doms_new' should be allocated using
 * alloc_sched_domains.  This routine takes ownership of it and will
 * free_sched_domains it when done with it. If the caller failed the
 * alloc call, then it can pass in doms_new == NULL && ndoms_new == 1,
 * and partition_sched_domains() will fallback to the single partition
 * 'fallback_doms', it also forces the domains to be rebuilt.
 *
 * If doms_new == NULL it will be replaced with cpu_online_mask.
 * ndoms_new == 0 is a special case for destroying existing domains,
 * and it will not create the default domain.
 *
 * Call with hotplug lock held
 */
void partition_sched_domains(int ndoms_new, cpumask_var_t doms_new[],
			     struct sched_domain_attr *dattr_new)
{
	int i, j, n;
	int new_topology;

	mutex_lock(&sched_domains_mutex);

	/* always unregister in case we don't destroy any domains */
	unregister_sched_domain_sysctl();

	/* Let architecture update cpu core mappings. */
	new_topology = arch_update_cpu_topology();

	n = doms_new ? ndoms_new : 0;

	/* Destroy deleted domains */
	for (i = 0; i < ndoms_cur; i++) {
		for (j = 0; j < n && !new_topology; j++) {
			if (cpumask_equal(doms_cur[i], doms_new[j])
			    && dattrs_equal(dattr_cur, i, dattr_new, j))
				goto match1;
		}
		/* no match - a current sched domain not in new doms_new[] */
		detach_destroy_domains(doms_cur[i]);
match1:
		;
	}

	n = ndoms_cur;
	if (doms_new == NULL) {
		n = 0;
		doms_new = &fallback_doms;
		cpumask_andnot(doms_new[0], cpu_active_mask, cpu_isolated_map);
		WARN_ON_ONCE(dattr_new);
	}

	/* Build new domains */
	for (i = 0; i < ndoms_new; i++) {
		for (j = 0; j < n && !new_topology; j++) {
			if (cpumask_equal(doms_new[i], doms_cur[j])
			    && dattrs_equal(dattr_new, i, dattr_cur, j))
				goto match2;
		}
		/* no match - add a new doms_new */
		build_sched_domains(doms_new[i], dattr_new ? dattr_new + i : NULL);
match2:
		;
	}

	/* Remember the new sched domains */
	if (doms_cur != &fallback_doms)
		free_sched_domains(doms_cur, ndoms_cur);
	kfree(dattr_cur);	/* kfree(NULL) is safe */
	doms_cur = doms_new;
	dattr_cur = dattr_new;
	ndoms_cur = ndoms_new;

	register_sched_domain_sysctl();

	mutex_unlock(&sched_domains_mutex);
}

static int num_cpus_frozen;	/* used to mark begin/end of suspend/resume */

/*
 * Update cpusets according to cpu_active mask.  If cpusets are
 * disabled, cpuset_update_active_cpus() becomes a simple wrapper
 * around partition_sched_domains().
 *
 * If we come here as part of a suspend/resume, don't touch cpusets because we
 * want to restore it back to its original state upon resume anyway.
 */
static void cpuset_cpu_active(void)
{
	if (cpuhp_tasks_frozen) {
		/*
		 * num_cpus_frozen tracks how many CPUs are involved in suspend
		 * resume sequence. As long as this is not the last online
		 * operation in the resume sequence, just build a single sched
		 * domain, ignoring cpusets.
		 */
		partition_sched_domains(1, NULL, NULL);
		if (--num_cpus_frozen)
			return;
		/*
		 * This is the last CPU online operation. So fall through and
		 * restore the original sched domains by considering the
		 * cpuset configurations.
		 */
		cpuset_force_rebuild();
	}
	cpuset_update_active_cpus(true);
}

static int cpuset_cpu_inactive(unsigned int cpu)
{
	unsigned long flags;
	struct dl_bw *dl_b;
	bool overflow;
	int cpus;

	if (!cpuhp_tasks_frozen) {
		rcu_read_lock_sched();
		dl_b = dl_bw_of(cpu);

		raw_spin_lock_irqsave(&dl_b->lock, flags);
		cpus = dl_bw_cpus(cpu);
		overflow = __dl_overflow(dl_b, cpus, 0, 0);
		raw_spin_unlock_irqrestore(&dl_b->lock, flags);

		rcu_read_unlock_sched();

		if (overflow)
			return -EBUSY;
		cpuset_update_active_cpus(false);
	} else {
		num_cpus_frozen++;
		partition_sched_domains(1, NULL, NULL);
	}
	return 0;
}

#ifdef CONFIG_SCHED_SMT
atomic_t sched_smt_present = ATOMIC_INIT(0);
#endif

int sched_cpu_activate(unsigned int cpu)
{
	struct rq *rq = cpu_rq(cpu);
	unsigned long flags;

#ifdef CONFIG_SCHED_SMT
	/*
	 * When going up, increment the number of cores with SMT present.
	 */
	if (cpumask_weight(cpu_smt_mask(cpu)) == 2)
		atomic_inc(&sched_smt_present);
#endif
	set_cpu_active(cpu, true);

	if (sched_smp_initialized) {
		sched_domains_numa_masks_set(cpu);
		cpuset_cpu_active();
	}

	/*
	 * Put the rq online, if not already. This happens:
	 *
	 * 1) In the early boot process, because we build the real domains
	 *    after all cpus have been brought up.
	 *
	 * 2) At runtime, if cpuset_cpu_active() fails to rebuild the
	 *    domains.
	 */
	raw_spin_lock_irqsave(&rq->lock, flags);
	if (rq->rd) {
		BUG_ON(!cpumask_test_cpu(cpu, rq->rd->span));
		set_rq_online(rq);
	}
	raw_spin_unlock_irqrestore(&rq->lock, flags);

	update_max_interval();
	walt_update_min_max_capacity();

	return 0;
}

int sched_cpu_deactivate(unsigned int cpu)
{
	int ret;

	set_cpu_active(cpu, false);
	/*
	 * We've cleared cpu_active_mask, wait for all preempt-disabled and RCU
	 * users of this state to go away such that all new such users will
	 * observe it.
	 *
	 * For CONFIG_PREEMPT we have preemptible RCU and its sync_rcu() might
	 * not imply sync_sched(), so wait for both.
	 *
	 * Do sync before park smpboot threads to take care the rcu boost case.
	 */
	if (IS_ENABLED(CONFIG_PREEMPT))
		synchronize_rcu_mult(call_rcu, call_rcu_sched);
	else
		synchronize_rcu();

#ifdef CONFIG_SCHED_SMT
	/*
	 * When going down, decrement the number of cores with SMT present.
	 */
	if (cpumask_weight(cpu_smt_mask(cpu)) == 2)
		atomic_dec(&sched_smt_present);
#endif

	if (!sched_smp_initialized)
		return 0;

	ret = cpuset_cpu_inactive(cpu);
	if (ret) {
		set_cpu_active(cpu, true);
		return ret;
	}
	sched_domains_numa_masks_clear(cpu);
	walt_update_min_max_capacity();
	return 0;
}

static void sched_rq_cpu_starting(unsigned int cpu)
{
	struct rq *rq = cpu_rq(cpu);
	unsigned long flags;

	raw_spin_lock_irqsave(&rq->lock, flags);
	set_window_start(rq);
	raw_spin_unlock_irqrestore(&rq->lock, flags);
	rq->calc_load_update = calc_load_update;
	update_max_interval();
}

int sched_cpu_starting(unsigned int cpu)
{
	set_cpu_rq_start_time(cpu);
	sched_rq_cpu_starting(cpu);
	clear_walt_request(cpu);
	return 0;
}

#ifdef CONFIG_HOTPLUG_CPU
int sched_cpu_dying(unsigned int cpu)
{
	struct rq *rq = cpu_rq(cpu);
	unsigned long flags;

	/* Handle pending wakeups and then migrate everything off */
	sched_ttwu_pending();
	raw_spin_lock_irqsave(&rq->lock, flags);

<<<<<<< HEAD
=======
	walt_migrate_sync_cpu(cpu);

>>>>>>> 09bf7fb0
	if (rq->rd) {
		BUG_ON(!cpumask_test_cpu(cpu, rq->rd->span));
		set_rq_offline(rq);
	}
	migrate_tasks(rq, true);
	BUG_ON(rq->nr_running != 1);
	raw_spin_unlock_irqrestore(&rq->lock, flags);

	clear_walt_request(cpu);

	calc_load_migrate(rq);
	update_max_interval();
	nohz_balance_exit_idle(cpu);
	hrtick_clear(rq);
	return 0;
}
#endif

void __init sched_init_smp(void)
{
	cpumask_var_t non_isolated_cpus;

	alloc_cpumask_var(&non_isolated_cpus, GFP_KERNEL);
	alloc_cpumask_var(&fallback_doms, GFP_KERNEL);

	sched_init_numa();

	/*
	 * There's no userspace yet to cause hotplug operations; hence all the
	 * cpu masks are stable and all blatant races in the below code cannot
	 * happen.
	 */
	mutex_lock(&sched_domains_mutex);
	init_sched_domains(cpu_active_mask);
	cpumask_andnot(non_isolated_cpus, cpu_possible_mask, cpu_isolated_map);
	if (cpumask_empty(non_isolated_cpus))
		cpumask_set_cpu(smp_processor_id(), non_isolated_cpus);
	mutex_unlock(&sched_domains_mutex);

	update_cluster_topology();

	/* Move init over to a non-isolated CPU */
	if (set_cpus_allowed_ptr(current, non_isolated_cpus) < 0)
		BUG();
	cpumask_copy(&current->cpus_requested, cpu_possible_mask);
	sched_init_granularity();
	free_cpumask_var(non_isolated_cpus);

	init_sched_rt_class();
	init_sched_dl_class();
	sched_smp_initialized = true;
}

static int __init migration_init(void)
{
	sched_rq_cpu_starting(smp_processor_id());
	return 0;
}
early_initcall(migration_init);

#else
void __init sched_init_smp(void)
{
	sched_init_granularity();
}
#endif /* CONFIG_SMP */

int in_sched_functions(unsigned long addr)
{
	return in_lock_functions(addr) ||
		(addr >= (unsigned long)__sched_text_start
		&& addr < (unsigned long)__sched_text_end);
}

#ifdef CONFIG_CGROUP_SCHED
/*
 * Default task group.
 * Every task in system belongs to this group at bootup.
 */
struct task_group root_task_group;
LIST_HEAD(task_groups);

/* Cacheline aligned slab cache for task_group */
static struct kmem_cache *task_group_cache __read_mostly;
#endif

DECLARE_PER_CPU(cpumask_var_t, load_balance_mask);
DECLARE_PER_CPU(cpumask_var_t, select_idle_mask);

#define WAIT_TABLE_BITS 8
#define WAIT_TABLE_SIZE (1 << WAIT_TABLE_BITS)
static wait_queue_head_t bit_wait_table[WAIT_TABLE_SIZE] __cacheline_aligned;

wait_queue_head_t *bit_waitqueue(void *word, int bit)
{
	const int shift = BITS_PER_LONG == 32 ? 5 : 6;
	unsigned long val = (unsigned long)word << shift | bit;

	return bit_wait_table + hash_long(val, WAIT_TABLE_BITS);
}
EXPORT_SYMBOL(bit_waitqueue);

void __init sched_init(void)
{
	int i, j;
	unsigned long alloc_size = 0, ptr;

	for (i = 0; i < WAIT_TABLE_SIZE; i++)
		init_waitqueue_head(bit_wait_table + i);

	sched_boost_parse_dt();
	init_clusters();

#ifdef CONFIG_FAIR_GROUP_SCHED
	alloc_size += 2 * nr_cpu_ids * sizeof(void **);
#endif
#ifdef CONFIG_RT_GROUP_SCHED
	alloc_size += 2 * nr_cpu_ids * sizeof(void **);
#endif
	if (alloc_size) {
		ptr = (unsigned long)kzalloc(alloc_size, GFP_NOWAIT);

#ifdef CONFIG_FAIR_GROUP_SCHED
		root_task_group.se = (struct sched_entity **)ptr;
		ptr += nr_cpu_ids * sizeof(void **);

		root_task_group.cfs_rq = (struct cfs_rq **)ptr;
		ptr += nr_cpu_ids * sizeof(void **);

#endif /* CONFIG_FAIR_GROUP_SCHED */
#ifdef CONFIG_RT_GROUP_SCHED
		root_task_group.rt_se = (struct sched_rt_entity **)ptr;
		ptr += nr_cpu_ids * sizeof(void **);

		root_task_group.rt_rq = (struct rt_rq **)ptr;
		ptr += nr_cpu_ids * sizeof(void **);

#endif /* CONFIG_RT_GROUP_SCHED */
	}
#ifdef CONFIG_CPUMASK_OFFSTACK
	for_each_possible_cpu(i) {
		per_cpu(load_balance_mask, i) = (cpumask_var_t)kzalloc_node(
			cpumask_size(), GFP_KERNEL, cpu_to_node(i));
		per_cpu(select_idle_mask, i) = (cpumask_var_t)kzalloc_node(
			cpumask_size(), GFP_KERNEL, cpu_to_node(i));
	}
#endif /* CONFIG_CPUMASK_OFFSTACK */

	init_rt_bandwidth(&def_rt_bandwidth,
			global_rt_period(), global_rt_runtime());
	init_dl_bandwidth(&def_dl_bandwidth,
			global_rt_period(), global_rt_runtime());

#ifdef CONFIG_SMP
	init_defrootdomain();
#endif

#ifdef CONFIG_RT_GROUP_SCHED
	init_rt_bandwidth(&root_task_group.rt_bandwidth,
			global_rt_period(), global_rt_runtime());
#endif /* CONFIG_RT_GROUP_SCHED */

#ifdef CONFIG_CGROUP_SCHED
	task_group_cache = KMEM_CACHE(task_group, 0);

	list_add(&root_task_group.list, &task_groups);
	INIT_LIST_HEAD(&root_task_group.children);
	INIT_LIST_HEAD(&root_task_group.siblings);
	autogroup_init(&init_task);
#endif /* CONFIG_CGROUP_SCHED */

	for_each_possible_cpu(i) {
		struct rq *rq;

		rq = cpu_rq(i);
		raw_spin_lock_init(&rq->lock);
		rq->nr_running = 0;
		rq->calc_load_active = 0;
		rq->calc_load_update = jiffies + LOAD_FREQ;
		init_cfs_rq(&rq->cfs);
		init_rt_rq(&rq->rt);
		init_dl_rq(&rq->dl);
#ifdef CONFIG_FAIR_GROUP_SCHED
		root_task_group.shares = ROOT_TASK_GROUP_LOAD;
		INIT_LIST_HEAD(&rq->leaf_cfs_rq_list);
		rq->tmp_alone_branch = &rq->leaf_cfs_rq_list;
		/*
		 * How much cpu bandwidth does root_task_group get?
		 *
		 * In case of task-groups formed thr' the cgroup filesystem, it
		 * gets 100% of the cpu resources in the system. This overall
		 * system cpu resource is divided among the tasks of
		 * root_task_group and its child task-groups in a fair manner,
		 * based on each entity's (task or task-group's) weight
		 * (se->load.weight).
		 *
		 * In other words, if root_task_group has 10 tasks of weight
		 * 1024) and two child groups A0 and A1 (of weight 1024 each),
		 * then A0's share of the cpu resource is:
		 *
		 *	A0's bandwidth = 1024 / (10*1024 + 1024 + 1024) = 8.33%
		 *
		 * We achieve this by letting root_task_group's tasks sit
		 * directly in rq->cfs (i.e root_task_group->se[] = NULL).
		 */
		init_cfs_bandwidth(&root_task_group.cfs_bandwidth);
		init_tg_cfs_entry(&root_task_group, &rq->cfs, NULL, i, NULL);
#endif /* CONFIG_FAIR_GROUP_SCHED */

		rq->rt.rt_runtime = def_rt_bandwidth.rt_runtime;
#ifdef CONFIG_RT_GROUP_SCHED
		init_tg_rt_entry(&root_task_group, &rq->rt, NULL, i, NULL);
#endif

		for (j = 0; j < CPU_LOAD_IDX_MAX; j++)
			rq->cpu_load[j] = 0;

#ifdef CONFIG_SMP
		rq->sd = NULL;
		rq->rd = NULL;
		rq->cpu_capacity = rq->cpu_capacity_orig = SCHED_CAPACITY_SCALE;
		rq->balance_callback = NULL;
		rq->active_balance = 0;
		rq->next_balance = jiffies;
		rq->push_cpu = 0;
		rq->push_task = NULL;
		rq->cpu = i;
		rq->online = 0;
		rq->idle_stamp = 0;
		rq->avg_idle = 2*sysctl_sched_migration_cost;
		rq->max_idle_balance_cost = sysctl_sched_migration_cost;
<<<<<<< HEAD
		rq->push_task = NULL;
		walt_sched_init(rq);
=======
#ifdef CONFIG_SCHED_WALT
		rq->cur_irqload = 0;
		rq->avg_irqload = 0;
		rq->irqload_ts = 0;
#endif
>>>>>>> 09bf7fb0

		INIT_LIST_HEAD(&rq->cfs_tasks);

		rq_attach_root(rq, &def_root_domain);
#ifdef CONFIG_NO_HZ_COMMON
		rq->last_load_update_tick = jiffies;
		rq->nohz_flags = 0;
#endif
#ifdef CONFIG_NO_HZ_FULL
		rq->last_sched_tick = 0;
#endif
#endif /* CONFIG_SMP */
		init_rq_hrtick(rq);
		atomic_set(&rq->nr_iowait, 0);
	}

	i = alloc_related_thread_groups();
	BUG_ON(i);

	set_load_weight(&init_task);

	/*
	 * The boot idle thread does lazy MMU switching as well:
	 */
	atomic_inc(&init_mm.mm_count);
	enter_lazy_tlb(&init_mm, current);

	/*
	 * Make us the idle thread. Technically, schedule() should not be
	 * called from this thread, however somewhere below it might be,
	 * but because we are the idle thread, we just pick up running again
	 * when this runqueue becomes "idle".
	 */
	init_idle(current, smp_processor_id());
	init_new_task_load(current);

	calc_load_update = jiffies + LOAD_FREQ;

#ifdef CONFIG_SMP
	zalloc_cpumask_var(&sched_domains_tmpmask, GFP_NOWAIT);
	/* May be allocated at isolcpus cmdline parse time */
	if (cpu_isolated_map == NULL)
		zalloc_cpumask_var(&cpu_isolated_map, GFP_NOWAIT);
	idle_thread_set_boot_cpu();
	set_cpu_rq_start_time(smp_processor_id());
#endif
	init_sched_fair_class();

	init_schedstats();

	psi_init();

	scheduler_running = 1;
}

#ifdef CONFIG_DEBUG_ATOMIC_SLEEP
static inline int preempt_count_equals(int preempt_offset)
{
	int nested = preempt_count() + rcu_preempt_depth();

	return (nested == preempt_offset);
}

static int __might_sleep_init_called;
int __init __might_sleep_init(void)
{
	__might_sleep_init_called = 1;
	return 0;
}
early_initcall(__might_sleep_init);

void __might_sleep(const char *file, int line, int preempt_offset)
{
	/*
	 * Blocking primitives will set (and therefore destroy) current->state,
	 * since we will exit with TASK_RUNNING make sure we enter with it,
	 * otherwise we will destroy state.
	 */
	WARN_ONCE(current->state != TASK_RUNNING && current->task_state_change,
			"do not call blocking ops when !TASK_RUNNING; "
			"state=%lx set at [<%p>] %pS\n",
			current->state,
			(void *)current->task_state_change,
			(void *)current->task_state_change);

	___might_sleep(file, line, preempt_offset);
}
EXPORT_SYMBOL(__might_sleep);

void ___might_sleep(const char *file, int line, int preempt_offset)
{
	static unsigned long prev_jiffy;	/* ratelimiting */
	unsigned long preempt_disable_ip;

	rcu_sleep_check(); /* WARN_ON_ONCE() by default, no rate limit reqd. */
	if ((preempt_count_equals(preempt_offset) && !irqs_disabled() &&
	     !is_idle_task(current)) || oops_in_progress)
		return;
	if (system_state != SYSTEM_RUNNING &&
	    (!__might_sleep_init_called || system_state != SYSTEM_BOOTING))
		return;
	if (time_before(jiffies, prev_jiffy + HZ) && prev_jiffy)
		return;
	prev_jiffy = jiffies;

	/* Save this before calling printk(), since that will clobber it */
	preempt_disable_ip = get_preempt_disable_ip(current);

	printk(KERN_ERR
		"BUG: sleeping function called from invalid context at %s:%d\n",
			file, line);
	printk(KERN_ERR
		"in_atomic(): %d, irqs_disabled(): %d, pid: %d, name: %s\n",
			in_atomic(), irqs_disabled(),
			current->pid, current->comm);

	if (task_stack_end_corrupted(current))
		printk(KERN_EMERG "Thread overran stack, or stack corrupted\n");

	debug_show_held_locks(current);
	if (irqs_disabled())
		print_irqtrace_events(current);
	if (IS_ENABLED(CONFIG_DEBUG_PREEMPT)
	    && !preempt_count_equals(preempt_offset)) {
		pr_err("Preemption disabled at:");
		print_ip_sym(preempt_disable_ip);
		pr_cont("\n");
	}
#ifdef CONFIG_PANIC_ON_SCHED_BUG
	BUG();
#endif
	dump_stack();
	add_taint(TAINT_WARN, LOCKDEP_STILL_OK);
}
EXPORT_SYMBOL(___might_sleep);
#endif

#ifdef CONFIG_MAGIC_SYSRQ
void normalize_rt_tasks(void)
{
	struct task_struct *g, *p;
	struct sched_attr attr = {
		.sched_policy = SCHED_NORMAL,
	};

	read_lock(&tasklist_lock);
	for_each_process_thread(g, p) {
		/*
		 * Only normalize user tasks:
		 */
		if (p->flags & PF_KTHREAD)
			continue;

		p->se.exec_start = 0;
		schedstat_set(p->se.statistics.wait_start,  0);
		schedstat_set(p->se.statistics.sleep_start, 0);
		schedstat_set(p->se.statistics.block_start, 0);

		if (!dl_task(p) && !rt_task(p)) {
			/*
			 * Renice negative nice level userspace
			 * tasks back to 0:
			 */
			if (task_nice(p) < 0)
				set_user_nice(p, 0);
			continue;
		}

		__sched_setscheduler(p, &attr, false, false);
	}
	read_unlock(&tasklist_lock);
}

#endif /* CONFIG_MAGIC_SYSRQ */

#if defined(CONFIG_IA64) || defined(CONFIG_KGDB_KDB)
/*
 * These functions are only useful for the IA64 MCA handling, or kdb.
 *
 * They can only be called when the whole system has been
 * stopped - every CPU needs to be quiescent, and no scheduling
 * activity can take place. Using them for anything else would
 * be a serious bug, and as a result, they aren't even visible
 * under any other configuration.
 */

/**
 * curr_task - return the current task for a given cpu.
 * @cpu: the processor in question.
 *
 * ONLY VALID WHEN THE WHOLE SYSTEM IS STOPPED!
 *
 * Return: The current task for @cpu.
 */
struct task_struct *curr_task(int cpu)
{
	return cpu_curr(cpu);
}

#endif /* defined(CONFIG_IA64) || defined(CONFIG_KGDB_KDB) */

#ifdef CONFIG_IA64
/**
 * set_curr_task - set the current task for a given cpu.
 * @cpu: the processor in question.
 * @p: the task pointer to set.
 *
 * Description: This function must only be used when non-maskable interrupts
 * are serviced on a separate stack. It allows the architecture to switch the
 * notion of the current task on a cpu in a non-blocking manner. This function
 * must be called with all CPU's synchronized, and interrupts disabled, the
 * and caller must save the original value of the current task (see
 * curr_task() above) and restore that value before reenabling interrupts and
 * re-starting the system.
 *
 * ONLY VALID WHEN THE WHOLE SYSTEM IS STOPPED!
 */
void ia64_set_curr_task(int cpu, struct task_struct *p)
{
	cpu_curr(cpu) = p;
}

#endif

#ifdef CONFIG_CGROUP_SCHED
/* task_group_lock serializes the addition/removal of task groups */
static DEFINE_SPINLOCK(task_group_lock);

static void sched_free_group(struct task_group *tg)
{
	free_fair_sched_group(tg);
	free_rt_sched_group(tg);
	autogroup_free(tg);
	kmem_cache_free(task_group_cache, tg);
}

/* allocate runqueue etc for a new task group */
struct task_group *sched_create_group(struct task_group *parent)
{
	struct task_group *tg;

	tg = kmem_cache_alloc(task_group_cache, GFP_KERNEL | __GFP_ZERO);
	if (!tg)
		return ERR_PTR(-ENOMEM);

	if (!alloc_fair_sched_group(tg, parent))
		goto err;

	if (!alloc_rt_sched_group(tg, parent))
		goto err;

	return tg;

err:
	sched_free_group(tg);
	return ERR_PTR(-ENOMEM);
}

void sched_online_group(struct task_group *tg, struct task_group *parent)
{
	unsigned long flags;

	spin_lock_irqsave(&task_group_lock, flags);
	list_add_rcu(&tg->list, &task_groups);

	WARN_ON(!parent); /* root should already exist */

	tg->parent = parent;
	INIT_LIST_HEAD(&tg->children);
	list_add_rcu(&tg->siblings, &parent->children);
	spin_unlock_irqrestore(&task_group_lock, flags);

	online_fair_sched_group(tg);
}

/* rcu callback to free various structures associated with a task group */
static void sched_free_group_rcu(struct rcu_head *rhp)
{
	/* now it should be safe to free those cfs_rqs */
	sched_free_group(container_of(rhp, struct task_group, rcu));
}

void sched_destroy_group(struct task_group *tg)
{
	/* wait for possible concurrent references to cfs_rqs complete */
	call_rcu(&tg->rcu, sched_free_group_rcu);
}

void sched_offline_group(struct task_group *tg)
{
	unsigned long flags;

	/* end participation in shares distribution */
	unregister_fair_sched_group(tg);

	spin_lock_irqsave(&task_group_lock, flags);
	list_del_rcu(&tg->list);
	list_del_rcu(&tg->siblings);
	spin_unlock_irqrestore(&task_group_lock, flags);
}

static void sched_change_group(struct task_struct *tsk, int type)
{
	struct task_group *tg;

	/*
	 * All callers are synchronized by task_rq_lock(); we do not use RCU
	 * which is pointless here. Thus, we pass "true" to task_css_check()
	 * to prevent lockdep warnings.
	 */
	tg = container_of(task_css_check(tsk, cpu_cgrp_id, true),
			  struct task_group, css);
	tg = autogroup_task_group(tsk, tg);
	tsk->sched_task_group = tg;

#ifdef CONFIG_FAIR_GROUP_SCHED
	if (tsk->sched_class->task_change_group)
		tsk->sched_class->task_change_group(tsk, type);
	else
#endif
		set_task_rq(tsk, task_cpu(tsk));
}

/*
 * Change task's runqueue when it moves between groups.
 *
 * The caller of this function should have put the task in its new group by
 * now. This function just updates tsk->se.cfs_rq and tsk->se.parent to reflect
 * its new group.
 */
void sched_move_task(struct task_struct *tsk)
{
	int queued, running;
	struct rq_flags rf;
	struct rq *rq;

	rq = task_rq_lock(tsk, &rf);
	update_rq_clock(rq);

	running = task_current(rq, tsk);
	queued = task_on_rq_queued(tsk);

	if (queued)
		dequeue_task(rq, tsk, DEQUEUE_SAVE | DEQUEUE_MOVE);
	if (unlikely(running))
		put_prev_task(rq, tsk);

	sched_change_group(tsk, TASK_MOVE_GROUP);

	if (queued)
		enqueue_task(rq, tsk, ENQUEUE_RESTORE | ENQUEUE_MOVE);
	if (unlikely(running))
		set_curr_task(rq, tsk);

	task_rq_unlock(rq, tsk, &rf);
}
#endif /* CONFIG_CGROUP_SCHED */

#ifdef CONFIG_RT_GROUP_SCHED
/*
 * Ensure that the real time constraints are schedulable.
 */
static DEFINE_MUTEX(rt_constraints_mutex);

/* Must be called with tasklist_lock held */
static inline int tg_has_rt_tasks(struct task_group *tg)
{
	struct task_struct *g, *p;

	/*
	 * Autogroups do not have RT tasks; see autogroup_create().
	 */
	if (task_group_is_autogroup(tg))
		return 0;

	for_each_process_thread(g, p) {
		if (rt_task(p) && task_group(p) == tg)
			return 1;
	}

	return 0;
}

struct rt_schedulable_data {
	struct task_group *tg;
	u64 rt_period;
	u64 rt_runtime;
};

static int tg_rt_schedulable(struct task_group *tg, void *data)
{
	struct rt_schedulable_data *d = data;
	struct task_group *child;
	unsigned long total, sum = 0;
	u64 period, runtime;

	period = ktime_to_ns(tg->rt_bandwidth.rt_period);
	runtime = tg->rt_bandwidth.rt_runtime;

	if (tg == d->tg) {
		period = d->rt_period;
		runtime = d->rt_runtime;
	}

	/*
	 * Cannot have more runtime than the period.
	 */
	if (runtime > period && runtime != RUNTIME_INF)
		return -EINVAL;

	/*
	 * Ensure we don't starve existing RT tasks.
	 */
	if (rt_bandwidth_enabled() && !runtime && tg_has_rt_tasks(tg))
		return -EBUSY;

	total = to_ratio(period, runtime);

	/*
	 * Nobody can have more than the global setting allows.
	 */
	if (total > to_ratio(global_rt_period(), global_rt_runtime()))
		return -EINVAL;

	/*
	 * The sum of our children's runtime should not exceed our own.
	 */
	list_for_each_entry_rcu(child, &tg->children, siblings) {
		period = ktime_to_ns(child->rt_bandwidth.rt_period);
		runtime = child->rt_bandwidth.rt_runtime;

		if (child == d->tg) {
			period = d->rt_period;
			runtime = d->rt_runtime;
		}

		sum += to_ratio(period, runtime);
	}

	if (sum > total)
		return -EINVAL;

	return 0;
}

static int __rt_schedulable(struct task_group *tg, u64 period, u64 runtime)
{
	int ret;

	struct rt_schedulable_data data = {
		.tg = tg,
		.rt_period = period,
		.rt_runtime = runtime,
	};

	rcu_read_lock();
	ret = walk_tg_tree(tg_rt_schedulable, tg_nop, &data);
	rcu_read_unlock();

	return ret;
}

static int tg_set_rt_bandwidth(struct task_group *tg,
		u64 rt_period, u64 rt_runtime)
{
	int i, err = 0;

	/*
	 * Disallowing the root group RT runtime is BAD, it would disallow the
	 * kernel creating (and or operating) RT threads.
	 */
	if (tg == &root_task_group && rt_runtime == 0)
		return -EINVAL;

	/* No period doesn't make any sense. */
	if (rt_period == 0)
		return -EINVAL;

	mutex_lock(&rt_constraints_mutex);
	read_lock(&tasklist_lock);
	err = __rt_schedulable(tg, rt_period, rt_runtime);
	if (err)
		goto unlock;

	raw_spin_lock_irq(&tg->rt_bandwidth.rt_runtime_lock);
	tg->rt_bandwidth.rt_period = ns_to_ktime(rt_period);
	tg->rt_bandwidth.rt_runtime = rt_runtime;

	for_each_possible_cpu(i) {
		struct rt_rq *rt_rq = tg->rt_rq[i];

		raw_spin_lock(&rt_rq->rt_runtime_lock);
		rt_rq->rt_runtime = rt_runtime;
		raw_spin_unlock(&rt_rq->rt_runtime_lock);
	}
	raw_spin_unlock_irq(&tg->rt_bandwidth.rt_runtime_lock);
unlock:
	read_unlock(&tasklist_lock);
	mutex_unlock(&rt_constraints_mutex);

	return err;
}

static int sched_group_set_rt_runtime(struct task_group *tg, long rt_runtime_us)
{
	u64 rt_runtime, rt_period;

	rt_period = ktime_to_ns(tg->rt_bandwidth.rt_period);
	rt_runtime = (u64)rt_runtime_us * NSEC_PER_USEC;
	if (rt_runtime_us < 0)
		rt_runtime = RUNTIME_INF;

	return tg_set_rt_bandwidth(tg, rt_period, rt_runtime);
}

static long sched_group_rt_runtime(struct task_group *tg)
{
	u64 rt_runtime_us;

	if (tg->rt_bandwidth.rt_runtime == RUNTIME_INF)
		return -1;

	rt_runtime_us = tg->rt_bandwidth.rt_runtime;
	do_div(rt_runtime_us, NSEC_PER_USEC);
	return rt_runtime_us;
}

static int sched_group_set_rt_period(struct task_group *tg, u64 rt_period_us)
{
	u64 rt_runtime, rt_period;

	rt_period = rt_period_us * NSEC_PER_USEC;
	rt_runtime = tg->rt_bandwidth.rt_runtime;

	return tg_set_rt_bandwidth(tg, rt_period, rt_runtime);
}

static long sched_group_rt_period(struct task_group *tg)
{
	u64 rt_period_us;

	rt_period_us = ktime_to_ns(tg->rt_bandwidth.rt_period);
	do_div(rt_period_us, NSEC_PER_USEC);
	return rt_period_us;
}
#endif /* CONFIG_RT_GROUP_SCHED */

#ifdef CONFIG_RT_GROUP_SCHED
static int sched_rt_global_constraints(void)
{
	int ret = 0;

	mutex_lock(&rt_constraints_mutex);
	read_lock(&tasklist_lock);
	ret = __rt_schedulable(NULL, 0, 0);
	read_unlock(&tasklist_lock);
	mutex_unlock(&rt_constraints_mutex);

	return ret;
}

static int sched_rt_can_attach(struct task_group *tg, struct task_struct *tsk)
{
	/* Don't accept realtime tasks when there is no way for them to run */
	if (rt_task(tsk) && tg->rt_bandwidth.rt_runtime == 0)
		return 0;

	return 1;
}

#else /* !CONFIG_RT_GROUP_SCHED */
static int sched_rt_global_constraints(void)
{
	unsigned long flags;
	int i;

	raw_spin_lock_irqsave(&def_rt_bandwidth.rt_runtime_lock, flags);
	for_each_possible_cpu(i) {
		struct rt_rq *rt_rq = &cpu_rq(i)->rt;

		raw_spin_lock(&rt_rq->rt_runtime_lock);
		rt_rq->rt_runtime = global_rt_runtime();
		raw_spin_unlock(&rt_rq->rt_runtime_lock);
	}
	raw_spin_unlock_irqrestore(&def_rt_bandwidth.rt_runtime_lock, flags);

	return 0;
}
#endif /* CONFIG_RT_GROUP_SCHED */

static int sched_dl_global_validate(void)
{
	u64 runtime = global_rt_runtime();
	u64 period = global_rt_period();
	u64 new_bw = to_ratio(period, runtime);
	struct dl_bw *dl_b;
	int cpu, ret = 0;
	unsigned long flags;

	/*
	 * Here we want to check the bandwidth not being set to some
	 * value smaller than the currently allocated bandwidth in
	 * any of the root_domains.
	 *
	 * FIXME: Cycling on all the CPUs is overdoing, but simpler than
	 * cycling on root_domains... Discussion on different/better
	 * solutions is welcome!
	 */
	for_each_possible_cpu(cpu) {
		rcu_read_lock_sched();
		dl_b = dl_bw_of(cpu);

		raw_spin_lock_irqsave(&dl_b->lock, flags);
		if (new_bw < dl_b->total_bw)
			ret = -EBUSY;
		raw_spin_unlock_irqrestore(&dl_b->lock, flags);

		rcu_read_unlock_sched();

		if (ret)
			break;
	}

	return ret;
}

static void sched_dl_do_global(void)
{
	u64 new_bw = -1;
	struct dl_bw *dl_b;
	int cpu;
	unsigned long flags;

	def_dl_bandwidth.dl_period = global_rt_period();
	def_dl_bandwidth.dl_runtime = global_rt_runtime();

	if (global_rt_runtime() != RUNTIME_INF)
		new_bw = to_ratio(global_rt_period(), global_rt_runtime());

	/*
	 * FIXME: As above...
	 */
	for_each_possible_cpu(cpu) {
		rcu_read_lock_sched();
		dl_b = dl_bw_of(cpu);

		raw_spin_lock_irqsave(&dl_b->lock, flags);
		dl_b->bw = new_bw;
		raw_spin_unlock_irqrestore(&dl_b->lock, flags);

		rcu_read_unlock_sched();
	}
}

static int sched_rt_global_validate(void)
{
	if (sysctl_sched_rt_period <= 0)
		return -EINVAL;

	if ((sysctl_sched_rt_runtime != RUNTIME_INF) &&
		(sysctl_sched_rt_runtime > sysctl_sched_rt_period))
		return -EINVAL;

	return 0;
}

static void sched_rt_do_global(void)
{
	def_rt_bandwidth.rt_runtime = global_rt_runtime();
	def_rt_bandwidth.rt_period = ns_to_ktime(global_rt_period());
}

int sched_rt_handler(struct ctl_table *table, int write,
		void __user *buffer, size_t *lenp,
		loff_t *ppos)
{
	int old_period, old_runtime;
	static DEFINE_MUTEX(mutex);
	int ret;

	mutex_lock(&mutex);
	old_period = sysctl_sched_rt_period;
	old_runtime = sysctl_sched_rt_runtime;

	ret = proc_dointvec(table, write, buffer, lenp, ppos);

	if (!ret && write) {
		ret = sched_rt_global_validate();
		if (ret)
			goto undo;

		ret = sched_dl_global_validate();
		if (ret)
			goto undo;

		ret = sched_rt_global_constraints();
		if (ret)
			goto undo;

		sched_rt_do_global();
		sched_dl_do_global();
	}
	if (0) {
undo:
		sysctl_sched_rt_period = old_period;
		sysctl_sched_rt_runtime = old_runtime;
	}
	mutex_unlock(&mutex);

	return ret;
}

int sched_rr_handler(struct ctl_table *table, int write,
		void __user *buffer, size_t *lenp,
		loff_t *ppos)
{
	int ret;
	static DEFINE_MUTEX(mutex);

	mutex_lock(&mutex);
	ret = proc_dointvec(table, write, buffer, lenp, ppos);
	/* make sure that internally we keep jiffies */
	/* also, writing zero resets timeslice to default */
	if (!ret && write) {
		sched_rr_timeslice = sched_rr_timeslice <= 0 ?
			RR_TIMESLICE : msecs_to_jiffies(sched_rr_timeslice);
	}
	mutex_unlock(&mutex);
	return ret;
}

<<<<<<< HEAD
#ifdef CONFIG_PROC_SYSCTL
int sched_updown_migrate_handler(struct ctl_table *table, int write,
				 void __user *buffer, size_t *lenp,
				 loff_t *ppos)
{
	int ret;
	unsigned int *data = (unsigned int *)table->data;
	unsigned int old_val;
	static DEFINE_MUTEX(mutex);

	mutex_lock(&mutex);
	old_val = *data;

	ret = proc_douintvec_capacity(table, write, buffer, lenp, ppos);

	if (!ret && write &&
	    sysctl_sched_capacity_margin > sysctl_sched_capacity_margin_down) {
		ret = -EINVAL;
		*data = old_val;
	}
	mutex_unlock(&mutex);

	return ret;
}
#endif

=======
>>>>>>> 09bf7fb0
void threadgroup_change_begin(struct task_struct *tsk)
{
	might_sleep();
	cgroup_threadgroup_change_begin(tsk);
}

void threadgroup_change_end(struct task_struct *tsk)
{
	cgroup_threadgroup_change_end(tsk);
}

#ifdef CONFIG_CGROUP_SCHED

inline struct task_group *css_tg(struct cgroup_subsys_state *css)
{
	return css ? container_of(css, struct task_group, css) : NULL;
}

static struct cgroup_subsys_state *
cpu_cgroup_css_alloc(struct cgroup_subsys_state *parent_css)
{
	struct task_group *parent = css_tg(parent_css);
	struct task_group *tg;

	if (!parent) {
		/* This is early initialization for the top cgroup */
		return &root_task_group.css;
	}

	tg = sched_create_group(parent);
	if (IS_ERR(tg))
		return ERR_PTR(-ENOMEM);

	return &tg->css;
}

/* Expose task group only after completing cgroup initialization */
static int cpu_cgroup_css_online(struct cgroup_subsys_state *css)
{
	struct task_group *tg = css_tg(css);
	struct task_group *parent = css_tg(css->parent);

	if (parent)
		sched_online_group(tg, parent);
	return 0;
}

static void cpu_cgroup_css_released(struct cgroup_subsys_state *css)
{
	struct task_group *tg = css_tg(css);

	sched_offline_group(tg);
}

static void cpu_cgroup_css_free(struct cgroup_subsys_state *css)
{
	struct task_group *tg = css_tg(css);

	/*
	 * Relies on the RCU grace period between css_released() and this.
	 */
	sched_free_group(tg);
}

/*
 * This is called before wake_up_new_task(), therefore we really only
 * have to set its group bits, all the other stuff does not apply.
 */
static void cpu_cgroup_fork(struct task_struct *task)
{
	struct rq_flags rf;
	struct rq *rq;

	rq = task_rq_lock(task, &rf);

	update_rq_clock(rq);
	sched_change_group(task, TASK_SET_GROUP);

	task_rq_unlock(rq, task, &rf);
}

static int cpu_cgroup_can_attach(struct cgroup_taskset *tset)
{
	struct task_struct *task;
	struct cgroup_subsys_state *css;
	int ret = 0;

	cgroup_taskset_for_each(task, css, tset) {
#ifdef CONFIG_RT_GROUP_SCHED
		if (!sched_rt_can_attach(css_tg(css), task))
			return -EINVAL;
#endif
		/*
		 * Serialize against wake_up_new_task() such that if its
		 * running, we're sure to observe its full state.
		 */
		raw_spin_lock_irq(&task->pi_lock);
		/*
		 * Avoid calling sched_move_task() before wake_up_new_task()
		 * has happened. This would lead to problems with PELT, due to
		 * move wanting to detach+attach while we're not attached yet.
		 */
		if (task->state == TASK_NEW)
			ret = -EINVAL;
		raw_spin_unlock_irq(&task->pi_lock);

		if (ret)
			break;
	}
	return ret;
}

static void cpu_cgroup_attach(struct cgroup_taskset *tset)
{
	struct task_struct *task;
	struct cgroup_subsys_state *css;

	cgroup_taskset_for_each(task, css, tset)
		sched_move_task(task);
}

#ifdef CONFIG_FAIR_GROUP_SCHED
static int cpu_shares_write_u64(struct cgroup_subsys_state *css,
				struct cftype *cftype, u64 shareval)
{
	if (shareval > scale_load_down(ULONG_MAX))
		shareval = MAX_SHARES;
	return sched_group_set_shares(css_tg(css), scale_load(shareval));
}

static u64 cpu_shares_read_u64(struct cgroup_subsys_state *css,
			       struct cftype *cft)
{
	struct task_group *tg = css_tg(css);

	return (u64) scale_load_down(tg->shares);
}

#ifdef CONFIG_CFS_BANDWIDTH
static DEFINE_MUTEX(cfs_constraints_mutex);

const u64 max_cfs_quota_period = 1 * NSEC_PER_SEC; /* 1s */
const u64 min_cfs_quota_period = 1 * NSEC_PER_MSEC; /* 1ms */

static int __cfs_schedulable(struct task_group *tg, u64 period, u64 runtime);

static int tg_set_cfs_bandwidth(struct task_group *tg, u64 period, u64 quota)
{
	int i, ret = 0, runtime_enabled, runtime_was_enabled;
	struct cfs_bandwidth *cfs_b = &tg->cfs_bandwidth;

	if (tg == &root_task_group)
		return -EINVAL;

	/*
	 * Ensure we have at some amount of bandwidth every period.  This is
	 * to prevent reaching a state of large arrears when throttled via
	 * entity_tick() resulting in prolonged exit starvation.
	 */
	if (quota < min_cfs_quota_period || period < min_cfs_quota_period)
		return -EINVAL;

	/*
	 * Likewise, bound things on the otherside by preventing insane quota
	 * periods.  This also allows us to normalize in computing quota
	 * feasibility.
	 */
	if (period > max_cfs_quota_period)
		return -EINVAL;

	/*
	 * Prevent race between setting of cfs_rq->runtime_enabled and
	 * unthrottle_offline_cfs_rqs().
	 */
	get_online_cpus();
	mutex_lock(&cfs_constraints_mutex);
	ret = __cfs_schedulable(tg, period, quota);
	if (ret)
		goto out_unlock;

	runtime_enabled = quota != RUNTIME_INF;
	runtime_was_enabled = cfs_b->quota != RUNTIME_INF;
	/*
	 * If we need to toggle cfs_bandwidth_used, off->on must occur
	 * before making related changes, and on->off must occur afterwards
	 */
	if (runtime_enabled && !runtime_was_enabled)
		cfs_bandwidth_usage_inc();
	raw_spin_lock_irq(&cfs_b->lock);
	cfs_b->period = ns_to_ktime(period);
	cfs_b->quota = quota;

	__refill_cfs_bandwidth_runtime(cfs_b);
	/* restart the period timer (if active) to handle new period expiry */
	if (runtime_enabled)
		start_cfs_bandwidth(cfs_b);
	raw_spin_unlock_irq(&cfs_b->lock);

	for_each_online_cpu(i) {
		struct cfs_rq *cfs_rq = tg->cfs_rq[i];
		struct rq *rq = cfs_rq->rq;

		raw_spin_lock_irq(&rq->lock);
		cfs_rq->runtime_enabled = runtime_enabled;
		cfs_rq->runtime_remaining = 0;

		if (cfs_rq->throttled)
			unthrottle_cfs_rq(cfs_rq);
		raw_spin_unlock_irq(&rq->lock);
	}
	if (runtime_was_enabled && !runtime_enabled)
		cfs_bandwidth_usage_dec();
out_unlock:
	mutex_unlock(&cfs_constraints_mutex);
	put_online_cpus();

	return ret;
}

int tg_set_cfs_quota(struct task_group *tg, long cfs_quota_us)
{
	u64 quota, period;

	period = ktime_to_ns(tg->cfs_bandwidth.period);
	if (cfs_quota_us < 0)
		quota = RUNTIME_INF;
	else if ((u64)cfs_quota_us <= U64_MAX / NSEC_PER_USEC)
		quota = (u64)cfs_quota_us * NSEC_PER_USEC;
	else
		return -EINVAL;

	return tg_set_cfs_bandwidth(tg, period, quota);
}

long tg_get_cfs_quota(struct task_group *tg)
{
	u64 quota_us;

	if (tg->cfs_bandwidth.quota == RUNTIME_INF)
		return -1;

	quota_us = tg->cfs_bandwidth.quota;
	do_div(quota_us, NSEC_PER_USEC);

	return quota_us;
}

int tg_set_cfs_period(struct task_group *tg, long cfs_period_us)
{
	u64 quota, period;

	if ((u64)cfs_period_us > U64_MAX / NSEC_PER_USEC)
		return -EINVAL;

	period = (u64)cfs_period_us * NSEC_PER_USEC;
	quota = tg->cfs_bandwidth.quota;

	return tg_set_cfs_bandwidth(tg, period, quota);
}

long tg_get_cfs_period(struct task_group *tg)
{
	u64 cfs_period_us;

	cfs_period_us = ktime_to_ns(tg->cfs_bandwidth.period);
	do_div(cfs_period_us, NSEC_PER_USEC);

	return cfs_period_us;
}

static s64 cpu_cfs_quota_read_s64(struct cgroup_subsys_state *css,
				  struct cftype *cft)
{
	return tg_get_cfs_quota(css_tg(css));
}

static int cpu_cfs_quota_write_s64(struct cgroup_subsys_state *css,
				   struct cftype *cftype, s64 cfs_quota_us)
{
	return tg_set_cfs_quota(css_tg(css), cfs_quota_us);
}

static u64 cpu_cfs_period_read_u64(struct cgroup_subsys_state *css,
				   struct cftype *cft)
{
	return tg_get_cfs_period(css_tg(css));
}

static int cpu_cfs_period_write_u64(struct cgroup_subsys_state *css,
				    struct cftype *cftype, u64 cfs_period_us)
{
	return tg_set_cfs_period(css_tg(css), cfs_period_us);
}

struct cfs_schedulable_data {
	struct task_group *tg;
	u64 period, quota;
};

/*
 * normalize group quota/period to be quota/max_period
 * note: units are usecs
 */
static u64 normalize_cfs_quota(struct task_group *tg,
			       struct cfs_schedulable_data *d)
{
	u64 quota, period;

	if (tg == d->tg) {
		period = d->period;
		quota = d->quota;
	} else {
		period = tg_get_cfs_period(tg);
		quota = tg_get_cfs_quota(tg);
	}

	/* note: these should typically be equivalent */
	if (quota == RUNTIME_INF || quota == -1)
		return RUNTIME_INF;

	return to_ratio(period, quota);
}

static int tg_cfs_schedulable_down(struct task_group *tg, void *data)
{
	struct cfs_schedulable_data *d = data;
	struct cfs_bandwidth *cfs_b = &tg->cfs_bandwidth;
	s64 quota = 0, parent_quota = -1;

	if (!tg->parent) {
		quota = RUNTIME_INF;
	} else {
		struct cfs_bandwidth *parent_b = &tg->parent->cfs_bandwidth;

		quota = normalize_cfs_quota(tg, d);
		parent_quota = parent_b->hierarchical_quota;

		/*
		 * ensure max(child_quota) <= parent_quota, inherit when no
		 * limit is set
		 */
		if (quota == RUNTIME_INF)
			quota = parent_quota;
		else if (parent_quota != RUNTIME_INF && quota > parent_quota)
			return -EINVAL;
	}
	cfs_b->hierarchical_quota = quota;

	return 0;
}

static int __cfs_schedulable(struct task_group *tg, u64 period, u64 quota)
{
	int ret;
	struct cfs_schedulable_data data = {
		.tg = tg,
		.period = period,
		.quota = quota,
	};

	if (quota != RUNTIME_INF) {
		do_div(data.period, NSEC_PER_USEC);
		do_div(data.quota, NSEC_PER_USEC);
	}

	rcu_read_lock();
	ret = walk_tg_tree(tg_cfs_schedulable_down, tg_nop, &data);
	rcu_read_unlock();

	return ret;
}

static int cpu_stats_show(struct seq_file *sf, void *v)
{
	struct task_group *tg = css_tg(seq_css(sf));
	struct cfs_bandwidth *cfs_b = &tg->cfs_bandwidth;

	seq_printf(sf, "nr_periods %d\n", cfs_b->nr_periods);
	seq_printf(sf, "nr_throttled %d\n", cfs_b->nr_throttled);
	seq_printf(sf, "throttled_time %llu\n", cfs_b->throttled_time);

	return 0;
}
#endif /* CONFIG_CFS_BANDWIDTH */
#endif /* CONFIG_FAIR_GROUP_SCHED */

#ifdef CONFIG_RT_GROUP_SCHED
static int cpu_rt_runtime_write(struct cgroup_subsys_state *css,
				struct cftype *cft, s64 val)
{
	return sched_group_set_rt_runtime(css_tg(css), val);
}

static s64 cpu_rt_runtime_read(struct cgroup_subsys_state *css,
			       struct cftype *cft)
{
	return sched_group_rt_runtime(css_tg(css));
}

static int cpu_rt_period_write_uint(struct cgroup_subsys_state *css,
				    struct cftype *cftype, u64 rt_period_us)
{
	return sched_group_set_rt_period(css_tg(css), rt_period_us);
}

static u64 cpu_rt_period_read_uint(struct cgroup_subsys_state *css,
				   struct cftype *cft)
{
	return sched_group_rt_period(css_tg(css));
}
#endif /* CONFIG_RT_GROUP_SCHED */

static struct cftype cpu_files[] = {
#ifdef CONFIG_FAIR_GROUP_SCHED
	{
		.name = "shares",
		.read_u64 = cpu_shares_read_u64,
		.write_u64 = cpu_shares_write_u64,
	},
#endif
#ifdef CONFIG_CFS_BANDWIDTH
	{
		.name = "cfs_quota_us",
		.read_s64 = cpu_cfs_quota_read_s64,
		.write_s64 = cpu_cfs_quota_write_s64,
	},
	{
		.name = "cfs_period_us",
		.read_u64 = cpu_cfs_period_read_u64,
		.write_u64 = cpu_cfs_period_write_u64,
	},
	{
		.name = "stat",
		.seq_show = cpu_stats_show,
	},
#endif
#ifdef CONFIG_RT_GROUP_SCHED
	{
		.name = "rt_runtime_us",
		.read_s64 = cpu_rt_runtime_read,
		.write_s64 = cpu_rt_runtime_write,
	},
	{
		.name = "rt_period_us",
		.read_u64 = cpu_rt_period_read_uint,
		.write_u64 = cpu_rt_period_write_uint,
	},
#endif
	{ }	/* terminate */
};

struct cgroup_subsys cpu_cgrp_subsys = {
	.css_alloc	= cpu_cgroup_css_alloc,
	.css_online	= cpu_cgroup_css_online,
	.css_released	= cpu_cgroup_css_released,
	.css_free	= cpu_cgroup_css_free,
	.fork		= cpu_cgroup_fork,
	.can_attach	= cpu_cgroup_can_attach,
	.attach		= cpu_cgroup_attach,
	.allow_attach   = subsys_cgroup_allow_attach,
	.legacy_cftypes	= cpu_files,
	.early_init	= true,
};

#endif	/* CONFIG_CGROUP_SCHED */

void dump_cpu_task(int cpu)
{
	pr_info("Task dump for CPU %d:\n", cpu);
	sched_show_task(cpu_curr(cpu));
}

/*
 * Nice levels are multiplicative, with a gentle 10% change for every
 * nice level changed. I.e. when a CPU-bound task goes from nice 0 to
 * nice 1, it will get ~10% less CPU time than another CPU-bound task
 * that remained on nice 0.
 *
 * The "10% effect" is relative and cumulative: from _any_ nice level,
 * if you go up 1 level, it's -10% CPU usage, if you go down 1 level
 * it's +10% CPU usage. (to achieve that we use a multiplier of 1.25.
 * If a task goes up by ~10% and another task goes down by ~10% then
 * the relative distance between them is ~25%.)
 */
const int sched_prio_to_weight[40] = {
 /* -20 */     88761,     71755,     56483,     46273,     36291,
 /* -15 */     29154,     23254,     18705,     14949,     11916,
 /* -10 */      9548,      7620,      6100,      4904,      3906,
 /*  -5 */      3121,      2501,      1991,      1586,      1277,
 /*   0 */      1024,       820,       655,       526,       423,
 /*   5 */       335,       272,       215,       172,       137,
 /*  10 */       110,        87,        70,        56,        45,
 /*  15 */        36,        29,        23,        18,        15,
};

/*
 * Inverse (2^32/x) values of the sched_prio_to_weight[] array, precalculated.
 *
 * In cases where the weight does not change often, we can use the
 * precalculated inverse to speed up arithmetics by turning divisions
 * into multiplications:
 */
const u32 sched_prio_to_wmult[40] = {
 /* -20 */     48388,     59856,     76040,     92818,    118348,
 /* -15 */    147320,    184698,    229616,    287308,    360437,
 /* -10 */    449829,    563644,    704093,    875809,   1099582,
 /*  -5 */   1376151,   1717300,   2157191,   2708050,   3363326,
 /*   0 */   4194304,   5237765,   6557202,   8165337,  10153587,
 /*   5 */  12820798,  15790321,  19976592,  24970740,  31350126,
 /*  10 */  39045157,  49367440,  61356676,  76695844,  95443717,
 /*  15 */ 119304647, 148102320, 186737708, 238609294, 286331153,
};

#ifdef CONFIG_SCHED_WALT
/*
 * sched_exit() - Set EXITING_TASK_MARKER in task's ravg.demand field
 *
 * Stop accounting (exiting) task's future cpu usage
 *
 * We need this so that reset_all_windows_stats() can function correctly.
 * reset_all_window_stats() depends on do_each_thread/for_each_thread task
 * iterators to reset *all* task's statistics. Exiting tasks however become
 * invisible to those iterators. sched_exit() is called on a exiting task prior
 * to being removed from task_list, which will let reset_all_window_stats()
 * function correctly.
 */
void sched_exit(struct task_struct *p)
{
	struct rq_flags rf;
	struct rq *rq;
	u64 wallclock;

	sched_set_group_id(p, 0);

	rq = task_rq_lock(p, &rf);

	/* rq->curr == p */
	wallclock = sched_ktime_clock();
	update_task_ravg(rq->curr, rq, TASK_UPDATE, wallclock, 0);
	dequeue_task(rq, p, 0);
	/*
	 * task's contribution is already removed from the
	 * cumulative window demand in dequeue. As the
	 * task's stats are reset, the next enqueue does
	 * not change the cumulative window demand.
	 */
	reset_task_stats(p);
	p->ravg.mark_start = wallclock;
	p->ravg.sum_history[0] = EXITING_TASK_MARKER;

	enqueue_task(rq, p, 0);
	clear_ed_task(p, rq);
	task_rq_unlock(rq, p, &rf);
	free_task_load_ptrs(p);
}
#endif /* CONFIG_SCHED_WALT */

__read_mostly bool sched_predl = 1;

#ifdef CONFIG_SCHED_CORE_ROTATE
int
find_first_cpu_bit(struct task_struct *p, const cpumask_t *search_cpus,
		   struct sched_group *sg_target, bool *avoid_prev_cpu,
		   bool *do_rotate, struct find_first_cpu_bit_env *env)
{
	int i = -1;
	unsigned long mcc;
	int cpu = smp_processor_id();

	mcc = cpu_rq(cpu)->rd->max_cpu_capacity.val;

	/* do rotation only for big CPUs. */
	*do_rotate = (cpumask_first(search_cpus) < nr_cpu_ids &&
		     capacity_orig_of(cpumask_first(search_cpus)) == mcc);

	if (*do_rotate) {
		if (time_before_eq(jiffies, *env->avoid_prev_cpu_last +
				   env->interval))
			return *env->rotate_cpu_start;

		spin_lock(env->rotate_lock);
		if (time_after(jiffies, *env->avoid_prev_cpu_last +
					env->interval)) {
			cpumask_t tmpmask;

			*env->avoid_prev_cpu_last = jiffies;
			*avoid_prev_cpu = true;

			cpumask_copy(&tmpmask, sched_group_cpus(sg_target));
			cpumask_andnot(&tmpmask, &tmpmask, cpu_isolated_mask);

			i = cpumask_next(*env->rotate_cpu_start, &tmpmask);
			if (i >= nr_cpu_ids)
				i = cpumask_first(&tmpmask) - 1;
			/* Change start CPU every interval. */
			*env->rotate_cpu_start = i;
		} else {
			i = *env->rotate_cpu_start;
		}
		spin_unlock(env->rotate_lock);
	}

	return i;
}
#endif<|MERGE_RESOLUTION|>--- conflicted
+++ resolved
@@ -75,10 +75,7 @@
 #include <linux/compiler.h>
 #include <linux/frame.h>
 #include <linux/prefetch.h>
-<<<<<<< HEAD
 #include <linux/irq.h>
-=======
->>>>>>> 09bf7fb0
 #include <linux/cpufreq_times.h>
 #include <linux/sched/loadavg.h>
 #include <linux/cgroup-defs.h>
@@ -100,11 +97,8 @@
 #define CREATE_TRACE_POINTS
 #include <trace/events/sched.h>
 #include "walt.h"
-<<<<<<< HEAD
 
 ATOMIC_NOTIFIER_HEAD(load_alert_notifier_head);
-=======
->>>>>>> 09bf7fb0
 
 DEFINE_MUTEX(sched_domains_mutex);
 DEFINE_PER_CPU_SHARED_ALIGNED(struct rq, runqueues);
@@ -1022,12 +1016,7 @@
 	dequeue_task(rq, p, 0);
 	double_lock_balance(rq, cpu_rq(new_cpu));
 	set_task_cpu(p, new_cpu);
-<<<<<<< HEAD
 	double_rq_unlock(cpu_rq(new_cpu), rq);
-=======
-	double_unlock_balance(rq, cpu_rq(new_cpu));
-	raw_spin_unlock(&rq->lock);
->>>>>>> 09bf7fb0
 
 	rq = cpu_rq(new_cpu);
 
@@ -1200,7 +1189,6 @@
 	if (cpumask_equal(&p->cpus_allowed, new_mask))
 		goto out;
 
-<<<<<<< HEAD
 	cpumask_andnot(&allowed_mask, new_mask, cpu_isolated_mask);
 	cpumask_and(&allowed_mask, &allowed_mask, cpu_valid_mask);
 
@@ -1212,12 +1200,6 @@
 			ret = -EINVAL;
 			goto out;
 		}
-=======
-	dest_cpu = cpumask_any_and(cpu_valid_mask, new_mask);
-	if (dest_cpu >= nr_cpu_ids) {
-		ret = -EINVAL;
-		goto out;
->>>>>>> 09bf7fb0
 	}
 
 	do_set_cpus_allowed(p, new_mask);
@@ -1307,11 +1289,7 @@
 		p->se.nr_migrations++;
 		perf_event_task_migrate(p);
 
-<<<<<<< HEAD
 		fixup_busy_time(p, new_cpu);
-=======
-		walt_fixup_busy_time(p, new_cpu);
->>>>>>> 09bf7fb0
 	}
 
 	__set_task_cpu(p, new_cpu);
@@ -1327,9 +1305,7 @@
 
 		p->on_rq = TASK_ON_RQ_MIGRATING;
 		deactivate_task(src_rq, p, 0);
-		p->on_rq = TASK_ON_RQ_MIGRATING;
 		set_task_cpu(p, cpu);
-		p->on_rq = TASK_ON_RQ_QUEUED;
 		activate_task(dst_rq, p, 0);
 		p->on_rq = TASK_ON_RQ_QUEUED;
 		check_preempt_curr(dst_rq, p, 0);
@@ -2103,7 +2079,6 @@
 	unsigned long flags;
 	int cpu, success = 0;
 #ifdef CONFIG_SMP
-<<<<<<< HEAD
 	unsigned int old_load;
 	struct rq *rq;
 	u64 wallclock;
@@ -2111,10 +2086,6 @@
 	int src_cpu;
 	bool notif_required = false;
 	bool check_group = false;
-=======
-	struct rq *rq;
-	u64 wallclock;
->>>>>>> 09bf7fb0
 #endif
 
 	/*
@@ -2190,7 +2161,6 @@
 	smp_cond_load_acquire(&p->on_cpu, !VAL);
 
 	rq = cpu_rq(task_cpu(p));
-<<<<<<< HEAD
 	raw_spin_lock(&rq->lock);
 	old_load = task_load(p);
 	wallclock = sched_ktime_clock();
@@ -2205,36 +2175,19 @@
 	rcu_read_unlock();
 	check_group = grp != NULL;
 
-=======
-
-	raw_spin_lock(&rq->lock);
-	wallclock = walt_ktime_clock();
-	walt_update_task_ravg(rq->curr, rq, TASK_UPDATE, wallclock, 0);
-	walt_update_task_ravg(p, rq, TASK_WAKE, wallclock, 0);
-	raw_spin_unlock(&rq->lock);
-
->>>>>>> 09bf7fb0
 	p->sched_contributes_to_load = !!task_contributes_to_load(p);
 	p->state = TASK_WAKING;
 
 	cpu = select_task_rq(p, p->wake_cpu, SD_BALANCE_WAKE, wake_flags);
-<<<<<<< HEAD
 	src_cpu = task_cpu(p);
 	if (src_cpu != cpu) {
-=======
-
-	if (task_cpu(p) != cpu) {
->>>>>>> 09bf7fb0
 		wake_flags |= WF_MIGRATED;
 		psi_ttwu_dequeue(p);
 		set_task_cpu(p, cpu);
 		notif_required = true;
 	}
 
-<<<<<<< HEAD
 	note_task_waking(p, wallclock);
-=======
->>>>>>> 09bf7fb0
 #endif /* CONFIG_SMP */
 
 	ttwu_queue(p, cpu, wake_flags);
@@ -2298,20 +2251,12 @@
 	trace_sched_waking(p);
 
 	if (!task_on_rq_queued(p)) {
-<<<<<<< HEAD
 		u64 wallclock = sched_ktime_clock();
 
 		update_task_ravg(rq->curr, rq, TASK_UPDATE, wallclock, 0);
 		update_task_ravg(p, rq, TASK_WAKE, wallclock, 0);
 		ttwu_activate(rq, p, ENQUEUE_WAKEUP);
 		note_task_waking(p, wallclock);
-=======
-		u64 wallclock = walt_ktime_clock();
-
-		walt_update_task_ravg(rq->curr, rq, TASK_UPDATE, wallclock, 0);
-		walt_update_task_ravg(p, rq, TASK_WAKE, wallclock, 0);
-		ttwu_activate(rq, p, ENQUEUE_WAKEUP);
->>>>>>> 09bf7fb0
 	}
 
 	ttwu_do_wakeup(rq, p, 0, rf);
@@ -2377,17 +2322,10 @@
 	p->se.prev_sum_exec_runtime	= 0;
 	p->se.nr_migrations		= 0;
 	p->se.vruntime			= 0;
-<<<<<<< HEAD
 	p->last_sleep_ts		= 0;
 	p->last_cpu_selected_ts		= 0;
-=======
-#ifdef CONFIG_SCHED_WALT
-	p->last_sleep_ts		= 0;
-#endif
->>>>>>> 09bf7fb0
 
 	INIT_LIST_HEAD(&p->se.group_node);
-	walt_init_new_task_load(p);
 
 #ifdef CONFIG_FAIR_GROUP_SCHED
 	p->se.cfs_rq			= NULL;
@@ -2752,11 +2690,6 @@
 	add_new_task_to_grp(p);
 	raw_spin_lock_irqsave(&p->pi_lock, rf.flags);
 
-<<<<<<< HEAD
-=======
-	walt_init_new_task_load(p);
-
->>>>>>> 09bf7fb0
 	p->state = TASK_RUNNING;
 #ifdef CONFIG_SMP
 	/*
@@ -2770,15 +2703,9 @@
 	__set_task_cpu(p, select_task_rq(p, task_cpu(p), SD_BALANCE_FORK, 0));
 #endif
 	rq = __task_rq_lock(p, &rf);
-	update_rq_clock(rq);
 	post_init_entity_util_avg(&p->se);
 
-<<<<<<< HEAD
 	mark_task_starting(p);
-=======
-	walt_mark_task_starting(p);
-
->>>>>>> 09bf7fb0
 	activate_task(rq, p, ENQUEUE_WAKEUP_NEW);
 	p->on_rq = TASK_ON_RQ_QUEUED;
 	trace_sched_wakeup_new(p);
@@ -3318,7 +3245,6 @@
 	sched_clock_tick();
 
 	raw_spin_lock(&rq->lock);
-<<<<<<< HEAD
 
 	old_load = task_load(curr);
 	set_window_start(rq);
@@ -3326,16 +3252,10 @@
 	wallclock = sched_ktime_clock();
 	update_task_ravg(rq->curr, rq, TASK_UPDATE, wallclock, 0);
 
-=======
-	walt_set_window_start(rq);
-	walt_update_task_ravg(rq->curr, rq, TASK_UPDATE,
-			walt_ktime_clock(), 0);
->>>>>>> 09bf7fb0
 	update_rq_clock(rq);
 	curr->sched_class->task_tick(rq, curr, 0);
 	cpu_load_update_active(rq);
 	calc_global_load_tick(rq);
-<<<<<<< HEAD
 
 	early_notif = early_detection_notify(rq, wallclock);
 	if (early_notif)
@@ -3345,9 +3265,6 @@
 
 	psi_task_tick(rq);
 
-=======
-	psi_task_tick(rq);
->>>>>>> 09bf7fb0
 	raw_spin_unlock(&rq->lock);
 
 	if (early_notif)
@@ -3361,15 +3278,12 @@
 #endif
 	rq_last_tick_reset(rq);
 
-<<<<<<< HEAD
 	rcu_read_lock();
 	grp = task_related_thread_group(curr);
 	if (update_preferred_cluster(grp, curr, old_load))
 		set_preferred_cluster(grp);
 	rcu_read_unlock();
 
-=======
->>>>>>> 09bf7fb0
 	if (curr->sched_class == &fair_sched_class)
 		check_for_migration(rq, curr);
 }
@@ -3706,30 +3620,17 @@
 		update_rq_clock(rq);
 
 	next = pick_next_task(rq, prev, &rf);
-<<<<<<< HEAD
 	wallclock = sched_ktime_clock();
-=======
-	wallclock = walt_ktime_clock();
-	walt_update_task_ravg(prev, rq, PUT_PREV_TASK, wallclock, 0);
-	walt_update_task_ravg(next, rq, PICK_NEXT_TASK, wallclock, 0);
->>>>>>> 09bf7fb0
 	clear_tsk_need_resched(prev);
 	clear_preempt_need_resched();
 	rq->clock_skip_update = 0;
 
 	if (likely(prev != next)) {
-<<<<<<< HEAD
 		if (!prev->on_rq)
 			prev->last_sleep_ts = wallclock;
 
 		update_task_ravg(prev, rq, PUT_PREV_TASK, wallclock, 0);
 		update_task_ravg(next, rq, PICK_NEXT_TASK, wallclock, 0);
-=======
-#ifdef CONFIG_SCHED_WALT
-		if (!prev->on_rq)
-			prev->last_sleep_ts = wallclock;
-#endif
->>>>>>> 09bf7fb0
 		rq->nr_switches++;
 		rq->curr = next;
 		++*switch_count;
@@ -3737,10 +3638,7 @@
 		trace_sched_switch(preempt, prev, next);
 		rq = context_switch(rq, prev, next, &rf); /* unlocks the rq */
 	} else {
-<<<<<<< HEAD
 		update_task_ravg(prev, rq, TASK_UPDATE, wallclock, 0);
-=======
->>>>>>> 09bf7fb0
 		rq_unpin_lock(rq, &rf);
 		raw_spin_unlock_irq(&rq->lock);
 	}
@@ -3990,7 +3888,6 @@
 	BUG_ON(prio > MAX_PRIO);
 
 	rq = __task_rq_lock(p, &rf);
-	update_rq_clock(rq);
 
 	/*
 	 * Idle task boosting is a nono in general. There is one
@@ -4087,8 +3984,6 @@
 	 * the task might be in the middle of scheduling on another CPU.
 	 */
 	rq = task_rq_lock(p, &rf);
-	update_rq_clock(rq);
-
 	/*
 	 * The RT priorities are set via sched_setscheduler(), but we still
 	 * allow the 'normal' nice value to be set - but as expected
@@ -4523,7 +4418,6 @@
 	 * runqueue lock must be held.
 	 */
 	rq = task_rq_lock(p, &rf);
-	update_rq_clock(rq);
 
 	/*
 	 * Changing the policy of the stop threads its a very bad idea
@@ -7840,7 +7734,6 @@
 	for_each_cpu(i, cpu_map) {
 		int max_cpu = READ_ONCE(d.rd->max_cap_orig_cpu);
 		int min_cpu = READ_ONCE(d.rd->min_cap_orig_cpu);
-<<<<<<< HEAD
 
 		if ((max_cpu < 0) || (cpu_rq(i)->cpu_capacity_orig >
 		    cpu_rq(max_cpu)->cpu_capacity_orig))
@@ -7850,17 +7743,6 @@
 		    cpu_rq(min_cpu)->cpu_capacity_orig))
 			WRITE_ONCE(d.rd->min_cap_orig_cpu, i);
 
-=======
-
-		if ((max_cpu < 0) || (cpu_rq(i)->cpu_capacity_orig >
-		    cpu_rq(max_cpu)->cpu_capacity_orig))
-			WRITE_ONCE(d.rd->max_cap_orig_cpu, i);
-
-		if ((min_cpu < 0) || (cpu_rq(i)->cpu_capacity_orig <
-		    cpu_rq(min_cpu)->cpu_capacity_orig))
-			WRITE_ONCE(d.rd->min_cap_orig_cpu, i);
-
->>>>>>> 09bf7fb0
 		sd = *per_cpu_ptr(d.sd, i);
 
 		cpu_attach_domain(sd, d.rd, i);
@@ -8236,11 +8118,6 @@
 	sched_ttwu_pending();
 	raw_spin_lock_irqsave(&rq->lock, flags);
 
-<<<<<<< HEAD
-=======
-	walt_migrate_sync_cpu(cpu);
-
->>>>>>> 09bf7fb0
 	if (rq->rd) {
 		BUG_ON(!cpumask_test_cpu(cpu, rq->rd->span));
 		set_rq_offline(rq);
@@ -8466,22 +8343,13 @@
 		rq->active_balance = 0;
 		rq->next_balance = jiffies;
 		rq->push_cpu = 0;
-		rq->push_task = NULL;
 		rq->cpu = i;
 		rq->online = 0;
 		rq->idle_stamp = 0;
 		rq->avg_idle = 2*sysctl_sched_migration_cost;
 		rq->max_idle_balance_cost = sysctl_sched_migration_cost;
-<<<<<<< HEAD
 		rq->push_task = NULL;
 		walt_sched_init(rq);
-=======
-#ifdef CONFIG_SCHED_WALT
-		rq->cur_irqload = 0;
-		rq->avg_irqload = 0;
-		rq->irqload_ts = 0;
-#endif
->>>>>>> 09bf7fb0
 
 		INIT_LIST_HEAD(&rq->cfs_tasks);
 
@@ -9213,7 +9081,6 @@
 	return ret;
 }
 
-<<<<<<< HEAD
 #ifdef CONFIG_PROC_SYSCTL
 int sched_updown_migrate_handler(struct ctl_table *table, int write,
 				 void __user *buffer, size_t *lenp,
@@ -9240,8 +9107,6 @@
 }
 #endif
 
-=======
->>>>>>> 09bf7fb0
 void threadgroup_change_begin(struct task_struct *tsk)
 {
 	might_sleep();
@@ -9317,7 +9182,6 @@
 
 	rq = task_rq_lock(task, &rf);
 
-	update_rq_clock(rq);
 	sched_change_group(task, TASK_SET_GROUP);
 
 	task_rq_unlock(rq, task, &rf);

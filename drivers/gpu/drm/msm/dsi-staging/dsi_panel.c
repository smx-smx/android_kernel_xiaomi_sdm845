/*
 * Copyright (c) 2016-2018, The Linux Foundation. All rights reserved.
 * Copyright (C) 2018 XiaoMi, Inc.
 *
 * This program is free software; you can redistribute it and/or modify
 * it under the terms of the GNU General Public License version 2 and
 * only version 2 as published by the Free Software Foundation.
 *
 * This program is distributed in the hope that it will be useful,
 * but WITHOUT ANY WARRANTY; without even the implied warranty of
 * MERCHANTABILITY or FITNESS FOR A PARTICULAR PURPOSE.  See the
 * GNU General Public License for more details.
 *
 */

#define pr_fmt(fmt)	"msm-dsi-panel:[%s:%d] " fmt, __func__, __LINE__
#include <linux/delay.h>
#include <linux/slab.h>
#include <linux/gpio.h>
#include <linux/of_gpio.h>
#include <video/mipi_display.h>
#include <linux/firmware.h>

#include "dsi_panel.h"
#include "dsi_display.h"
#include "dsi_ctrl_hw.h"

#include <linux/fs.h>
#include <asm/uaccess.h>
#include <asm/fcntl.h>

#include <drm/drm_notifier.h>
#include <soc/qcom/socinfo.h>

/**
 * topology is currently defined by a set of following 3 values:
 * 1. num of layer mixers
 * 2. num of compression encoders
 * 3. num of interfaces
 */
#define TOPOLOGY_SET_LEN 3
#define MAX_TOPOLOGY 5

#define DSI_PANEL_DEFAULT_LABEL  "Default dsi panel"
#define EXT_BRIDGE_DEFAULT_LABEL  "Default ext bridge"

#define DEFAULT_MDP_TRANSFER_TIME 14000

#define DEFAULT_PANEL_JITTER_NUMERATOR		2
#define DEFAULT_PANEL_JITTER_DENOMINATOR	1
#define DEFAULT_PANEL_JITTER_ARRAY_SIZE		2
#define MAX_PANEL_JITTER		10
#define DEFAULT_PANEL_PREFILL_LINES	25

#define DISPLAY_OFF_MODE 0x60000
#define DISPLAY_ON_MODE 0x70000

static struct dsi_panel *g_panel;
static int panel_disp_param_send_lock(struct dsi_panel *panel, int param);
int dsi_display_read_panel(struct dsi_panel *panel, struct dsi_read_config *read_config);

enum bkl_dimming_state {
	STATE_NONE,
	STATE_DIM_BLOCK,
	STATE_DIM_RESTORE,
	STATE_ALL
};

enum dsi_dsc_ratio_type {
	DSC_8BPC_8BPP,
	DSC_10BPC_8BPP,
	DSC_12BPC_8BPP,
	DSC_RATIO_TYPE_MAX
};

static u32 dsi_dsc_rc_buf_thresh[] = {0x0e, 0x1c, 0x2a, 0x38, 0x46, 0x54,
		0x62, 0x69, 0x70, 0x77, 0x79, 0x7b, 0x7d, 0x7e};

/*
 * DSC 1.1
 * Rate control - Min QP values for each ratio type in dsi_dsc_ratio_type
 */
static char dsi_dsc_rc_range_min_qp_1_1[][15] = {
	{0, 0, 1, 1, 3, 3, 3, 3, 3, 3, 5, 5, 5, 7, 13},
	{0, 4, 5, 5, 7, 7, 7, 7, 7, 7, 9, 9, 9, 11, 17},
	{0, 4, 9, 9, 11, 11, 11, 11, 11, 11, 13, 13, 13, 15, 21},
	};

/*
 * DSC 1.1 SCR
 * Rate control - Min QP values for each ratio type in dsi_dsc_ratio_type
 */
static char dsi_dsc_rc_range_min_qp_1_1_scr1[][15] = {
	{0, 0, 1, 1, 3, 3, 3, 3, 3, 3, 5, 5, 5, 9, 12},
	{0, 4, 5, 5, 7, 7, 7, 7, 7, 7, 9, 9, 9, 13, 16},
	{0, 4, 9, 9, 11, 11, 11, 11, 11, 11, 13, 13, 13, 17, 20},
	};

/*
 * DSC 1.1
 * Rate control - Max QP values for each ratio type in dsi_dsc_ratio_type
 */
static char dsi_dsc_rc_range_max_qp_1_1[][15] = {
	{4, 4, 5, 6, 7, 7, 7, 8, 9, 10, 11, 12, 13, 13, 15},
	{8, 8, 9, 10, 11, 11, 11, 12, 13, 14, 15, 16, 17, 17, 19},
	{12, 12, 13, 14, 15, 15, 15, 16, 17, 18, 19, 20, 21, 21, 23},
	};

/*
 * DSC 1.1 SCR
 * Rate control - Max QP values for each ratio type in dsi_dsc_ratio_type
 */
static char dsi_dsc_rc_range_max_qp_1_1_scr1[][15] = {
	{4, 4, 5, 6, 7, 7, 7, 8, 9, 10, 10, 11, 11, 12, 13},
	{8, 8, 9, 10, 11, 11, 11, 12, 13, 14, 14, 15, 15, 16, 17},
	{12, 12, 13, 14, 15, 15, 15, 16, 17, 18, 18, 19, 19, 20, 21},
	};

/*
 * DSC 1.1 and DSC 1.1 SCR
 * Rate control - bpg offset values
 */
static char dsi_dsc_rc_range_bpg_offset[] = {2, 0, 0, -2, -4, -6, -8, -8,
		-8, -10, -10, -12, -12, -12, -12};

static int max_lum = 0;

int dsi_dsc_create_pps_buf_cmd(struct msm_display_dsc_info *dsc, char *buf,
				int pps_id)
{
	char *bp;
	char data;
	int i, bpp;
	char *dbgbp;

	dbgbp = buf;
	bp = buf;
	/* First 7 bytes are cmd header */
	*bp++ = 0x0A;
	*bp++ = 1;
	*bp++ = 0;
	*bp++ = 0;
	*bp++ = 10;
	*bp++ = 0;
	*bp++ = 128;

	*bp++ = (dsc->version & 0xff);		/* pps0 */
	*bp++ = (pps_id & 0xff);		/* pps1 */
	bp++;					/* pps2, reserved */

	data = dsc->line_buf_depth & 0x0f;
	data |= ((dsc->bpc & 0xf) << 4);
	*bp++ = data;				/* pps3 */

	bpp = dsc->bpp;
	bpp <<= 4;				/* 4 fraction bits */
	data = (bpp >> 8);
	data &= 0x03;				/* upper two bits */
	data |= ((dsc->block_pred_enable & 0x1) << 5);
	data |= ((dsc->convert_rgb & 0x1) << 4);
	data |= ((dsc->enable_422 & 0x1) << 3);
	data |= ((dsc->vbr_enable & 0x1) << 2);
	*bp++ = data;				/* pps4 */
	*bp++ = (bpp & 0xff);			/* pps5 */

	*bp++ = ((dsc->pic_height >> 8) & 0xff); /* pps6 */
	*bp++ = (dsc->pic_height & 0x0ff);	/* pps7 */
	*bp++ = ((dsc->pic_width >> 8) & 0xff);	/* pps8 */
	*bp++ = (dsc->pic_width & 0x0ff);	/* pps9 */

	*bp++ = ((dsc->slice_height >> 8) & 0xff);/* pps10 */
	*bp++ = (dsc->slice_height & 0x0ff);	/* pps11 */
	*bp++ = ((dsc->slice_width >> 8) & 0xff); /* pps12 */
	*bp++ = (dsc->slice_width & 0x0ff);	/* pps13 */

	*bp++ = ((dsc->chunk_size >> 8) & 0xff);/* pps14 */
	*bp++ = (dsc->chunk_size & 0x0ff);	/* pps15 */

	*bp++ = (dsc->initial_xmit_delay >> 8) & 0x3; /* pps16, bit 0, 1 */
	*bp++ = (dsc->initial_xmit_delay & 0xff);/* pps17 */

	*bp++ = ((dsc->initial_dec_delay >> 8) & 0xff); /* pps18 */
	*bp++ = (dsc->initial_dec_delay & 0xff);/* pps19 */

	bp++;					/* pps20, reserved */

	*bp++ = (dsc->initial_scale_value & 0x3f); /* pps21 */

	*bp++ = ((dsc->scale_increment_interval >> 8) & 0xff); /* pps22 */
	*bp++ = (dsc->scale_increment_interval & 0xff); /* pps23 */

	*bp++ = ((dsc->scale_decrement_interval >> 8) & 0xf); /* pps24 */
	*bp++ = (dsc->scale_decrement_interval & 0x0ff);/* pps25 */

	bp++;					/* pps26, reserved */

	*bp++ = (dsc->first_line_bpg_offset & 0x1f);/* pps27 */

	*bp++ = ((dsc->nfl_bpg_offset >> 8) & 0xff);/* pps28 */
	*bp++ = (dsc->nfl_bpg_offset & 0x0ff);	/* pps29 */
	*bp++ = ((dsc->slice_bpg_offset >> 8) & 0xff);/* pps30 */
	*bp++ = (dsc->slice_bpg_offset & 0x0ff);/* pps31 */

	*bp++ = ((dsc->initial_offset >> 8) & 0xff);/* pps32 */
	*bp++ = (dsc->initial_offset & 0x0ff);	/* pps33 */

	*bp++ = ((dsc->final_offset >> 8) & 0xff);/* pps34 */
	*bp++ = (dsc->final_offset & 0x0ff);	/* pps35 */

	*bp++ = (dsc->min_qp_flatness & 0x1f);	/* pps36 */
	*bp++ = (dsc->max_qp_flatness & 0x1f);	/* pps37 */

	*bp++ = ((dsc->rc_model_size >> 8) & 0xff);/* pps38 */
	*bp++ = (dsc->rc_model_size & 0x0ff);	/* pps39 */

	*bp++ = (dsc->edge_factor & 0x0f);	/* pps40 */

	*bp++ = (dsc->quant_incr_limit0 & 0x1f);	/* pps41 */
	*bp++ = (dsc->quant_incr_limit1 & 0x1f);	/* pps42 */

	data = ((dsc->tgt_offset_hi & 0xf) << 4);
	data |= (dsc->tgt_offset_lo & 0x0f);
	*bp++ = data;				/* pps43 */

	for (i = 0; i < 14; i++)
		*bp++ = (dsc->buf_thresh[i] & 0xff); /* pps44 - pps57 */

	for (i = 0; i < 15; i++) {		/* pps58 - pps87 */
		data = (dsc->range_min_qp[i] & 0x1f);
		data <<= 3;
		data |= ((dsc->range_max_qp[i] >> 2) & 0x07);
		*bp++ = data;
		data = (dsc->range_max_qp[i] & 0x03);
		data <<= 6;
		data |= (dsc->range_bpg_offset[i] & 0x3f);
		*bp++ = data;
	}

	return 128;
}

static int dsi_panel_vreg_get(struct dsi_panel *panel)
{
	int rc = 0;
	int i;
	struct regulator *vreg = NULL;

	for (i = 0; i < panel->power_info.count; i++) {
		vreg = devm_regulator_get(panel->parent,
					  panel->power_info.vregs[i].vreg_name);
		rc = PTR_RET(vreg);
		if (rc) {
			pr_err("failed to get %s regulator\n",
			       panel->power_info.vregs[i].vreg_name);
			goto error_put;
		}
		panel->power_info.vregs[i].vreg = vreg;
	}

	return rc;
error_put:
	for (i = i - 1; i >= 0; i--) {
		devm_regulator_put(panel->power_info.vregs[i].vreg);
		panel->power_info.vregs[i].vreg = NULL;
	}
	return rc;
}

static int dsi_panel_vreg_put(struct dsi_panel *panel)
{
	int rc = 0;
	int i;

	for (i = panel->power_info.count - 1; i >= 0; i--)
		devm_regulator_put(panel->power_info.vregs[i].vreg);

	return rc;
}

static int dsi_panel_gpio_request(struct dsi_panel *panel)
{
	int rc = 0;
	struct dsi_panel_reset_config *r_config = &panel->reset_config;

	if (gpio_is_valid(r_config->reset_gpio)) {
		rc = gpio_request(r_config->reset_gpio, "reset_gpio");
		if (rc) {
			pr_err("request for reset_gpio failed, rc=%d\n", rc);
			goto error;
		}
	}

	if (gpio_is_valid(r_config->disp_en_gpio)) {
		rc = gpio_request(r_config->disp_en_gpio, "disp_en_gpio");
		if (rc) {
			pr_err("request for disp_en_gpio failed, rc=%d\n", rc);
			goto error_release_reset;
		}
	}

	if (gpio_is_valid(panel->bl_config.en_gpio)) {
		rc = gpio_request(panel->bl_config.en_gpio, "bklt_en_gpio");
		if (rc) {
			pr_err("request for bklt_en_gpio failed, rc=%d\n", rc);
			goto error_release_disp_en;
		}
	}

	if (gpio_is_valid(r_config->lcd_mode_sel_gpio)) {
		rc = gpio_request(r_config->lcd_mode_sel_gpio, "mode_gpio");
		if (rc) {
			pr_err("request for mode_gpio failed, rc=%d\n", rc);
			goto error_release_mode_sel;
		}
	}

	goto error;
error_release_mode_sel:
	if (gpio_is_valid(panel->bl_config.en_gpio))
		gpio_free(panel->bl_config.en_gpio);
error_release_disp_en:
	if (gpio_is_valid(r_config->disp_en_gpio))
		gpio_free(r_config->disp_en_gpio);
error_release_reset:
	if (gpio_is_valid(r_config->reset_gpio))
		gpio_free(r_config->reset_gpio);
error:
	return rc;
}

static int dsi_panel_gpio_release(struct dsi_panel *panel)
{
	int rc = 0;
	struct dsi_panel_reset_config *r_config = &panel->reset_config;

	if (gpio_is_valid(r_config->reset_gpio))
		gpio_free(r_config->reset_gpio);

	if (gpio_is_valid(r_config->disp_en_gpio))
		gpio_free(r_config->disp_en_gpio);

	if (gpio_is_valid(panel->bl_config.en_gpio))
		gpio_free(panel->bl_config.en_gpio);

	if (gpio_is_valid(panel->reset_config.lcd_mode_sel_gpio))
		gpio_free(panel->reset_config.lcd_mode_sel_gpio);

	return rc;
}

 void drm_panel_reset_skip_enable(bool enable)
{
	if (g_panel)
		g_panel->panel_reset_skip = enable;
}

 void drm_dsi_ulps_enable(bool enable)
{
	if (g_panel) {
		g_panel->ulps_enabled = enable;
		g_panel->ulps_suspend_enabled = enable;
	}
}

int dsi_panel_trigger_esd_attack(struct dsi_panel *panel)
{
	struct dsi_panel_reset_config *r_config;

	if (!panel) {
		pr_err("Invalid panel param\n");
		return -EINVAL;
	}

	r_config = &panel->reset_config;
	if (!r_config) {
		pr_err("Invalid panel reset configuration\n");
		return -EINVAL;
	}

	if (gpio_is_valid(r_config->reset_gpio)) {
		gpio_set_value(r_config->reset_gpio, 0);
		pr_info("GPIO pulled low to simulate ESD\n");
		return 0;
	}
	pr_err("failed to pull down gpio\n");
	return -EINVAL;
}

 void drm_dsi_ulps_suspend_enable(bool enable)
{
	if (g_panel)
		g_panel->ulps_suspend_enabled = enable;
}

static int dsi_panel_reset(struct dsi_panel *panel)
{
	int rc = 0;
	struct dsi_panel_reset_config *r_config = &panel->reset_config;
	int i;

	if (gpio_is_valid(panel->reset_config.disp_en_gpio)) {
		rc = gpio_direction_output(panel->reset_config.disp_en_gpio, 1);
		if (rc) {
			pr_err("unable to set dir for disp gpio rc=%d\n", rc);
			goto exit;
		}
	}

	if (r_config->count) {
		rc = gpio_direction_output(r_config->reset_gpio,
			r_config->sequence[0].level);
		if (rc) {
			pr_err("unable to set dir for rst gpio rc=%d\n", rc);
			goto exit;
		}
	}

	for (i = 0; i < r_config->count; i++) {
		gpio_set_value(r_config->reset_gpio,
			       r_config->sequence[i].level);


		if (r_config->sequence[i].sleep_ms)
			usleep_range(r_config->sequence[i].sleep_ms * 1000,
				(r_config->sequence[i].sleep_ms * 1000) + 100);
	}

	if (gpio_is_valid(panel->bl_config.en_gpio)) {
		rc = gpio_direction_output(panel->bl_config.en_gpio, 1);
		if (rc)
			pr_err("unable to set dir for bklt gpio rc=%d\n", rc);
	}

	if (gpio_is_valid(panel->reset_config.lcd_mode_sel_gpio)) {
		bool out = true;

		if ((panel->reset_config.mode_sel_state == MODE_SEL_DUAL_PORT)
				|| (panel->reset_config.mode_sel_state
					== MODE_GPIO_LOW))
			out = false;
		else if ((panel->reset_config.mode_sel_state
				== MODE_SEL_SINGLE_PORT) ||
				(panel->reset_config.mode_sel_state
				 == MODE_GPIO_HIGH))
			out = true;

		rc = gpio_direction_output(
			panel->reset_config.lcd_mode_sel_gpio, out);
		if (rc)
			pr_err("unable to set dir for mode gpio rc=%d\n", rc);
	}
exit:
	return rc;
}

static int dsi_panel_set_pinctrl_state(struct dsi_panel *panel, bool enable)
{
	int rc = 0;
	struct pinctrl_state *state;

	if (enable)
		state = panel->pinctrl.active;
	else
		state = panel->pinctrl.suspend;

	rc = pinctrl_select_state(panel->pinctrl.pinctrl, state);
	if (rc)
		pr_err("[%s] failed to set pin state, rc=%d\n", panel->name,
		       rc);

	return rc;
}


static int dsi_panel_power_on(struct dsi_panel *panel)
{
	int rc = 0;

	if (g_panel->panel_reset_skip) {
		pr_info("%s: panel reset skip\n", __func__);

		if (panel->off_keep_reset) {
			rc = dsi_panel_reset(panel);
			if (rc) {
				pr_err("[%s] failed to reset panel, rc=%d\n", panel->name, rc);
			}
		}
		return rc;
	}

	rc = dsi_pwr_enable_regulator(&panel->power_info, true);
	if (rc) {
		pr_err("[%s] failed to enable vregs, rc=%d\n", panel->name, rc);
		goto exit;
	}

	rc = dsi_panel_set_pinctrl_state(panel, true);
	if (rc) {
		pr_err("[%s] failed to set pinctrl, rc=%d\n", panel->name, rc);
		goto error_disable_vregs;
	}

	/* If LP11_INIT is set, skip panel reset here */
	if (panel->lp11_init)
		goto exit;

	rc = dsi_panel_reset(panel);
	if (rc) {
		pr_err("[%s] failed to reset panel, rc=%d\n", panel->name, rc);
		goto error_disable_gpio;
	}

	goto exit;

error_disable_gpio:
	if (gpio_is_valid(panel->reset_config.disp_en_gpio))
		gpio_set_value(panel->reset_config.disp_en_gpio, 0);

	if (gpio_is_valid(panel->bl_config.en_gpio))
		gpio_set_value(panel->bl_config.en_gpio, 0);

	(void)dsi_panel_set_pinctrl_state(panel, false);

error_disable_vregs:
	(void)dsi_pwr_enable_regulator(&panel->power_info, false);

exit:
	return rc;
}

static int dsi_panel_power_off(struct dsi_panel *panel)
{
	int rc = 0;

	if (g_panel->panel_reset_skip) {
			pr_info("%s: panel reset skip\n", __func__);
			return rc;
	}

	if (!panel->off_keep_reset) {
		if (gpio_is_valid(panel->reset_config.reset_gpio))
			gpio_set_value(panel->reset_config.reset_gpio, 0);
	}

	if (gpio_is_valid(panel->reset_config.disp_en_gpio))
		gpio_set_value(panel->reset_config.disp_en_gpio, 0);

	if (gpio_is_valid(panel->reset_config.lcd_mode_sel_gpio))
		gpio_set_value(panel->reset_config.lcd_mode_sel_gpio, 0);

	rc = dsi_panel_set_pinctrl_state(panel, false);
	if (rc) {
		pr_err("[%s] failed set pinctrl state, rc=%d\n", panel->name,
		       rc);
	}

	rc = dsi_pwr_enable_regulator(&panel->power_info, false);
	if (rc)
		pr_err("[%s] failed to enable vregs, rc=%d\n", panel->name, rc);

	return rc;
}
static int dsi_panel_tx_cmd_set(struct dsi_panel *panel,
				enum dsi_cmd_set_type type)
{
	int rc = 0, i = 0;
	ssize_t len;
	struct dsi_cmd_desc *cmds;
	u32 count;
	enum dsi_cmd_set_state state;
	struct dsi_display_mode *mode;
	const struct mipi_dsi_host_ops *ops = panel->host->ops;

	if (!panel || !panel->cur_mode)
		return -EINVAL;

	if (panel->type == EXT_BRIDGE)
		return 0;

	mode = panel->cur_mode;

	cmds = mode->priv_info->cmd_sets[type].cmds;
	count = mode->priv_info->cmd_sets[type].count;
	state = mode->priv_info->cmd_sets[type].state;

	if (count == 0) {
		pr_debug("[%s] No commands to be sent for state(%d)\n",
			 panel->name, type);
		goto error;
	}

	for (i = 0; i < count; i++) {
		if (state == DSI_CMD_SET_STATE_LP)
			cmds->msg.flags |= MIPI_DSI_MSG_USE_LPM;

		if (cmds->last_command)
			cmds->msg.flags |= MIPI_DSI_MSG_LASTCOMMAND;

		len = ops->transfer(panel->host, &cmds->msg);
		if (len < 0) {
			rc = len;
			pr_err("failed to set cmds(%d), rc=%d\n", type, rc);
			goto error;
		}
		if (cmds->post_wait_ms)
			usleep_range(cmds->post_wait_ms*1000,
					((cmds->post_wait_ms*1000)+10));
		cmds++;
	}
error:
	return rc;
}

static int dsi_panel_pinctrl_deinit(struct dsi_panel *panel)
{
	int rc = 0;

	devm_pinctrl_put(panel->pinctrl.pinctrl);

	return rc;
}

static int dsi_panel_pinctrl_init(struct dsi_panel *panel)
{
	int rc = 0;

	/* TODO:  pinctrl is defined in dsi dt node */
	panel->pinctrl.pinctrl = devm_pinctrl_get(panel->parent);
	if (IS_ERR_OR_NULL(panel->pinctrl.pinctrl)) {
		rc = PTR_ERR(panel->pinctrl.pinctrl);
		pr_err("failed to get pinctrl, rc=%d\n", rc);
		goto error;
	}

	panel->pinctrl.active = pinctrl_lookup_state(panel->pinctrl.pinctrl,
						       "panel_active");
	if (IS_ERR_OR_NULL(panel->pinctrl.active)) {
		rc = PTR_ERR(panel->pinctrl.active);
		pr_err("failed to get pinctrl active state, rc=%d\n", rc);
		goto error;
	}

	panel->pinctrl.suspend =
		pinctrl_lookup_state(panel->pinctrl.pinctrl, "panel_suspend");

	if (IS_ERR_OR_NULL(panel->pinctrl.suspend)) {
		rc = PTR_ERR(panel->pinctrl.suspend);
		pr_err("failed to get pinctrl suspend state, rc=%d\n", rc);
		goto error;
	}

error:
	return rc;
}

#ifdef CONFIG_LEDS_TRIGGERS
static int dsi_panel_led_bl_register(struct dsi_panel *panel,
				struct dsi_backlight_config *bl)
{
	int rc = 0;

	led_trigger_register_simple("bkl-trigger", &bl->wled);

	/* LED APIs don't tell us directly whether a classdev has yet
	 * been registered to service this trigger. Until classdev is
	 * registered, calling led_trigger has no effect, and doesn't
	 * fail. Classdevs are associated with any registered triggers
	 * when they do register, but that is too late for FBCon.
	 * Check the cdev list directly and defer if appropriate.
	 */
	if (!bl->wled) {
		pr_err("[%s] backlight registration failed\n", panel->name);
		rc = -EINVAL;
	} else {
		read_lock(&bl->wled->leddev_list_lock);
		if (list_empty(&bl->wled->led_cdevs))
			rc = -EPROBE_DEFER;
		read_unlock(&bl->wled->leddev_list_lock);

		if (rc) {
			pr_info("[%s] backlight %s not ready, defer probe\n",
				panel->name, bl->wled->name);
			led_trigger_unregister_simple(bl->wled);
		}
	}

	return rc;
}
#else
static int dsi_panel_led_bl_register(struct dsi_panel *panel,
				struct dsi_backlight_config *bl)
{
	return 0;
}
#endif

enum {
	DDIC_VER_0,
	DDIC_VER_1 = 0x01,
	DDIC_VER_2 = 0x02,
};

#define NIGHT_MODE_BRIGHT_THRESHOLD (12)
static int do_night_bright_map(struct dsi_panel *panel,
	u32 bl_lvl)
{
	if (!panel || (bl_lvl > 0xffff)) {
		pr_err("%s: invalid params\n", __func__);
		return bl_lvl;
	}

	if (bl_lvl == 0 || bl_lvl >= NIGHT_MODE_BRIGHT_THRESHOLD)
		return bl_lvl;

	if (bl_lvl < 4)
		bl_lvl = 8;
	else if (bl_lvl < 7)
		bl_lvl = 9;
	else if (bl_lvl < 10)
		bl_lvl = 10;
	else
		bl_lvl = 11;

	pr_info("[LCD]%s: map_bl = %d\n", __func__, bl_lvl);
	return bl_lvl;
}

static int dsi_panel_update_backlight(struct dsi_panel *panel,
	u32 bl_lvl)
{
	int rc = 0;
	struct mipi_dsi_device *dsi;

	if (!panel || (bl_lvl > 0xffff)) {
		pr_err("invalid params\n");
		return -EINVAL;
	}
	if (!panel->panel_initialized) {
		pr_err("panel not initialized\n");
		return -EINVAL;
	}

	dsi = &panel->mipi_device;

	if (panel->bl_config.dcs_type_ss) {
		if (panel->bl_config.ss_panel_id == DDIC_VER_1)
			bl_lvl = do_night_bright_map(panel, bl_lvl);

		rc = mipi_dsi_dcs_set_display_brightness_ss(dsi, bl_lvl);
	} else
		rc = mipi_dsi_dcs_set_display_brightness(dsi, bl_lvl);

	if (rc < 0)
		pr_err("failed to update dcs backlight:%d\n", bl_lvl);

	return rc;
}

static void dsi_panel_wled_cabc_ctrl(struct led_trigger *trig, bool enable)
{
	struct led_classdev *led_cdev;

	if (!trig)
		return;

	//read_lock(&trig->leddev_list_lock);
	list_for_each_entry(led_cdev, &trig->led_cdevs, trig_list)
		qpnp_wled_cabc(led_cdev, enable);
	//read_unlock(&trig->leddev_list_lock);
}

static void dsi_panel_offon_mode_control(struct dsi_panel *panel, u32 bl_lvl)
{
	struct dsi_backlight_config *bl = &panel->bl_config;
	int ret;

	if (!panel->onoff_mode_enabled)
		return;

	if (bl_lvl == 0) {
		if (panel->last_bl_lvl != 0) {
			if (!panel->dsi_panel_off_mode) {
				pr_debug("%s: set display off when bl_level=0\n", __func__);
				panel->dsi_panel_off_mode = true;

				if (panel->disable_cabc) {
					panel->brightness_cmds.enabled = true;
					panel->brightness_cmds.cmds_rlen = 1;
					panel->brightness_cmds.read_cmd =
						panel->cur_mode->priv_info->cmd_sets[DSI_CMD_SET_READ_BRIGHTNESS];

					ret = panel_disp_param_send_lock(panel, 0x10000000);

					if (ret > 0 && panel->last_bl_lvl * panel->brightness_cmds.rbuf[0] >= 255)
						led_trigger_event(bl->wled, panel->last_bl_lvl * panel->brightness_cmds.rbuf[0] / 255);

					dsi_panel_wled_cabc_ctrl(bl->wled, 0);
				}

				panel_disp_param_send_lock(panel, DISPLAY_OFF_MODE);

				if (panel->disable_cabc)
					dsi_panel_wled_cabc_ctrl(bl->wled, 1);
			}
		}
	} else {
		if (panel->last_bl_lvl == 0 && panel->dsi_panel_off_mode == true) {
			pr_debug("%s: set display on when last_bl_lvl=0\n", __func__);
			panel->dsi_panel_off_mode = false;

			panel_disp_param_send_lock(panel, DISPLAY_ON_MODE);
		}
	}

	return;
}

int dsi_panel_set_doze_backlight(struct dsi_display *display, u32 bl_lvl)
{
	int rc = 0;
	struct dsi_panel *panel = NULL;
	struct drm_device *drm_dev = NULL;

	if (!display || !display->panel || !display->drm_dev) {
		pr_err("invalid display/panel/drm_dev\n");
		return -EINVAL;
	}
	panel = display->panel;
	drm_dev = display->drm_dev;

	mutex_lock(&panel->panel_lock);

	if (panel->fod_hbm_enabled) {
		pr_info("%s FOD HBM open, skip value:%u\n", __func__, bl_lvl);
		mutex_unlock(&panel->panel_lock);
		return rc;
	}

	if (bl_lvl > panel->doze_backlight_threshold) {
		if (drm_dev->doze_brightness != DOZE_BRIGHTNESS_HBM) {
			rc = dsi_panel_tx_cmd_set(panel, DSI_CMD_SET_DOZE_HBM);
			if (rc)
				pr_err("[%s] failed to send DSI_CMD_SET_DOZE_LBM cmd, rc=%d\n",
					   panel->name, rc);
			drm_dev->doze_brightness = DOZE_BRIGHTNESS_HBM;
		}
		panel->in_aod = true;
	} else if (bl_lvl <= panel->doze_backlight_threshold && bl_lvl > 0) {
		if (drm_dev->doze_brightness != DOZE_BRIGHTNESS_LBM) {
			rc = dsi_panel_tx_cmd_set(panel, DSI_CMD_SET_DOZE_LBM);
			if (rc)
				pr_err("[%s] failed to send DSI_CMD_SET_DOZE_HBM cmd, rc=%d\n",
				       panel->name, rc);
			drm_dev->doze_brightness = DOZE_BRIGHTNESS_LBM;
		}
		panel->in_aod = true;
	} else {
		drm_dev->doze_brightness = DOZE_BRIGHTNESS_INVALID;
	}

	mutex_unlock(&panel->panel_lock);

	pr_info("%s value:%u\n", __func__, drm_dev->doze_brightness);
	return rc;
}

/*
Name: bl_mapping;
Function: map backlight value base on panel max backlight
and typical ax backlight, to make sure the same backlight
setting corresponds the same brightness(nit).
max_lum x 60% = nit_threshold, for this panel, nit below nit_threshold
							  is the same with typical panel
in_threshold/4095 = nitt_threshold/500  find the input index of nit_threshold
									   on typical panel
out_threshold = in_threshold*500/max_lum  find the out threshold index

then we get 3 points:(0,0),(in_threshold,out_threshold),(4095,4095)
for input smaller than in_threshold, mapping formula is
out = in*k1;  k1 = max_lum/500;
for input lager than in_threshold, mapping formula is
out = in*k2 + b;  k2 and b can calculate from (in_threshold,out_threshold) and (4095,4095)
*/
int bl_mapping(struct dsi_panel *panel, int in)
{
	int out;
	int threshold = 60;
	int max_lvl = panel->bl_config.brightness_max_level;
	int typ = panel->panel_bl_info[1];
	int nit_threshold = max_lum * threshold / 100;
	int in_threshold = max_lvl * nit_threshold / typ;
	int out_threshold = in_threshold * typ / max_lum;
	int delta_y = max_lvl - out_threshold;
	int delta_x = max_lvl - in_threshold;
	int b = max_lvl - delta_y * max_lvl / delta_x;

	if (in < in_threshold)
		out = in * typ / max_lum;
	else
		out = in * delta_y / delta_x + b;

	return out;
}

int set_panel_max_luminance(struct dsi_panel *panel)
{
	int panel_min_luminance = panel->panel_bl_info[2];
	int panel_max_luminance = panel->panel_bl_info[3];
	int reg_value = 0;
	int rc = 0;

	sscanf(panel->panel_read_data, "p0=%d", &reg_value);
	max_lum = panel->panel_bl_info[0] + reg_value*3/2;
	pr_info("%s:reg value %d, max bl %d\n", __func__, reg_value, max_lum);

	if (max_lum > panel_max_luminance || max_lum < panel_min_luminance) {
		pr_err("panel max brightness out of range!\n");
		max_lum = max_lum > panel_max_luminance ? panel_max_luminance : panel_min_luminance;
	}

	return rc;

}

void dsi_panel_backlight_consistency(struct dsi_panel *panel, u32 *bl_lvl)
{
	int new_bl_lvl;

	if (panel->panel_bl_info[0] != 0 && max_lum) {
		new_bl_lvl = bl_mapping(panel, *bl_lvl);
		if (new_bl_lvl < 0 || new_bl_lvl > panel->bl_config.brightness_max_level) {
			pr_err("mapped backlight %d out of range\n", new_bl_lvl);
			new_bl_lvl = *bl_lvl;
		}
		*bl_lvl = new_bl_lvl;
	}

	return;
}

int dsi_panel_enable_doze_backlight(struct dsi_panel *panel, u32 bl_lvl)
{
	int rc = 0;
	struct dsi_backlight_config *bl = &panel->bl_config;

	pr_debug("enable doze backlight type:%d lvl:%d\n", bl->type, bl_lvl);

	mutex_lock(&panel->panel_lock);

	rc = dsi_panel_update_backlight(panel, bl_lvl);

	panel->last_bl_lvl = bl_lvl;
	if (!bl_lvl && panel->hist_bl_offset)
		panel->hist_bl_offset = 0;

	mutex_unlock(&panel->panel_lock);

	return rc;
}

int dsi_panel_set_backlight(struct dsi_panel *panel, u32 bl_lvl)
{
	int rc = 0;
	struct dsi_backlight_config *bl = &panel->bl_config;

	if (panel->type == EXT_BRIDGE)
		return 0;

	dsi_panel_offon_mode_control(panel, bl_lvl);

	mutex_lock(&panel->panel_lock);
	if (bl_lvl && panel->hist_bl_offset && panel->hist_bl_offset < HIST_BL_OFFSET_LIMIT) {
		bl_lvl = bl_lvl + panel->hist_bl_offset;
		pr_info("set backlight offset:%d\n", bl_lvl);
	}

	/* add for backlight consistency */
	dsi_panel_backlight_consistency(panel, &bl_lvl);

	pr_debug("backlight type:%d lvl:%d\n", bl->type, bl_lvl);
	switch (bl->type) {
	case DSI_BACKLIGHT_WLED:
		led_trigger_event(bl->wled, bl_lvl);
		break;
	case DSI_BACKLIGHT_DCS:
		rc = dsi_panel_update_backlight(panel, bl_lvl);
		break;
	default:
		pr_err("Backlight type(%d) not supported\n", bl->type);
		rc = -ENOTSUPP;
	}

	if ((panel->last_bl_lvl == 0 || (panel->skip_dimmingon == STATE_DIM_RESTORE)) && bl_lvl) {
		if (panel->panel_on_dimming_delay)
			schedule_delayed_work(&panel->cmds_work,
				msecs_to_jiffies(panel->panel_on_dimming_delay));

		panel->skip_dimmingon = STATE_NONE;
	}

	panel->last_bl_lvl = bl_lvl;
	if (!bl_lvl && panel->hist_bl_offset)
		panel->hist_bl_offset = 0;

	mutex_unlock(&panel->panel_lock);

	return rc;
}

static int dsi_panel_bl_register(struct dsi_panel *panel)
{
	int rc = 0;
	struct dsi_backlight_config *bl = &panel->bl_config;

	switch (bl->type) {
	case DSI_BACKLIGHT_WLED:
		rc = dsi_panel_led_bl_register(panel, bl);
		break;
	case DSI_BACKLIGHT_DCS:
		break;
	default:
		pr_err("Backlight type(%d) not supported\n", bl->type);
		rc = -ENOTSUPP;
		goto error;
	}

error:
	return rc;
}

static int dsi_panel_bl_unregister(struct dsi_panel *panel)
{
	int rc = 0;
	struct dsi_backlight_config *bl = &panel->bl_config;

	switch (bl->type) {
	case DSI_BACKLIGHT_WLED:
		led_trigger_unregister_simple(bl->wled);
		break;
	case DSI_BACKLIGHT_DCS:
		break;
	default:
		pr_err("Backlight type(%d) not supported\n", bl->type);
		rc = -ENOTSUPP;
		goto error;
	}

error:
	return rc;
}

static int dsi_panel_fw_parse(const struct firmware *fw_entry,
		char *id_match, u32 *param_value)
{
	int value, numlen = 1, index = 0;
	char id[SZ_256];

	while (sscanf(fw_entry->data + index,
			"%255s %d", id, &value) > 0) {
		if (!strcmp(id, id_match)) {
			*param_value = value;
			return 0;
		}

		while ((value / 10) > 0) {
			value /= 10;
			numlen++;
		}

		index += (strlen(id) + numlen + 1);
		numlen = 1;
	}

	return -EINVAL;
}

static int dsi_panel_parse(struct device_node *of_node,
	const struct firmware *fw_entry, char *id_match, u32 *val)
{
	if (fw_entry && fw_entry->data)
		return dsi_panel_fw_parse(fw_entry, id_match, val);
	else
		return of_property_read_u32(of_node, id_match, val);

	return 0;
}

static int dsi_panel_parse_timing(struct device *parent,
	struct dsi_mode_info *mode, const char *name,
	struct device_node *of_node)
{
	int fw = 0, rc = 0;
	u64 tmp64;
	struct dsi_display_mode *display_mode;
	const struct firmware *fw_entry = NULL;
	char *fw_name = "dsi_prop";

	if (strcmp(name, "Simulator video mode dsi panel") == 0)
		fw = request_firmware(&fw_entry, fw_name, parent);

	if (fw)
		fw_entry = NULL;

	display_mode = container_of(mode, struct dsi_display_mode, timing);

	rc = of_property_read_u64(of_node,
			"qcom,mdss-dsi-panel-clockrate", &tmp64);
	if (rc == -EOVERFLOW) {
		tmp64 = 0;
		rc = of_property_read_u32(of_node,
			"qcom,mdss-dsi-panel-clockrate", (u32 *)&tmp64);
	}

	mode->clk_rate_hz = !rc ? tmp64 : 0;
	display_mode->priv_info->clk_rate_hz = mode->clk_rate_hz;

	rc = dsi_panel_parse(of_node, fw_entry,
		"qcom,mdss-dsi-panel-framerate", &mode->refresh_rate);
	if (rc) {
		pr_err("failed to read qcom,mdss-dsi-panel-framerate, rc=%d\n",
		       rc);
		goto error;
	}

	rc = dsi_panel_parse(of_node, fw_entry,
		"qcom,mdss-dsi-panel-width", &mode->h_active);
	if (rc) {
		pr_err("failed to read qcom,mdss-dsi-panel-width, rc=%d\n", rc);
		goto error;
	}

	rc = dsi_panel_parse(of_node, fw_entry,
		"qcom,mdss-dsi-h-front-porch", &mode->h_front_porch);
	if (rc) {
		pr_err("failed to read qcom,mdss-dsi-h-front-porch, rc=%d\n",
		       rc);
		goto error;
	}

	rc = dsi_panel_parse(of_node, fw_entry,
		"qcom,mdss-dsi-h-back-porch", &mode->h_back_porch);
	if (rc) {
		pr_err("failed to read qcom,mdss-dsi-h-back-porch, rc=%d\n",
		       rc);
		goto error;
	}

	rc = dsi_panel_parse(of_node, fw_entry,
		"qcom,mdss-dsi-h-pulse-width", &mode->h_sync_width);
	if (rc) {
		pr_err("failed to read qcom,mdss-dsi-h-pulse-width, rc=%d\n",
		       rc);
		goto error;
	}

	rc = dsi_panel_parse(of_node, fw_entry,
		"qcom,mdss-dsi-h-sync-skew", &mode->h_skew);
	if (rc)
		pr_err("qcom,mdss-dsi-h-sync-skew is not defined, rc=%d\n", rc);

	pr_debug("panel horz active:%d front_portch:%d back_porch:%d sync_skew:%d\n",
		mode->h_active, mode->h_front_porch, mode->h_back_porch,
		mode->h_sync_width);

	rc = dsi_panel_parse(of_node, fw_entry,
		"qcom,mdss-dsi-panel-height", &mode->v_active);
	if (rc) {
		pr_err("failed to read qcom,mdss-dsi-panel-height, rc=%d\n",
		       rc);
		goto error;
	}

	rc = dsi_panel_parse(of_node, fw_entry,
		"qcom,mdss-dsi-v-back-porch", &mode->v_back_porch);
	if (rc) {
		pr_err("failed to read qcom,mdss-dsi-v-back-porch, rc=%d\n",
		       rc);
		goto error;
	}

	rc = dsi_panel_parse(of_node, fw_entry,
		"qcom,mdss-dsi-v-front-porch", &mode->v_front_porch);
	if (rc) {
		pr_err("failed to read qcom,mdss-dsi-v-back-porch, rc=%d\n",
		       rc);
		goto error;
	}

	rc = dsi_panel_parse(of_node, fw_entry,
		"qcom,mdss-dsi-v-pulse-width", &mode->v_sync_width);
	if (rc) {
		pr_err("failed to read qcom,mdss-dsi-v-pulse-width, rc=%d\n",
		       rc);
		goto error;
	}
	pr_debug("panel vert active:%d front_portch:%d back_porch:%d pulse_width:%d\n",
		mode->v_active, mode->v_front_porch, mode->v_back_porch,
		mode->v_sync_width);

error:
	return rc;
}

static int dsi_panel_parse_pixel_format(struct dsi_host_common_cfg *host,
					struct device_node *of_node,
					const char *name)
{
	int rc = 0;
	u32 bpp = 0;
	enum dsi_pixel_format fmt;
	const char *packing;

	rc = of_property_read_u32(of_node, "qcom,mdss-dsi-bpp", &bpp);
	if (rc) {
		pr_err("[%s] failed to read qcom,mdss-dsi-bpp, rc=%d\n",
		       name, rc);
		return rc;
	}

	switch (bpp) {
	case 3:
		fmt = DSI_PIXEL_FORMAT_RGB111;
		break;
	case 8:
		fmt = DSI_PIXEL_FORMAT_RGB332;
		break;
	case 12:
		fmt = DSI_PIXEL_FORMAT_RGB444;
		break;
	case 16:
		fmt = DSI_PIXEL_FORMAT_RGB565;
		break;
	case 18:
		fmt = DSI_PIXEL_FORMAT_RGB666;
		break;
	case 24:
	default:
		fmt = DSI_PIXEL_FORMAT_RGB888;
		break;
	}

	if (fmt == DSI_PIXEL_FORMAT_RGB666) {
		packing = of_get_property(of_node,
					  "qcom,mdss-dsi-pixel-packing",
					  NULL);
		if (packing && !strcmp(packing, "loose"))
			fmt = DSI_PIXEL_FORMAT_RGB666_LOOSE;
	}

	host->dst_format = fmt;
	return rc;
}

static int dsi_panel_parse_lane_states(struct dsi_host_common_cfg *host,
				       struct device_node *of_node,
				       const char *name)
{
	int rc = 0;
	bool lane_enabled;

	lane_enabled = of_property_read_bool(of_node,
					    "qcom,mdss-dsi-lane-0-state");
	host->data_lanes |= (lane_enabled ? DSI_DATA_LANE_0 : 0);

	lane_enabled = of_property_read_bool(of_node,
					     "qcom,mdss-dsi-lane-1-state");
	host->data_lanes |= (lane_enabled ? DSI_DATA_LANE_1 : 0);

	lane_enabled = of_property_read_bool(of_node,
					    "qcom,mdss-dsi-lane-2-state");
	host->data_lanes |= (lane_enabled ? DSI_DATA_LANE_2 : 0);

	lane_enabled = of_property_read_bool(of_node,
					     "qcom,mdss-dsi-lane-3-state");
	host->data_lanes |= (lane_enabled ? DSI_DATA_LANE_3 : 0);

	if (host->data_lanes == 0) {
		pr_err("[%s] No data lanes are enabled, rc=%d\n", name, rc);
		rc = -EINVAL;
	}

	return rc;
}

static int dsi_panel_parse_color_swap(struct dsi_host_common_cfg *host,
				      struct device_node *of_node,
				      const char *name)
{
	int rc = 0;
	const char *swap_mode;

	swap_mode = of_get_property(of_node, "qcom,mdss-dsi-color-order", NULL);
	if (swap_mode) {
		if (!strcmp(swap_mode, "rgb_swap_rgb")) {
			host->swap_mode = DSI_COLOR_SWAP_RGB;
		} else if (!strcmp(swap_mode, "rgb_swap_rbg")) {
			host->swap_mode = DSI_COLOR_SWAP_RBG;
		} else if (!strcmp(swap_mode, "rgb_swap_brg")) {
			host->swap_mode = DSI_COLOR_SWAP_BRG;
		} else if (!strcmp(swap_mode, "rgb_swap_grb")) {
			host->swap_mode = DSI_COLOR_SWAP_GRB;
		} else if (!strcmp(swap_mode, "rgb_swap_gbr")) {
			host->swap_mode = DSI_COLOR_SWAP_GBR;
		} else {
			pr_err("[%s] Unrecognized color order-%s\n",
			       name, swap_mode);
			rc = -EINVAL;
		}
	} else {
		pr_debug("[%s] Falling back to default color order\n", name);
		host->swap_mode = DSI_COLOR_SWAP_RGB;
	}

	/* bit swap on color channel is not defined in dt */
	host->bit_swap_red = false;
	host->bit_swap_green = false;
	host->bit_swap_blue = false;
	return rc;
}

static int dsi_panel_parse_triggers(struct dsi_host_common_cfg *host,
				    struct device_node *of_node,
				    const char *name)
{
	const char *trig;
	int rc = 0;

	trig = of_get_property(of_node, "qcom,mdss-dsi-mdp-trigger", NULL);
	if (trig) {
		if (!strcmp(trig, "none")) {
			host->mdp_cmd_trigger = DSI_TRIGGER_NONE;
		} else if (!strcmp(trig, "trigger_te")) {
			host->mdp_cmd_trigger = DSI_TRIGGER_TE;
		} else if (!strcmp(trig, "trigger_sw")) {
			host->mdp_cmd_trigger = DSI_TRIGGER_SW;
		} else if (!strcmp(trig, "trigger_sw_te")) {
			host->mdp_cmd_trigger = DSI_TRIGGER_SW_TE;
		} else {
			pr_err("[%s] Unrecognized mdp trigger type (%s)\n",
			       name, trig);
			rc = -EINVAL;
		}

	} else {
		pr_debug("[%s] Falling back to default MDP trigger\n",
			 name);
		host->mdp_cmd_trigger = DSI_TRIGGER_SW;
	}

	trig = of_get_property(of_node, "qcom,mdss-dsi-dma-trigger", NULL);
	if (trig) {
		if (!strcmp(trig, "none")) {
			host->dma_cmd_trigger = DSI_TRIGGER_NONE;
		} else if (!strcmp(trig, "trigger_te")) {
			host->dma_cmd_trigger = DSI_TRIGGER_TE;
		} else if (!strcmp(trig, "trigger_sw")) {
			host->dma_cmd_trigger = DSI_TRIGGER_SW;
		} else if (!strcmp(trig, "trigger_sw_seof")) {
			host->dma_cmd_trigger = DSI_TRIGGER_SW_SEOF;
		} else if (!strcmp(trig, "trigger_sw_te")) {
			host->dma_cmd_trigger = DSI_TRIGGER_SW_TE;
		} else {
			pr_err("[%s] Unrecognized mdp trigger type (%s)\n",
			       name, trig);
			rc = -EINVAL;
		}

	} else {
		pr_debug("[%s] Falling back to default MDP trigger\n", name);
		host->dma_cmd_trigger = DSI_TRIGGER_SW;
	}

	rc = of_property_read_u32(of_node, "qcom,mdss-dsi-te-pin-select",
			&host->te_mode);
	if (rc) {
		pr_warn("[%s] fallback to default te-pin-select\n", name);
		host->te_mode = 1;
		rc = 0;
	}

	return rc;
}

static int dsi_panel_parse_misc_host_config(struct dsi_host_common_cfg *host,
					    struct device_node *of_node,
					    const char *name)
{
	u32 val = 0;
	int rc = 0;

	rc = of_property_read_u32(of_node, "qcom,mdss-dsi-t-clk-post", &val);
	if (rc) {
		pr_debug("[%s] Fallback to default t_clk_post value\n", name);
		host->t_clk_post = 0x03;
	} else {
		host->t_clk_post = val;
		pr_debug("[%s] t_clk_post = %d\n", name, val);
	}

	val = 0;
	rc = of_property_read_u32(of_node, "qcom,mdss-dsi-t-clk-pre", &val);
	if (rc) {
		pr_debug("[%s] Fallback to default t_clk_pre value\n", name);
		host->t_clk_pre = 0x24;
	} else {
		host->t_clk_pre = val;
		pr_debug("[%s] t_clk_pre = %d\n", name, val);
	}

	host->ignore_rx_eot = of_property_read_bool(of_node,
						"qcom,mdss-dsi-rx-eot-ignore");

	host->append_tx_eot = of_property_read_bool(of_node,
						"qcom,mdss-dsi-tx-eot-append");

	host->force_hs_clk_lane = of_property_read_bool(of_node,
					"qcom,mdss-dsi-force-clock-lane-hs");
	return 0;
}

static int dsi_panel_parse_host_config(struct dsi_panel *panel,
				       struct device_node *of_node)
{
	int rc = 0;

	rc = dsi_panel_parse_pixel_format(&panel->host_config, of_node,
					  panel->name);
	if (rc) {
		pr_err("[%s] failed to get pixel format, rc=%d\n",
		panel->name, rc);
		goto error;
	}

	rc = dsi_panel_parse_lane_states(&panel->host_config, of_node,
					 panel->name);
	if (rc) {
		pr_err("[%s] failed to parse lane states, rc=%d\n",
		       panel->name, rc);
		goto error;
	}

	rc = dsi_panel_parse_color_swap(&panel->host_config, of_node,
					panel->name);
	if (rc) {
		pr_err("[%s] failed to parse color swap config, rc=%d\n",
		       panel->name, rc);
		goto error;
	}

	rc = dsi_panel_parse_triggers(&panel->host_config, of_node,
				      panel->name);
	if (rc) {
		pr_err("[%s] failed to parse triggers, rc=%d\n",
		       panel->name, rc);
		goto error;
	}

	rc = dsi_panel_parse_misc_host_config(&panel->host_config, of_node,
					      panel->name);
	if (rc) {
		pr_err("[%s] failed to parse misc host config, rc=%d\n",
		       panel->name, rc);
		goto error;
	}

error:
	return rc;
}

static int dsi_panel_parse_dyn_clk_caps(struct dsi_dyn_clk_caps *dyn_clk_caps,
				     struct device_node *of_node,
				     const char *name)
{
	int rc = 0;
	bool supported = false;

	supported = of_property_read_bool(of_node, "qcom,dsi-dyn-clk-enable");

	if (!supported) {
		dyn_clk_caps->dyn_clk_support = false;
		return rc;
	}

	of_find_property(of_node, "qcom,dsi-dyn-clk-list",
			      &dyn_clk_caps->bit_clk_list_len);
	dyn_clk_caps->bit_clk_list_len /= sizeof(u32);
	if (dyn_clk_caps->bit_clk_list_len < 1) {
		pr_err("[%s] failed to get supported bit clk list\n", name);
		return -EINVAL;
	}

	dyn_clk_caps->bit_clk_list = kcalloc(dyn_clk_caps->bit_clk_list_len,
					     sizeof(u32), GFP_KERNEL);
	if (!dyn_clk_caps->bit_clk_list)
		return -ENOMEM;

	rc = of_property_read_u32_array(of_node, "qcom,dsi-dyn-clk-list",
				   dyn_clk_caps->bit_clk_list,
				   dyn_clk_caps->bit_clk_list_len);
	if (rc) {
		pr_err("[%s] failed to parse supported bit clk list\n", name);
		return -EINVAL;
	}

	dyn_clk_caps->dyn_clk_support = true;

	return 0;
}

static int dsi_panel_parse_dfps_caps(struct dsi_dfps_capabilities *dfps_caps,
				     struct device_node *of_node,
				     const char *name)
{
	int rc = 0;
	bool supported = false;
	const char *type;
	u32 val = 0, i;

	supported = of_property_read_bool(of_node,
					"qcom,mdss-dsi-pan-enable-dynamic-fps");

	if (!supported) {
		pr_debug("[%s] DFPS is not supported\n", name);
		dfps_caps->dfps_support = false;
		return rc;
	}

	type = of_get_property(of_node,
			       "qcom,mdss-dsi-pan-fps-update",
			       NULL);
	if (!type) {
		pr_err("[%s] dfps type not defined\n", name);
		rc = -EINVAL;
		goto error;
	} else if (!strcmp(type, "dfps_suspend_resume_mode")) {
		dfps_caps->type = DSI_DFPS_SUSPEND_RESUME;
	} else if (!strcmp(type, "dfps_immediate_clk_mode")) {
		dfps_caps->type = DSI_DFPS_IMMEDIATE_CLK;
	} else if (!strcmp(type, "dfps_immediate_porch_mode_hfp")) {
		dfps_caps->type = DSI_DFPS_IMMEDIATE_HFP;
	} else if (!strcmp(type, "dfps_immediate_porch_mode_vfp")) {
		dfps_caps->type = DSI_DFPS_IMMEDIATE_VFP;
	} else {
		pr_err("[%s] dfps type is not recognized\n", name);
		rc = -EINVAL;
		goto error;
	}

	of_find_property(of_node, "qcom,dsi-supported-dfps-list",
			 &dfps_caps->dfps_list_len);
	dfps_caps->dfps_list_len /= sizeof(u32);
	if (dfps_caps->dfps_list_len < 1) {
		pr_err("[%s] dfps refresh list not present\n", name);
		rc = -EINVAL;
		goto error;
	}

	dfps_caps->dfps_list = kcalloc(dfps_caps->dfps_list_len, sizeof(u32),
				       GFP_KERNEL);
	if (!dfps_caps->dfps_list) {
		rc = -ENOMEM;
		goto error;
	}

	rc = of_property_read_u32_array(of_node, "qcom,dsi-supported-dfps-list",
					dfps_caps->dfps_list,
					dfps_caps->dfps_list_len);
	if (rc) {
		pr_err("[%s] dfps refresh rate list parse failed\n", name);
		rc = -EINVAL;
		goto error;
	}

	dfps_caps->dfps_support = true;

	/* calculate max and min fps */
	of_property_read_u32(of_node, "qcom,mdss-dsi-panel-framerate", &val);
	dfps_caps->max_refresh_rate = val;
	dfps_caps->min_refresh_rate = val;

	for (i = 0; i < dfps_caps->dfps_list_len; i++) {
		if (dfps_caps->dfps_list[i] < dfps_caps->min_refresh_rate)
			dfps_caps->min_refresh_rate = dfps_caps->dfps_list[i];
		else if (dfps_caps->dfps_list[i] > dfps_caps->max_refresh_rate)
			dfps_caps->max_refresh_rate = dfps_caps->dfps_list[i];
	}
error:
	return rc;
}

static int dsi_panel_parse_video_host_config(struct dsi_video_engine_cfg *cfg,
					     struct device_node *of_node,
					     const char *name)
{
	int rc = 0;
	const char *traffic_mode;
	u32 vc_id = 0;
	u32 val = 0;
	u32 line_no = 0;

	rc = of_property_read_u32(of_node, "qcom,mdss-dsi-h-sync-pulse", &val);
	if (rc) {
		pr_debug("[%s] fallback to default h-sync-pulse\n", name);
		cfg->pulse_mode_hsa_he = false;
	} else if (val == 1) {
		cfg->pulse_mode_hsa_he = true;
	} else if (val == 0) {
		cfg->pulse_mode_hsa_he = false;
	} else {
		pr_err("[%s] Unrecognized value for mdss-dsi-h-sync-pulse\n",
		       name);
		rc = -EINVAL;
		goto error;
	}

	cfg->hfp_lp11_en = of_property_read_bool(of_node,
						"qcom,mdss-dsi-hfp-power-mode");

	cfg->hbp_lp11_en = of_property_read_bool(of_node,
						"qcom,mdss-dsi-hbp-power-mode");

	cfg->hsa_lp11_en = of_property_read_bool(of_node,
						"qcom,mdss-dsi-hsa-power-mode");

	cfg->last_line_interleave_en = of_property_read_bool(of_node,
					"qcom,mdss-dsi-last-line-interleave");

	cfg->eof_bllp_lp11_en = of_property_read_bool(of_node,
					"qcom,mdss-dsi-bllp-eof-power-mode");

	cfg->bllp_lp11_en = of_property_read_bool(of_node,
					"qcom,mdss-dsi-bllp-power-mode");

	traffic_mode = of_get_property(of_node,
				       "qcom,mdss-dsi-traffic-mode",
				       NULL);
	if (!traffic_mode) {
		pr_debug("[%s] Falling back to default traffic mode\n", name);
		cfg->traffic_mode = DSI_VIDEO_TRAFFIC_SYNC_PULSES;
	} else if (!strcmp(traffic_mode, "non_burst_sync_pulse")) {
		cfg->traffic_mode = DSI_VIDEO_TRAFFIC_SYNC_PULSES;
	} else if (!strcmp(traffic_mode, "non_burst_sync_event")) {
		cfg->traffic_mode = DSI_VIDEO_TRAFFIC_SYNC_START_EVENTS;
	} else if (!strcmp(traffic_mode, "burst_mode")) {
		cfg->traffic_mode = DSI_VIDEO_TRAFFIC_BURST_MODE;
	} else {
		pr_err("[%s] Unrecognized traffic mode-%s\n", name,
		       traffic_mode);
		rc = -EINVAL;
		goto error;
	}

	rc = of_property_read_u32(of_node, "qcom,mdss-dsi-virtual-channel-id",
				  &vc_id);
	if (rc) {
		pr_debug("[%s] Fallback to default vc id\n", name);
		cfg->vc_id = 0;
	} else {
		cfg->vc_id = vc_id;
	}

	rc = of_property_read_u32(of_node, "qcom,mdss-dsi-dma-schedule-line",
				  &line_no);
	if (rc) {
		pr_debug("[%s] set default dma scheduling line no\n", name);
		cfg->dma_sched_line = 0x1;
		/* do not fail since we have default value */
		rc = 0;
	} else {
		cfg->dma_sched_line = line_no;
	}

error:
	return rc;
}

static int dsi_panel_parse_cmd_host_config(struct dsi_cmd_engine_cfg *cfg,
					   struct device_node *of_node,
					   const char *name)
{
	u32 val = 0;
	int rc = 0;

	rc = of_property_read_u32(of_node, "qcom,mdss-dsi-wr-mem-start", &val);
	if (rc) {
		pr_debug("[%s] Fallback to default wr-mem-start\n", name);
		cfg->wr_mem_start = 0x2C;
	} else {
		cfg->wr_mem_start = val;
	}

	val = 0;
	rc = of_property_read_u32(of_node, "qcom,mdss-dsi-wr-mem-continue",
				  &val);
	if (rc) {
		pr_debug("[%s] Fallback to default wr-mem-continue\n", name);
		cfg->wr_mem_continue = 0x3C;
	} else {
		cfg->wr_mem_continue = val;
	}

	/* TODO:  fix following */
	cfg->max_cmd_packets_interleave = 0;

	val = 0;
	rc = of_property_read_u32(of_node, "qcom,mdss-dsi-te-dcs-command",
				  &val);
	if (rc) {
		pr_debug("[%s] fallback to default te-dcs-cmd\n", name);
		cfg->insert_dcs_command = true;
	} else if (val == 1) {
		cfg->insert_dcs_command = true;
	} else if (val == 0) {
		cfg->insert_dcs_command = false;
	} else {
		pr_err("[%s] Unrecognized value for mdss-dsi-te-dcs-command\n",
		       name);
		rc = -EINVAL;
		goto error;
	}

	if (of_property_read_u32(of_node, "qcom,mdss-mdp-transfer-time-us",
				&val)) {
		pr_debug("[%s] Fallback to default transfer-time-us\n", name);
		cfg->mdp_transfer_time_us = DEFAULT_MDP_TRANSFER_TIME;
	} else {
		cfg->mdp_transfer_time_us = val;
	}

error:
	return rc;
}

static int dsi_panel_parse_panel_mode(struct dsi_panel *panel,
				      struct device_node *of_node)
{
	int rc = 0;
	enum dsi_op_mode panel_mode;
	const char *mode;

	mode = of_get_property(of_node, "qcom,mdss-dsi-panel-type", NULL);
	if (!mode) {
		pr_debug("[%s] Fallback to default panel mode\n", panel->name);
		panel_mode = DSI_OP_VIDEO_MODE;
	} else if (!strcmp(mode, "dsi_video_mode")) {
		panel_mode = DSI_OP_VIDEO_MODE;
	} else if (!strcmp(mode, "dsi_cmd_mode")) {
		panel_mode = DSI_OP_CMD_MODE;
	} else {
		pr_err("[%s] Unrecognized panel type-%s\n", panel->name, mode);
		rc = -EINVAL;
		goto error;
	}

	if (panel_mode == DSI_OP_VIDEO_MODE) {
		rc = dsi_panel_parse_video_host_config(&panel->video_config,
						       of_node,
						       panel->name);
		if (rc) {
			pr_err("[%s] Failed to parse video host cfg, rc=%d\n",
			       panel->name, rc);
			goto error;
		}
	}

	if (panel_mode == DSI_OP_CMD_MODE) {
		rc = dsi_panel_parse_cmd_host_config(&panel->cmd_config,
						     of_node,
						     panel->name);
		if (rc) {
			pr_err("[%s] Failed to parse cmd host config, rc=%d\n",
			       panel->name, rc);
			goto error;
		}
	}

	panel->panel_mode = panel_mode;
error:
	return rc;
}

static int dsi_panel_parse_phy_props(struct dsi_panel_phy_props *props,
				     struct device_node *of_node,
				     const char *name)
{
	int rc = 0;
	u32 val = 0;
	const char *str;

	rc = of_property_read_u32(of_node,
				  "qcom,mdss-pan-physical-width-dimension",
				  &val);
	if (rc) {
		pr_debug("[%s] Physical panel width is not defined\n", name);
		props->panel_width_mm = 0;
		rc = 0;
	} else {
		props->panel_width_mm = val;
	}

	rc = of_property_read_u32(of_node,
				  "qcom,mdss-pan-physical-height-dimension",
				  &val);
	if (rc) {
		pr_debug("[%s] Physical panel height is not defined\n", name);
		props->panel_height_mm = 0;
		rc = 0;
	} else {
		props->panel_height_mm = val;
	}

	str = of_get_property(of_node, "qcom,mdss-dsi-panel-orientation", NULL);
	if (!str) {
		props->rotation = DSI_PANEL_ROTATE_NONE;
	} else if (!strcmp(str, "180")) {
		props->rotation = DSI_PANEL_ROTATE_HV_FLIP;
	} else if (!strcmp(str, "hflip")) {
		props->rotation = DSI_PANEL_ROTATE_H_FLIP;
	} else if (!strcmp(str, "vflip")) {
		props->rotation = DSI_PANEL_ROTATE_V_FLIP;
	} else {
		pr_err("[%s] Unrecognized panel rotation-%s\n", name, str);
		rc = -EINVAL;
		goto error;
	}
error:
	return rc;
}
const char *cmd_set_prop_map[DSI_CMD_SET_MAX] = {
	"qcom,mdss-dsi-pre-on-command",
	"qcom,mdss-dsi-on-command",
	"qcom,mdss-dsi-post-panel-on-command",
	"qcom,mdss-dsi-pre-off-command",
	"qcom,mdss-dsi-off-command",
	"qcom,mdss-dsi-post-off-command",
	"qcom,mdss-dsi-pre-res-switch",
	"qcom,mdss-dsi-res-switch",
	"qcom,mdss-dsi-post-res-switch",
	"qcom,cmd-to-video-mode-switch-commands",
	"qcom,cmd-to-video-mode-post-switch-commands",
	"qcom,video-to-cmd-mode-switch-commands",
	"qcom,video-to-cmd-mode-post-switch-commands",
	"qcom,mdss-dsi-panel-status-command",
	"qcom,mdss-dsi-lp1-command",
	"qcom,mdss-dsi-lp2-command",
	"qcom,mdss-dsi-nolp-command",
	"qcom,mdss-dsi-doze-hbm-command",
	"qcom,mdss-dsi-doze-lbm-command",
	"PPS not parsed from DTSI, generated dynamically",
	"ROI not parsed from DTSI, generated dynamically",
	"qcom,mdss-dsi-timing-switch-command",
	"qcom,mdss-dsi-post-mode-switch-on-command",
	"qcom,mdss-dsi-dispparam-warm-command",
	"qcom,mdss-dsi-dispparam-default-command",
	"qcom,mdss-dsi-dispparam-cold-command",
	"qcom,mdss-dsi-dispparam-papermode-command",
	"qcom,mdss-dsi-dispparam-papermode1-command",
	"qcom,mdss-dsi-dispparam-papermode2-command",
	"qcom,mdss-dsi-dispparam-papermode3-command",
	"qcom,mdss-dsi-dispparam-papermode4-command",
	"qcom,mdss-dsi-dispparam-papermode5-command",
	"qcom,mdss-dsi-dispparam-papermode6-command",
	"qcom,mdss-dsi-dispparam-papermode7-command",
	"qcom,mdss-dsi-dispparam-normal1-command",
	"qcom,mdss-dsi-dispparam-normal2-command",
	"qcom,mdss-dsi-dispparam-srgb-command",
	"qcom,mdss-dsi-dispparam-ceon-command",
	"qcom,mdss-dsi-dispparam-ceoff-command",
	"qcom,mdss-dsi-dispparam-cabcuion-command",
	"qcom,mdss-dsi-dispparam-cabcstillon-command",
	"qcom,mdss-dsi-dispparam-cabcmovieon-command",
	"qcom,mdss-dsi-dispparam-cabcoff-command",
	"qcom,mdss-dsi-dispparam-skince-cabcuion-command",
	"qcom,mdss-dsi-dispparam-skince-cabcstillon-command",
	"qcom,mdss-dsi-dispparam-skince-cabcmovieon-command",
	"qcom,mdss-dsi-dispparam-skince-cabcoff-command",
	"qcom,mdss-dsi-dispparam-dimmingon-command",
	"qcom,mdss-dsi-dispparam-acl-off-command",
	"qcom,mdss-dsi-dispparam-acl-l1-command",
	"qcom,mdss-dsi-dispparam-acl-l2-command",
	"qcom,mdss-dsi-dispparam-acl-l3-command",
	"qcom,mdss-dsi-dispparam-hbm-on-command",
	"qcom,mdss-dsi-dispparam-hbm-off-command",
	"qcom,mdss-dsi-dispparam-hbm-fod-on-command",
	"qcom,mdss-dsi-dispparam-hbm-fod-off-command",
	"qcom,mdss-dsi-dispparam-hbm-fod2norm-command",
	"qcom,mdss-dsi-displayoff-command",
	"qcom,mdss-dsi-displayon-command",
	"qcom,mdss-dsi-dispparam-xy-coordinate-command",
	"qcom,mdss-dsi-read-brightness-command",
	"qcom,mdss-dsi-dispparam-max-luminance-command",
	"qcom,mdss-dsi-dispparam-max-luminance-valid-command",
	"qcom,mdss-dsi-dispparam-crc-srgb-on-command",
	"qcom,mdss-dsi-dispparam-crc-dcip3-on-command",
	"qcom,mdss-dsi-dispparam-crc-off-command",
	"qcom,mdss-dsi-read-panel-id-command",
};

const char *cmd_set_state_map[DSI_CMD_SET_MAX] = {
	"qcom,mdss-dsi-pre-on-command-state",
	"qcom,mdss-dsi-on-command-state",
	"qcom,mdss-dsi-post-on-command-state",
	"qcom,mdss-dsi-pre-off-command-state",
	"qcom,mdss-dsi-off-command-state",
	"qcom,mdss-dsi-post-off-command-state",
	"qcom,mdss-dsi-pre-res-switch-state",
	"qcom,mdss-dsi-res-switch-state",
	"qcom,mdss-dsi-post-res-switch-state",
	"qcom,cmd-to-video-mode-switch-commands-state",
	"qcom,cmd-to-video-mode-post-switch-commands-state",
	"qcom,video-to-cmd-mode-switch-commands-state",
	"qcom,video-to-cmd-mode-post-switch-commands-state",
	"qcom,mdss-dsi-panel-status-command-state",
	"qcom,mdss-dsi-lp1-command-state",
	"qcom,mdss-dsi-lp2-command-state",
	"qcom,mdss-dsi-nolp-command-state",
	"qcom,mdss-dsi-doze-hbm-command-state",
	"qcom,mdss-dsi-doze-lbm-command-state",
	"PPS not parsed from DTSI, generated dynamically",
	"ROI not parsed from DTSI, generated dynamically",
	"qcom,mdss-dsi-timing-switch-command-state",
	"qcom,mdss-dsi-post-mode-switch-on-command-state",
	"qcom,mdss-dsi-dispparam-warm-command-state",
	"qcom,mdss-dsi-dispparam-default-command-state",
	"qcom,mdss-dsi-dispparam-cold-command-state",
	"qcom,mdss-dsi-dispparam-papermode-command-state",
	"qcom,mdss-dsi-dispparam-papermode1-command-state",
	"qcom,mdss-dsi-dispparam-papermode2-command-state",
	"qcom,mdss-dsi-dispparam-papermode3-command-state",
	"qcom,mdss-dsi-dispparam-papermode4-command-state",
	"qcom,mdss-dsi-dispparam-papermode5-command-state",
	"qcom,mdss-dsi-dispparam-papermode6-command-state",
	"qcom,mdss-dsi-dispparam-papermode7-command-state",
	"qcom,mdss-dsi-dispparam-normal1-command-state",
	"qcom,mdss-dsi-dispparam-normal2-command-state",
	"qcom,mdss-dsi-dispparam-srgb-command-state",
	"qcom,mdss-dsi-dispparam-ceon-command-state",
	"qcom,mdss-dsi-dispparam-ceoff-command-state",
	"qcom,mdss-dsi-dispparam-cabcuion-command-state",
	"qcom,mdss-dsi-dispparam-cabcstillon-command-state",
	"qcom,mdss-dsi-dispparam-cabcmovieon-command-state",
	"qcom,mdss-dsi-dispparam-cabcoff-command-state",
	"qcom,mdss-dsi-dispparam-skince-cabcuion-command-state",
	"qcom,mdss-dsi-dispparam-skince-cabcstillon-command-state",
	"qcom,mdss-dsi-dispparam-skince-cabcmovieon-command-state",
	"qcom,mdss-dsi-dispparam-skince-cabcoff-command-state",
	"qcom,mdss-dsi-dispparam-dimmingon-command-state",
	"qcom,mdss-dsi-dispparam-acl-off-command-state",
	"qcom,mdss-dsi-dispparam-acl-l1-command-state",
	"qcom,mdss-dsi-dispparam-acl-l2-command-state",
	"qcom,mdss-dsi-dispparam-acl-l3-command-state",
	"qcom,mdss-dsi-dispparam-hbm-on-command-state",
	"qcom,mdss-dsi-dispparam-hbm-off-command-state",
	"qcom,mdss-dsi-dispparam-hbm-fod-on-command-state",
	"qcom,mdss-dsi-dispparam-hbm-fod-off-command-state",
	"qcom,mdss-dsi-dispparam-hbm-fod2norm-command-state",
	"qcom,mdss-dsi-displayoff-command-state",
	"qcom,mdss-dsi-displayon-command-state",
	"qcom,mdss-dsi-dispparam-xy-coordinate-command-state",
	"qcom,mdss-dsi-read-brightness-command-state",
	"qcom,mdss-dsi-dispparam-max-luminance-command-state",
	"qcom,mdss-dsi-dispparam-max-luminance-valid-command-state",
	"qcom,mdss-dsi-dispparam-crc-srgb-on-command-state",
	"qcom,mdss-dsi-dispparam-crc-dcip3-on-command-state",
	"qcom,mdss-dsi-dispparam-crc-off-command-state",
	"qcom,mdss-dsi-read-panel-id-command-state",
};

static int dsi_panel_get_cmd_pkt_count(const char *data, u32 length, u32 *cnt)
{
	const u32 cmd_set_min_size = 7;
	u32 count = 0;
	u32 packet_length;
	u32 tmp;

	while (length >= cmd_set_min_size) {
		packet_length = cmd_set_min_size;
		tmp = ((data[5] << 8) | (data[6]));
		packet_length += tmp;
		if (packet_length > length) {
			pr_err("format error\n");
			return -EINVAL;
		}
		length -= packet_length;
		data += packet_length;
		count++;
	};

	*cnt = count;
	return 0;
}

static int dsi_panel_create_cmd_packets(const char *data,
					u32 length,
					u32 count,
					struct dsi_cmd_desc *cmd)
{
	int rc = 0;
	int i, j;
	u8 *payload;

	for (i = 0; i < count; i++) {
		u32 size;

		cmd[i].msg.type = data[0];
		cmd[i].last_command = (data[1] == 1 ? true : false);
		cmd[i].msg.channel = data[2];
		cmd[i].msg.flags |= (data[3] == 1 ? MIPI_DSI_MSG_REQ_ACK : 0);
		cmd[i].msg.ctrl = 0;
		cmd[i].post_wait_ms = cmd[i].msg.wait_ms = data[4];
		cmd[i].msg.tx_len = ((data[5] << 8) | (data[6]));

		size = cmd[i].msg.tx_len * sizeof(u8);

		payload = kzalloc(size, GFP_KERNEL);
		if (!payload) {
			rc = -ENOMEM;
			goto error_free_payloads;
		}

		for (j = 0; j < cmd[i].msg.tx_len; j++)
			payload[j] = data[7 + j];

		cmd[i].msg.tx_buf = payload;
		data += (7 + cmd[i].msg.tx_len);
	}

	return rc;
error_free_payloads:
	for (i = i - 1; i >= 0; i--) {
		kfree(cmd[i].msg.tx_buf);
		cmd[i].msg.tx_buf = NULL;
	}

	return rc;
}

static void dsi_panel_destroy_cmds_packets_buf(struct dsi_panel_cmd_set *set)
{
	u32 i = 0;
	struct dsi_cmd_desc *cmd;

	for (i = 0; i < set->count; i++) {
		cmd = &set->cmds[i];
		kfree(cmd->msg.tx_buf);
		cmd->msg.tx_buf = NULL;
	}
}

static void dsi_panel_destroy_cmd_packets(struct dsi_panel_cmd_set *set)
{
	dsi_panel_destroy_cmds_packets_buf(set);
	kfree(set->cmds);
	set->count = 0;
}

static int dsi_panel_alloc_cmd_packets(struct dsi_panel_cmd_set *cmd,
					u32 packet_count)
{
	u32 size;

	size = packet_count * sizeof(*cmd->cmds);
	cmd->cmds = kzalloc(size, GFP_KERNEL);
	if (!cmd->cmds)
		return -ENOMEM;

	cmd->count = packet_count;
	return 0;
}

static int dsi_panel_parse_cmd_sets_sub(struct dsi_panel_cmd_set *cmd,
					enum dsi_cmd_set_type type,
					struct device_node *of_node)
{
	int rc = 0;
	u32 length = 0;
	const char *data;
	const char *state;
	u32 packet_count = 0;

	data = of_get_property(of_node, cmd_set_prop_map[type], &length);
	if (!data) {
		pr_debug("%s commands not defined\n", cmd_set_prop_map[type]);
		rc = -ENOTSUPP;
		goto error;
	}

	rc = dsi_panel_get_cmd_pkt_count(data, length, &packet_count);
	if (rc) {
		pr_err("commands failed, rc=%d\n", rc);
		goto error;
	}
	pr_debug("[%s] packet-count=%d, %d\n", cmd_set_prop_map[type],
		packet_count, length);

	rc = dsi_panel_alloc_cmd_packets(cmd, packet_count);
	if (rc) {
		pr_err("failed to allocate cmd packets, rc=%d\n", rc);
		goto error;
	}

	rc = dsi_panel_create_cmd_packets(data, length, packet_count,
					  cmd->cmds);
	if (rc) {
		pr_err("failed to create cmd packets, rc=%d\n", rc);
		goto error_free_mem;
	}

	state = of_get_property(of_node, cmd_set_state_map[type], NULL);
	if (!state || !strcmp(state, "dsi_lp_mode")) {
		cmd->state = DSI_CMD_SET_STATE_LP;
	} else if (!strcmp(state, "dsi_hs_mode")) {
		cmd->state = DSI_CMD_SET_STATE_HS;
	} else {
		pr_err("[%s] command state unrecognized-%s\n",
		       cmd_set_state_map[type], state);
		goto error_free_mem;
	}

	return rc;
error_free_mem:
	kfree(cmd->cmds);
	cmd->cmds = NULL;
error:
	return rc;

}

static int dsi_panel_parse_cmd_sets(
		struct dsi_display_mode_priv_info *priv_info,
		struct device_node *of_node)
{
	int rc = 0;
	struct dsi_panel_cmd_set *set;
	u32 i;

	if (!priv_info) {
		pr_err("invalid mode priv info\n");
		return -EINVAL;
	}

	for (i = DSI_CMD_SET_PRE_ON; i < DSI_CMD_SET_MAX; i++) {
		set = &priv_info->cmd_sets[i];
		set->type = i;
		set->count = 0;

		if (i == DSI_CMD_SET_PPS) {
			rc = dsi_panel_alloc_cmd_packets(set, 1);
			if (rc)
				pr_err("failed to allocate cmd set %d, rc = %d\n",
					i, rc);
			set->state = DSI_CMD_SET_STATE_LP;
		} else {
			rc = dsi_panel_parse_cmd_sets_sub(set, i, of_node);
			if (rc)
				pr_debug("failed to parse set %d\n", i);
		}
	}

	rc = 0;
	return rc;
}

static int dsi_panel_parse_reset_sequence(struct dsi_panel *panel,
				      struct device_node *of_node)
{
	int rc = 0;
	int i;
	u32 length = 0;
	u32 count = 0;
	u32 size = 0;
	u32 *arr_32 = NULL;
	const u32 *arr;
	struct dsi_reset_seq *seq;

	arr = of_get_property(of_node, "qcom,mdss-dsi-reset-sequence", &length);
	if (!arr) {
		pr_err("[%s] dsi-reset-sequence not found\n", panel->name);
		rc = -EINVAL;
		goto error;
	}
	if (length & 0x1) {
		pr_err("[%s] syntax error for dsi-reset-sequence\n",
		       panel->name);
		rc = -EINVAL;
		goto error;
	}

	pr_err("RESET SEQ LENGTH = %d\n", length);
	length = length / sizeof(u32);

	size = length * sizeof(u32);

	arr_32 = kzalloc(size, GFP_KERNEL);
	if (!arr_32) {
		rc = -ENOMEM;
		goto error;
	}

	rc = of_property_read_u32_array(of_node, "qcom,mdss-dsi-reset-sequence",
					arr_32, length);
	if (rc) {
		pr_err("[%s] cannot read dso-reset-seqience\n", panel->name);
		goto error_free_arr_32;
	}

	count = length / 2;
	size = count * sizeof(*seq);
	seq = kzalloc(size, GFP_KERNEL);
	if (!seq) {
		rc = -ENOMEM;
		goto error_free_arr_32;
	}

	panel->reset_config.sequence = seq;
	panel->reset_config.count = count;

	for (i = 0; i < length; i += 2) {
		seq->level = arr_32[i];
		seq->sleep_ms = arr_32[i + 1];
		seq++;
	}


error_free_arr_32:
	kfree(arr_32);
error:
	return rc;
}

static int dsi_panel_parse_misc_features(struct dsi_panel *panel,
				     struct device_node *of_node)
{
	panel->ulps_enabled =
		of_property_read_bool(of_node, "qcom,ulps-enabled");

	pr_info("%s: ulps feature %s\n", __func__,
		(panel->ulps_enabled ? "enabled" : "disabled"));

	panel->ulps_suspend_enabled =
		of_property_read_bool(of_node, "qcom,suspend-ulps-enabled");

	pr_info("%s: ulps during suspend feature %s", __func__,
		(panel->ulps_suspend_enabled ? "enabled" : "disabled"));

	panel->te_using_watchdog_timer = of_property_read_bool(of_node,
					"qcom,mdss-dsi-te-using-wd");

	panel->sync_broadcast_en = of_property_read_bool(of_node,
			"qcom,cmd-sync-wait-broadcast");

	panel->lp11_init = of_property_read_bool(of_node,
			"qcom,mdss-dsi-lp11-init");
	return 0;
}

static int dsi_panel_parse_jitter_config(
				struct dsi_display_mode *mode,
				struct device_node *of_node)
{
	int rc;
	struct dsi_display_mode_priv_info *priv_info;
	u32 jitter[DEFAULT_PANEL_JITTER_ARRAY_SIZE] = {0, 0};
	u64 jitter_val = 0;

	priv_info = mode->priv_info;

	rc = of_property_read_u32_array(of_node, "qcom,mdss-dsi-panel-jitter",
				jitter, DEFAULT_PANEL_JITTER_ARRAY_SIZE);
	if (rc) {
		pr_debug("panel jitter not defined rc=%d\n", rc);
	} else {
		jitter_val = jitter[0];
		jitter_val = div_u64(jitter_val, jitter[1]);
	}

	if (rc || !jitter_val || (jitter_val > MAX_PANEL_JITTER)) {
		priv_info->panel_jitter_numer = DEFAULT_PANEL_JITTER_NUMERATOR;
		priv_info->panel_jitter_denom =
					DEFAULT_PANEL_JITTER_DENOMINATOR;
	} else {
		priv_info->panel_jitter_numer = jitter[0];
		priv_info->panel_jitter_denom = jitter[1];
	}

	rc = of_property_read_u32(of_node, "qcom,mdss-dsi-panel-prefill-lines",
				  &priv_info->panel_prefill_lines);
	if (rc) {
		pr_debug("panel prefill lines are not defined rc=%d\n", rc);
		priv_info->panel_prefill_lines = DEFAULT_PANEL_PREFILL_LINES;
	} else if (priv_info->panel_prefill_lines >=
					DSI_V_TOTAL(&mode->timing)) {
		pr_debug("invalid prefill lines config=%d setting to:%d\n",
		priv_info->panel_prefill_lines, DEFAULT_PANEL_PREFILL_LINES);

		priv_info->panel_prefill_lines = DEFAULT_PANEL_PREFILL_LINES;
	}

	return 0;
}

static int dsi_panel_parse_power_cfg(struct device *parent,
				     struct dsi_panel *panel,
				     struct device_node *of_node)
{
	int rc = 0;

	panel->lp11_init = of_property_read_bool(of_node,
				"qcom,mdss-dsi-lp11-init");
	pr_debug("%s: lp11_init = %d\n", __func__, panel->lp11_init);

	rc = dsi_pwr_of_get_vreg_data(of_node,
					  &panel->power_info,
					  "qcom,panel-supply-entries");
	if (rc) {
		pr_err("[%s] failed to parse vregs\n", panel->name);
		goto error;
	}

error:
	return rc;
}

static int dsi_panel_parse_gpios(struct dsi_panel *panel,
				 struct device_node *of_node)
{
	int rc = 0;
	const char *data;

	panel->reset_config.reset_gpio = of_get_named_gpio(of_node,
					      "qcom,platform-reset-gpio",
					      0);
	if (!gpio_is_valid(panel->reset_config.reset_gpio)) {
		pr_err("[%s] failed get reset gpio, rc=%d\n", panel->name, rc);
		rc = -EINVAL;
		goto error;
	}

	panel->reset_config.disp_en_gpio = of_get_named_gpio(of_node,
						"qcom,5v-boost-gpio",
						0);
	if (!gpio_is_valid(panel->reset_config.disp_en_gpio)) {
		pr_debug("[%s] 5v-boot-gpio is not set, rc=%d\n",
			 panel->name, rc);
		panel->reset_config.disp_en_gpio = of_get_named_gpio(of_node,
							"qcom,platform-en-gpio",
							0);
		if (!gpio_is_valid(panel->reset_config.disp_en_gpio)) {
			pr_debug("[%s] platform-en-gpio is not set, rc=%d\n",
				 panel->name, rc);
		}
	}

	panel->reset_config.lcd_mode_sel_gpio = of_get_named_gpio(of_node,
		"qcom,panel-mode-gpio", 0);
	if (!gpio_is_valid(panel->reset_config.lcd_mode_sel_gpio))
		pr_debug("%s:%d mode gpio not specified\n", __func__, __LINE__);

	data = of_get_property(of_node,
		"qcom,mdss-dsi-mode-sel-gpio-state", NULL);
	if (data) {
		if (!strcmp(data, "single_port"))
			panel->reset_config.mode_sel_state =
				MODE_SEL_SINGLE_PORT;
		else if (!strcmp(data, "dual_port"))
			panel->reset_config.mode_sel_state =
				MODE_SEL_DUAL_PORT;
		else if (!strcmp(data, "high"))
			panel->reset_config.mode_sel_state =
				MODE_GPIO_HIGH;
		else if (!strcmp(data, "low"))
			panel->reset_config.mode_sel_state =
				MODE_GPIO_LOW;
	} else {
		/* Set default mode as SPLIT mode */
		panel->reset_config.mode_sel_state = MODE_SEL_DUAL_PORT;
	}

	/* TODO:  release memory */
	rc = dsi_panel_parse_reset_sequence(panel, of_node);
	if (rc) {
		pr_err("[%s] failed to parse reset sequence, rc=%d\n",
		       panel->name, rc);
		goto error;
	}

error:
	return rc;
}

static int dsi_panel_parse_bl_pwm_config(struct dsi_backlight_config *config,
					 struct device_node *of_node)
{
	int rc = 0;
	u32 val;

	rc = of_property_read_u32(of_node, "qcom,dsi-bl-pmic-bank-select",
				  &val);
	if (rc) {
		pr_err("bl-pmic-bank-select is not defined, rc=%d\n", rc);
		goto error;
	}
	config->pwm_pmic_bank = val;

	rc = of_property_read_u32(of_node, "qcom,dsi-bl-pmic-pwm-frequency",
				  &val);
	if (rc) {
		pr_err("bl-pmic-bank-select is not defined, rc=%d\n", rc);
		goto error;
	}
	config->pwm_period_usecs = val;

	config->pwm_pmi_control = of_property_read_bool(of_node,
						"qcom,mdss-dsi-bl-pwm-pmi");

	config->pwm_gpio = of_get_named_gpio(of_node,
					     "qcom,mdss-dsi-pwm-gpio",
					     0);
	if (!gpio_is_valid(config->pwm_gpio)) {
		pr_err("pwm gpio is invalid\n");
		rc = -EINVAL;
		goto error;
	}

error:
	return rc;
}

static int dsi_panel_parse_bl_config(struct dsi_panel *panel,
				     struct device_node *of_node)
{
	int rc = 0;
	const char *bl_type;
	const char *data;
	u32 val = 0;

	bl_type = of_get_property(of_node,
				  "qcom,mdss-dsi-bl-pmic-control-type",
				  NULL);
	if (!bl_type) {
		panel->bl_config.type = DSI_BACKLIGHT_UNKNOWN;
	} else if (!strcmp(bl_type, "bl_ctrl_pwm")) {
		panel->bl_config.type = DSI_BACKLIGHT_PWM;
	} else if (!strcmp(bl_type, "bl_ctrl_wled")) {
		panel->bl_config.type = DSI_BACKLIGHT_WLED;
	} else if (!strcmp(bl_type, "bl_ctrl_dcs")) {
		panel->bl_config.type = DSI_BACKLIGHT_DCS;
	} else {
		pr_debug("[%s] bl-pmic-control-type unknown-%s\n",
			 panel->name, bl_type);
		panel->bl_config.type = DSI_BACKLIGHT_UNKNOWN;
	}

<<<<<<< HEAD
	panel->bl_config.dcs_type_ss = of_property_read_bool(of_node,
						"qcom,mdss-dsi-bl-dcs-type-ss");

=======
>>>>>>> cb2608fb
	data = of_get_property(of_node, "qcom,bl-update-flag", NULL);
	if (!data) {
		panel->bl_config.bl_update = BL_UPDATE_NONE;
	} else if (!strcmp(data, "delay_until_first_frame")) {
		panel->bl_config.bl_update = BL_UPDATE_DELAY_UNTIL_FIRST_FRAME;
	} else {
		pr_debug("[%s] No valid bl-update-flag: %s\n",
						panel->name, data);
		panel->bl_config.bl_update = BL_UPDATE_NONE;
	}

	panel->bl_config.bl_scale = MAX_BL_SCALE_LEVEL;
	panel->bl_config.bl_scale_ad = MAX_AD_BL_SCALE_LEVEL;

	rc = of_property_read_u32(of_node, "qcom,mdss-dsi-bl-min-level", &val);
	if (rc) {
		pr_debug("[%s] bl-min-level unspecified, defaulting to zero\n",
			 panel->name);
		panel->bl_config.bl_min_level = 0;
	} else {
		panel->bl_config.bl_min_level = val;
	}

	rc = of_property_read_u32(of_node, "qcom,mdss-dsi-bl-max-level", &val);
	if (rc) {
		pr_debug("[%s] bl-max-level unspecified, defaulting to max level\n",
			 panel->name);
		panel->bl_config.bl_max_level = MAX_BL_LEVEL;
	} else {
		panel->bl_config.bl_max_level = val;
	}

	rc = of_property_read_u32(of_node, "qcom,mdss-brightness-max-level",
		&val);
	if (rc) {
		pr_debug("[%s] brigheness-max-level unspecified, defaulting to 255\n",
			 panel->name);
		panel->bl_config.brightness_max_level = 255;
	} else {
		panel->bl_config.brightness_max_level = val;
	}

	if (panel->bl_config.type == DSI_BACKLIGHT_PWM) {
		rc = dsi_panel_parse_bl_pwm_config(&panel->bl_config, of_node);
		if (rc) {
			pr_err("[%s] failed to parse pwm config, rc=%d\n",
			       panel->name, rc);
			goto error;
		}
	}

	panel->bl_config.en_gpio = of_get_named_gpio(of_node,
					      "qcom,platform-bklight-en-gpio",
					      0);
	if (!gpio_is_valid(panel->bl_config.en_gpio)) {
		pr_debug("[%s] failed get bklt gpio, rc=%d\n", panel->name, rc);
		rc = 0;
		goto error;
	}

error:
	return rc;
}

void dsi_dsc_pclk_param_calc(struct msm_display_dsc_info *dsc, int intf_width)
{
	int slice_per_pkt, slice_per_intf;
	int bytes_in_slice, total_bytes_per_intf;

	if (!dsc || !dsc->slice_width || !dsc->slice_per_pkt ||
	    (intf_width < dsc->slice_width)) {
		pr_err("invalid input, intf_width=%d slice_width=%d\n",
			intf_width, dsc ? dsc->slice_width : -1);
		return;
	}

	slice_per_pkt = dsc->slice_per_pkt;
	slice_per_intf = DIV_ROUND_UP(intf_width, dsc->slice_width);

	/*
	 * If slice_per_pkt is greater than slice_per_intf then default to 1.
	 * This can happen during partial update.
	 */
	if (slice_per_pkt > slice_per_intf)
		slice_per_pkt = 1;

	bytes_in_slice = DIV_ROUND_UP(dsc->slice_width * dsc->bpp, 8);
	total_bytes_per_intf = bytes_in_slice * slice_per_intf;

	dsc->eol_byte_num = total_bytes_per_intf % 3;
	dsc->pclk_per_line =  DIV_ROUND_UP(total_bytes_per_intf, 3);
	dsc->bytes_in_slice = bytes_in_slice;
	dsc->bytes_per_pkt = bytes_in_slice * slice_per_pkt;
	dsc->pkt_per_line = slice_per_intf / slice_per_pkt;
}


int dsi_dsc_populate_static_param(struct msm_display_dsc_info *dsc)
{
	int bpp, bpc;
	int mux_words_size;
	int groups_per_line, groups_total;
	int min_rate_buffer_size;
	int hrd_delay;
	int pre_num_extra_mux_bits, num_extra_mux_bits;
	int slice_bits;
	int target_bpp_x16;
	int data;
	int final_value, final_scale;
	int ratio_index, mod_offset;

	dsc->rc_model_size = 8192;

	if (dsc->version == 0x11 && dsc->scr_rev == 0x1)
		dsc->first_line_bpg_offset = 15;
	else
		dsc->first_line_bpg_offset = 12;

	dsc->edge_factor = 6;
	dsc->tgt_offset_hi = 3;
	dsc->tgt_offset_lo = 3;
	dsc->enable_422 = 0;
	dsc->convert_rgb = 1;
	dsc->vbr_enable = 0;

	dsc->buf_thresh = dsi_dsc_rc_buf_thresh;

	bpp = dsc->bpp;
	bpc = dsc->bpc;

	if (bpc == 12)
		ratio_index = DSC_12BPC_8BPP;
	else if (bpc == 10)
		ratio_index = DSC_10BPC_8BPP;
	else
		ratio_index = DSC_8BPC_8BPP;

	if (dsc->version == 0x11 && dsc->scr_rev == 0x1) {
		dsc->range_min_qp =
			dsi_dsc_rc_range_min_qp_1_1_scr1[ratio_index];
		dsc->range_max_qp =
			dsi_dsc_rc_range_max_qp_1_1_scr1[ratio_index];
	} else {
		dsc->range_min_qp = dsi_dsc_rc_range_min_qp_1_1[ratio_index];
		dsc->range_max_qp = dsi_dsc_rc_range_max_qp_1_1[ratio_index];
	}
	dsc->range_bpg_offset = dsi_dsc_rc_range_bpg_offset;

	if (bpp == 8)
		dsc->initial_offset = 6144;
	else
		dsc->initial_offset = 2048;	/* bpp = 12 */

	if (bpc == 12)
		mux_words_size = 64;
	else
		mux_words_size = 48;		/* bpc == 8/10 */

	if (bpc == 8) {
		dsc->line_buf_depth = 9;
		dsc->input_10_bits = 0;
		dsc->min_qp_flatness = 3;
		dsc->max_qp_flatness = 12;
		dsc->quant_incr_limit0 = 11;
		dsc->quant_incr_limit1 = 11;
	} else if (bpc == 10) { /* 10bpc */
		dsc->line_buf_depth = 11;
		dsc->input_10_bits = 1;
		dsc->min_qp_flatness = 7;
		dsc->max_qp_flatness = 16;
		dsc->quant_incr_limit0 = 15;
		dsc->quant_incr_limit1 = 15;
	} else { /* 12 bpc */
		dsc->line_buf_depth = 9;
		dsc->input_10_bits = 0;
		dsc->min_qp_flatness = 11;
		dsc->max_qp_flatness = 20;
		dsc->quant_incr_limit0 = 19;
		dsc->quant_incr_limit1 = 19;
	}

	mod_offset = dsc->slice_width % 3;
	switch (mod_offset) {
	case 0:
		dsc->slice_last_group_size = 2;
		break;
	case 1:
		dsc->slice_last_group_size = 0;
		break;
	case 2:
		dsc->slice_last_group_size = 1;
		break;
	default:
		break;
	}

	dsc->det_thresh_flatness = 7 + 2*(bpc - 8);

	dsc->initial_xmit_delay = dsc->rc_model_size / (2 * bpp);

	groups_per_line = DIV_ROUND_UP(dsc->slice_width, 3);

	dsc->chunk_size = dsc->slice_width * bpp / 8;
	if ((dsc->slice_width * bpp) % 8)
		dsc->chunk_size++;

	/* rbs-min */
	min_rate_buffer_size =  dsc->rc_model_size - dsc->initial_offset +
			dsc->initial_xmit_delay * bpp +
			groups_per_line * dsc->first_line_bpg_offset;

	hrd_delay = DIV_ROUND_UP(min_rate_buffer_size, bpp);

	dsc->initial_dec_delay = hrd_delay - dsc->initial_xmit_delay;

	dsc->initial_scale_value = 8 * dsc->rc_model_size /
			(dsc->rc_model_size - dsc->initial_offset);

	slice_bits = 8 * dsc->chunk_size * dsc->slice_height;

	groups_total = groups_per_line * dsc->slice_height;

	data = dsc->first_line_bpg_offset * 2048;

	dsc->nfl_bpg_offset = DIV_ROUND_UP(data, (dsc->slice_height - 1));

	pre_num_extra_mux_bits = 3 * (mux_words_size + (4 * bpc + 4) - 2);

	num_extra_mux_bits = pre_num_extra_mux_bits - (mux_words_size -
		((slice_bits - pre_num_extra_mux_bits) % mux_words_size));

	data = 2048 * (dsc->rc_model_size - dsc->initial_offset
		+ num_extra_mux_bits);
	dsc->slice_bpg_offset = DIV_ROUND_UP(data, groups_total);

	/* bpp * 16 + 0.5 */
	data = bpp * 16;
	data *= 2;
	data++;
	data /= 2;
	target_bpp_x16 = data;

	data = (dsc->initial_xmit_delay * target_bpp_x16) / 16;
	final_value =  dsc->rc_model_size - data + num_extra_mux_bits;

	final_scale = 8 * dsc->rc_model_size /
		(dsc->rc_model_size - final_value);

	dsc->final_offset = final_value;

	data = (final_scale - 9) * (dsc->nfl_bpg_offset +
		dsc->slice_bpg_offset);
	dsc->scale_increment_interval = (2048 * dsc->final_offset) / data;

	dsc->scale_decrement_interval = groups_per_line /
		(dsc->initial_scale_value - 8);

	return 0;
}


static int dsi_panel_parse_phy_timing(struct dsi_display_mode *mode,
				struct device_node *of_node)
{
	const char *data;
	u32 len, i;
	int rc = 0;
	struct dsi_display_mode_priv_info *priv_info;

	priv_info = mode->priv_info;

	data = of_get_property(of_node,
			"qcom,mdss-dsi-panel-phy-timings", &len);
	if (!data) {
		pr_debug("Unable to read Phy timing settings");
	} else {
		priv_info->phy_timing_val =
			kzalloc((sizeof(u32) * len), GFP_KERNEL);
		if (!priv_info->phy_timing_val)
			return -EINVAL;

		for (i = 0; i < len; i++)
			priv_info->phy_timing_val[i] = data[i];

		priv_info->phy_timing_len = len;
	};

	mode->pixel_clk_khz = (mode->timing.h_active *
			DSI_V_TOTAL(&mode->timing) *
			mode->timing.refresh_rate) / 1000;
	return rc;
}

static int dsi_panel_parse_dsc_params(struct dsi_display_mode *mode,
				struct device_node *of_node)
{
	u32 data;
	int rc = -EINVAL;
	int intf_width;
	const char *compression;
	struct dsi_display_mode_priv_info *priv_info;

	if (!mode || !mode->priv_info)
		return -EINVAL;

	priv_info = mode->priv_info;

	priv_info->dsc_enabled = false;
	compression = of_get_property(of_node, "qcom,compression-mode", NULL);
	if (compression && !strcmp(compression, "dsc"))
		priv_info->dsc_enabled = true;

	if (!priv_info->dsc_enabled) {
		pr_debug("dsc compression is not enabled for the mode");
		return 0;
	}

	rc = of_property_read_u32(of_node, "qcom,mdss-dsc-version", &data);
	if (rc) {
		priv_info->dsc.version = 0x11;
		rc = 0;
	} else {
		priv_info->dsc.version = data & 0xff;
		/* only support DSC 1.1 rev */
		if (priv_info->dsc.version != 0x11) {
			pr_err("%s: DSC version:%d not supported\n", __func__,
					priv_info->dsc.version);
			rc = -EINVAL;
			goto error;
		}
	}

	rc = of_property_read_u32(of_node, "qcom,mdss-dsc-scr-version", &data);
	if (rc) {
		priv_info->dsc.scr_rev = 0x0;
		rc = 0;
	} else {
		priv_info->dsc.scr_rev = data & 0xff;
		/* only one scr rev supported */
		if (priv_info->dsc.scr_rev > 0x1) {
			pr_err("%s: DSC scr version:%d not supported\n",
					__func__, priv_info->dsc.scr_rev);
			rc = -EINVAL;
			goto error;
		}
	}

	rc = of_property_read_u32(of_node, "qcom,mdss-dsc-slice-height", &data);
	if (rc) {
		pr_err("failed to parse qcom,mdss-dsc-slice-height\n");
		goto error;
	}
	priv_info->dsc.slice_height = data;

	rc = of_property_read_u32(of_node, "qcom,mdss-dsc-slice-width", &data);
	if (rc) {
		pr_err("failed to parse qcom,mdss-dsc-slice-width\n");
		goto error;
	}
	priv_info->dsc.slice_width = data;

	intf_width = mode->timing.h_active;
	if (intf_width % priv_info->dsc.slice_width) {
		pr_err("invalid slice width for the intf width:%d slice width:%d\n",
			intf_width, priv_info->dsc.slice_width);
		rc = -EINVAL;
		goto error;
	}

	priv_info->dsc.pic_width = mode->timing.h_active;
	priv_info->dsc.pic_height = mode->timing.v_active;

	rc = of_property_read_u32(of_node, "qcom,mdss-dsc-slice-per-pkt",
			&data);
	if (rc) {
		pr_err("failed to parse qcom,mdss-dsc-slice-per-pkt\n");
		goto error;
	}
	priv_info->dsc.slice_per_pkt = data;

	rc = of_property_read_u32(of_node, "qcom,mdss-dsc-bit-per-component",
		&data);
	if (rc) {
		pr_err("failed to parse qcom,mdss-dsc-bit-per-component\n");
		goto error;
	}
	priv_info->dsc.bpc = data;

	rc = of_property_read_u32(of_node, "qcom,mdss-dsc-bit-per-pixel",
			&data);
	if (rc) {
		pr_err("failed to parse qcom,mdss-dsc-bit-per-pixel\n");
		goto error;
	}
	priv_info->dsc.bpp = data;

	priv_info->dsc.block_pred_enable = of_property_read_bool(of_node,
		"qcom,mdss-dsc-block-prediction-enable");

	priv_info->dsc.full_frame_slices = DIV_ROUND_UP(intf_width,
		priv_info->dsc.slice_width);

	dsi_dsc_populate_static_param(&priv_info->dsc);
	dsi_dsc_pclk_param_calc(&priv_info->dsc, intf_width);

error:
	return rc;
}

static int dsi_panel_parse_hdr_config(struct dsi_panel *panel,
				     struct device_node *of_node)
{

	int rc = 0;
	struct drm_panel_hdr_properties *hdr_prop;

	hdr_prop = &panel->hdr_props;
	hdr_prop->hdr_enabled = of_property_read_bool(of_node,
		"qcom,mdss-dsi-panel-hdr-enabled");

	if (hdr_prop->hdr_enabled) {
		rc = of_property_read_u32_array(of_node,
				"qcom,mdss-dsi-panel-hdr-color-primaries",
				hdr_prop->display_primaries,
				DISPLAY_PRIMARIES_MAX);
		if (rc) {
			pr_err("%s:%d, Unable to read color primaries,rc:%u",
					__func__, __LINE__, rc);
			hdr_prop->hdr_enabled = false;
			return rc;
		}

		rc = of_property_read_u32(of_node,
			"qcom,mdss-dsi-panel-peak-brightness",
			&(hdr_prop->peak_brightness));
		if (rc) {
			pr_err("%s:%d, Unable to read hdr brightness, rc:%u",
				__func__, __LINE__, rc);
			hdr_prop->hdr_enabled = false;
			return rc;
		}

		rc = of_property_read_u32(of_node,
			"qcom,mdss-dsi-panel-blackness-level",
			&(hdr_prop->blackness_level));
		if (rc) {
			pr_err("%s:%d, Unable to read hdr brightness, rc:%u",
				__func__, __LINE__, rc);
			hdr_prop->hdr_enabled = false;
			return rc;
		}
	}
	return 0;
}

static int dsi_panel_parse_topology(
		struct dsi_display_mode_priv_info *priv_info,
		struct device_node *of_node, int topology_override)
{
	struct msm_display_topology *topology;
	u32 top_count, top_sel, *array = NULL;
	int i, len = 0;
	int rc = -EINVAL;

	len = of_property_count_u32_elems(of_node, "qcom,display-topology");
	if (len <= 0 || len % TOPOLOGY_SET_LEN ||
			len > (TOPOLOGY_SET_LEN * MAX_TOPOLOGY)) {
		pr_err("invalid topology list for the panel, rc = %d\n", rc);
		return rc;
	}

	top_count = len / TOPOLOGY_SET_LEN;

	array = kcalloc(len, sizeof(u32), GFP_KERNEL);
	if (!array)
		return -ENOMEM;

	rc = of_property_read_u32_array(of_node,
			"qcom,display-topology", array, len);
	if (rc) {
		pr_err("unable to read the display topologies, rc = %d\n", rc);
		goto read_fail;
	}

	topology = kcalloc(top_count, sizeof(*topology), GFP_KERNEL);
	if (!topology) {
		rc = -ENOMEM;
		goto read_fail;
	}

	for (i = 0; i < top_count; i++) {
		struct msm_display_topology *top = &topology[i];

		top->num_lm = array[i * TOPOLOGY_SET_LEN];
		top->num_enc = array[i * TOPOLOGY_SET_LEN + 1];
		top->num_intf = array[i * TOPOLOGY_SET_LEN + 2];
	};

	if (topology_override >= 0 && topology_override < top_count) {
		pr_info("override topology: cfg:%d lm:%d comp_enc:%d intf:%d\n",
			topology_override,
			topology[topology_override].num_lm,
			topology[topology_override].num_enc,
			topology[topology_override].num_intf);
		top_sel = topology_override;
		goto parse_done;
	}

	rc = of_property_read_u32(of_node,
			"qcom,default-topology-index", &top_sel);
	if (rc) {
		pr_err("no default topology selected, rc = %d\n", rc);
		goto parse_fail;
	}

	if (top_sel >= top_count) {
		rc = -EINVAL;
		pr_err("default topology is specified is not valid, rc = %d\n",
			rc);
		goto parse_fail;
	}

	pr_info("default topology: lm: %d comp_enc:%d intf: %d\n",
		topology[top_sel].num_lm,
		topology[top_sel].num_enc,
		topology[top_sel].num_intf);

parse_done:
	memcpy(&priv_info->topology, &topology[top_sel],
		sizeof(struct msm_display_topology));
parse_fail:
	kfree(topology);
read_fail:
	kfree(array);

	return rc;
}

static int dsi_panel_parse_roi_alignment(struct device_node *of_node,
					 struct msm_roi_alignment *align)
{
	int len = 0, rc = 0;
	u32 value[6];
	struct property *data;

	if (!align || !of_node)
		return -EINVAL;

	memset(align, 0, sizeof(*align));

	data = of_find_property(of_node, "qcom,panel-roi-alignment", &len);
	len /= sizeof(u32);
	if (!data) {
		pr_err("panel roi alignment not found\n");
		rc = -EINVAL;
	} else if (len != 6) {
		pr_err("incorrect roi alignment len %d\n", len);
		rc = -EINVAL;
	} else {
		rc = of_property_read_u32_array(of_node,
				"qcom,panel-roi-alignment", value, len);
		if (rc)
			pr_debug("error reading panel roi alignment values\n");
		else {
			align->xstart_pix_align = value[0];
			align->ystart_pix_align = value[1];
			align->width_pix_align = value[2];
			align->height_pix_align = value[3];
			align->min_width = value[4];
			align->min_height = value[5];
		}

		pr_info("roi alignment: [%d, %d, %d, %d, %d, %d]\n",
			align->xstart_pix_align,
			align->width_pix_align,
			align->ystart_pix_align,
			align->height_pix_align,
			align->min_width,
			align->min_height);
	}

	return rc;
}

static int dsi_panel_parse_partial_update_caps(struct dsi_display_mode *mode,
				struct device_node *of_node)
{
	struct msm_roi_caps *roi_caps = NULL;
	const char *data;
	int rc = 0;

	if (!mode || !mode->priv_info) {
		pr_err("invalid arguments\n");
		return -EINVAL;
	}

	roi_caps = &mode->priv_info->roi_caps;

	memset(roi_caps, 0, sizeof(*roi_caps));

	data = of_get_property(of_node, "qcom,partial-update-enabled", NULL);
	if (data) {
		if (!strcmp(data, "dual_roi"))
			roi_caps->num_roi = 2;
		else if (!strcmp(data, "single_roi"))
			roi_caps->num_roi = 1;
		else {
			pr_info(
			"invalid value for qcom,partial-update-enabled: %s\n",
			data);
			return 0;
		}
	} else {
		pr_info("partial update disabled as the property is not set\n");
		return 0;
	}

	roi_caps->merge_rois = of_property_read_bool(of_node,
			"qcom,partial-update-roi-merge");

	roi_caps->enabled = roi_caps->num_roi > 0;

	pr_info("partial update num_rois=%d enabled=%d\n", roi_caps->num_roi,
			roi_caps->enabled);

	if (roi_caps->enabled)
		rc = dsi_panel_parse_roi_alignment(of_node,
				&roi_caps->align);

	if (rc)
		memset(roi_caps, 0, sizeof(*roi_caps));

	return rc;
}

static int dsi_panel_parse_dms_info(struct dsi_panel *panel,
	struct device_node *of_node)
{
	int dms_enabled;
	const char *data;

	if (!of_node || !panel) {
		pr_err("invalid params\n");
		return -EINVAL;
	}

	panel->dms_mode = DSI_DMS_MODE_DISABLED;
	dms_enabled = of_property_read_bool(of_node,
		"qcom,dynamic-mode-switch-enabled");
	if (!dms_enabled)
		return 0;

	data = of_get_property(of_node, "qcom,dynamic-mode-switch-type", NULL);
	if (data && !strcmp(data, "dynamic-resolution-switch-immediate")) {
		panel->dms_mode = DSI_DMS_MODE_RES_SWITCH_IMMEDIATE;
	} else {
		pr_err("[%s] unsupported dynamic switch mode: %s\n",
							panel->name, data);
		return -EINVAL;
	}

	return 0;
};

/*
 * The length of all the valid values to be checked should not be greater
 * than the length of returned data from read command.
 */
static bool
dsi_panel_parse_esd_check_valid_params(struct dsi_panel *panel, u32 count)
{
	int i;
	struct drm_panel_esd_config *config = &panel->esd_config;

	for (i = 0; i < count; ++i) {
		if (config->status_valid_params[i] >
				config->status_cmds_rlen[i]) {
			pr_debug("ignore valid params\n");
			return false;
		}
	}

	return true;
}

static bool dsi_panel_parse_esd_status_len(struct device_node *np,
	char *prop_key, u32 **target, u32 cmd_cnt)
{
	int tmp;

	if (!of_find_property(np, prop_key, &tmp))
		return false;

	tmp /= sizeof(u32);
	if (tmp != cmd_cnt) {
		pr_err("request property(%d) do not match cmd count(%d)\n",
				tmp, cmd_cnt);
		return false;
	}

	*target = kcalloc(tmp, sizeof(u32), GFP_KERNEL);
	if (IS_ERR_OR_NULL(*target)) {
		pr_err("Error allocating memory for property\n");
		return false;
	}

	if (of_property_read_u32_array(np, prop_key, *target, tmp)) {
		pr_err("cannot get values from dts\n");
		kfree(*target);
		*target = NULL;
		return false;
	}

	return true;
}

static void dsi_panel_esd_config_deinit(struct drm_panel_esd_config *esd_config)
{
	kfree(esd_config->status_buf);
	kfree(esd_config->return_buf);
	kfree(esd_config->status_value);
	kfree(esd_config->status_valid_params);
	kfree(esd_config->status_cmds_rlen);
	kfree(esd_config->status_cmd.cmds);
}

int dsi_panel_parse_esd_reg_read_configs(struct dsi_panel *panel,
				struct device_node *of_node)
{
	struct drm_panel_esd_config *esd_config;
	int rc = 0;
	u32 tmp;
	u32 i, status_len, *lenp;
	struct property *data;

	if (!panel || !of_node) {
		pr_err("Invalid Params\n");
		return -EINVAL;
	}

	esd_config = &panel->esd_config;
	if (!esd_config)
		return -EINVAL;

	dsi_panel_parse_cmd_sets_sub(&esd_config->status_cmd,
				DSI_CMD_SET_PANEL_STATUS, of_node);
	if (!esd_config->status_cmd.count) {
		pr_err("panel status command parsing failed\n");
		rc = -EINVAL;
		goto error;
	}

	if (!dsi_panel_parse_esd_status_len(of_node,
		"qcom,mdss-dsi-panel-status-read-length",
			&panel->esd_config.status_cmds_rlen,
				esd_config->status_cmd.count)) {
		pr_err("Invalid status read length\n");
		rc = -EINVAL;
		goto error1;
	}

	if (dsi_panel_parse_esd_status_len(of_node,
		"qcom,mdss-dsi-panel-status-valid-params",
			&panel->esd_config.status_valid_params,
				esd_config->status_cmd.count)) {
		if (!dsi_panel_parse_esd_check_valid_params(panel,
					esd_config->status_cmd.count)) {
			rc = -EINVAL;
			goto error2;
		}
	}

	status_len = 0;
	lenp = esd_config->status_valid_params ?: esd_config->status_cmds_rlen;
	for (i = 0; i < esd_config->status_cmd.count; ++i)
		status_len += lenp[i];

	if (!status_len) {
		rc = -EINVAL;
		goto error2;
	}

	/*
	 * Some panel may need multiple read commands to properly
	 * check panel status. Do a sanity check for proper status
	 * value which will be compared with the value read by dsi
	 * controller during ESD check. Also check if multiple read
	 * commands are there then, there should be corresponding
	 * status check values for each read command.
	 */
	data = of_find_property(of_node,
			"qcom,mdss-dsi-panel-status-value", &tmp);
	tmp /= sizeof(u32);
	if (!IS_ERR_OR_NULL(data) && tmp != 0 && (tmp % status_len) == 0) {
		esd_config->groups = tmp / status_len;
	} else {
		pr_err("error parse panel-status-value\n");
		rc = -EINVAL;
		goto error2;
	}

	esd_config->status_value =
		kzalloc(sizeof(u32) * status_len * esd_config->groups,
			GFP_KERNEL);
	if (!esd_config->status_value) {
		rc = -ENOMEM;
		goto error2;
	}

	esd_config->return_buf = kcalloc(status_len * esd_config->groups,
			sizeof(unsigned char), GFP_KERNEL);
	if (!esd_config->return_buf) {
		rc = -ENOMEM;
		goto error3;
	}

	esd_config->status_buf = kzalloc(SZ_4K, GFP_KERNEL);
	if (!esd_config->status_buf) {
		rc = -ENOMEM;
		goto error4;
	}

	rc = of_property_read_u32_array(of_node,
		"qcom,mdss-dsi-panel-status-value",
		esd_config->status_value, esd_config->groups * status_len);
	if (rc) {
		pr_debug("error reading panel status values\n");
		memset(esd_config->status_value, 0,
				esd_config->groups * status_len);
	}

	esd_config->cmd_channel = of_property_read_bool(of_node,
		"qcom,mdss-dsi-panel-cmds-only-by-right");

	return 0;

error4:
	kfree(esd_config->return_buf);
error3:
	kfree(esd_config->status_value);
error2:
	kfree(esd_config->status_valid_params);
	kfree(esd_config->status_cmds_rlen);
error1:
	kfree(esd_config->status_cmd.cmds);
error:
	return rc;
}

static int dsi_panel_parse_esd_config(struct dsi_panel *panel,
				     struct device_node *of_node)
{
	int rc = 0;
	const char *string;
	struct drm_panel_esd_config *esd_config;
	u8 *esd_mode = NULL;

	esd_config = &panel->esd_config;
	esd_config->status_mode = ESD_MODE_MAX;

	/* esd-err-flag method will be prefered */
	esd_config->esd_err_irq_gpio = of_get_named_gpio_flags(
			of_node,
			"qcom,esd-err-irq-gpio",
			0,
			(enum of_gpio_flags *)&(esd_config->esd_err_irq_flags));
	if (gpio_is_valid(esd_config->esd_err_irq_gpio)) {
		esd_config->esd_err_irq = gpio_to_irq(esd_config->esd_err_irq_gpio);
		rc = gpio_request(esd_config->esd_err_irq_gpio, "esd_err_irq_gpio");
		if (rc)
			pr_err("%s: Failed to get esd irq gpio %d (code: %d)",
				__func__, esd_config->esd_err_irq_gpio, rc);
		else
			gpio_direction_input(esd_config->esd_err_irq_gpio);

		return 0;
	}

	esd_config->esd_enabled = of_property_read_bool(of_node,
		"qcom,esd-check-enabled");

	if (!esd_config->esd_enabled)
		return 0;

	rc = of_property_read_string(of_node,
			"qcom,mdss-dsi-panel-status-check-mode", &string);
	if (!rc) {
		if (!strcmp(string, "bta_check")) {
			esd_config->status_mode = ESD_MODE_SW_BTA;
		} else if (!strcmp(string, "reg_read")) {
			esd_config->status_mode = ESD_MODE_REG_READ;
		} else if (!strcmp(string, "te_signal_check")) {
			if (panel->panel_mode == DSI_OP_CMD_MODE) {
				esd_config->status_mode = ESD_MODE_PANEL_TE;
			} else {
				pr_err("TE-ESD not valid for video mode\n");
				rc = -EINVAL;
				goto error;
			}
		} else {
			pr_err("No valid panel-status-check-mode string\n");
			rc = -EINVAL;
			goto error;
		}
	} else {
		pr_debug("status check method not defined!\n");
		rc = -EINVAL;
		goto error;
	}

	if (panel->esd_config.status_mode == ESD_MODE_REG_READ) {
		rc = dsi_panel_parse_esd_reg_read_configs(panel, of_node);
		if (rc) {
			pr_err("failed to parse esd reg read mode params, rc=%d\n",
						rc);
			goto error;
		}
		esd_mode = "register_read";
	} else if (panel->esd_config.status_mode == ESD_MODE_SW_BTA) {
		esd_mode = "bta_trigger";
	} else if (panel->esd_config.status_mode ==  ESD_MODE_PANEL_TE) {
		esd_mode = "te_check";
	}

	pr_info("ESD enabled with mode: %s\n", esd_mode);

	return 0;

error:
	panel->esd_config.esd_enabled = false;
	return rc;
}

#define PANEL_DIMMING_ON_CMD 0xF00
static void panelon_dimming_enable_delayed_work(struct work_struct *work)
{
	struct dsi_panel *panel = container_of(work,
				struct dsi_panel, cmds_work.work);
	struct dsi_display *display = NULL;
	struct mipi_dsi_host *host = panel->host;

	if (host)
		display = container_of(host, struct dsi_display, host);

	if (display) {
		mutex_lock(&display->display_lock);
		panel_disp_param_send_lock(panel, PANEL_DIMMING_ON_CMD);
		mutex_unlock(&display->display_lock);
	}
}

#define XY_COORDINATE_NUM    2
#define MAX_LUMINANCE_NUM    2
#define MAX_LUMINANCE_VALID_NUM    2
static int dsi_panel_parse_mi_config(struct dsi_panel *panel,
				     struct device_node *of_node)
{
	bool dispparam_enabled = 0;
	int rc = 0;
	int i;
	u32 xy_coordinate[XY_COORDINATE_NUM] = {0};
	u32 max_luminance[MAX_LUMINANCE_NUM] = {0};
	u32 max_luminance_valid[MAX_LUMINANCE_VALID_NUM] = {0};
	u32 panel_bl_info[PANEL_BL_INFO_NUM] = {0};  /* Bl table min value, typical bl, min bl, max bl(nit) */

	if (panel == NULL)
		return -EINVAL;

	dispparam_enabled = of_property_read_bool(of_node,
							"qcom,dispparam-enabled");
	if (dispparam_enabled){
		pr_info("[LCD]%s:%d Dispparam enabled.\n", __func__, __LINE__);
		panel->dispparam_enabled = true;
	} else {
		pr_info("[LCD]%s:%d Dispparam disabled.\n", __func__, __LINE__);
		panel->dispparam_enabled = false;
	}

	rc = of_property_read_u32_array(of_node,
		"qcom,mdss-dsi-panel-xy-coordinate",
		xy_coordinate, XY_COORDINATE_NUM);

	if (rc) {
		pr_info("%s:%d, Unable to read panel xy coordinate\n",
		       __func__, __LINE__);
		panel->xy_coordinate_cmds.enabled = false;
	} else {
		panel->xy_coordinate_cmds.cmds_rlen = xy_coordinate[0];
		panel->xy_coordinate_cmds.valid_bits = xy_coordinate[1];
		panel->xy_coordinate_cmds.enabled = true;
	}
	pr_info("0x%x 0x%x enabled:%d\n",
		xy_coordinate[0], xy_coordinate[1], panel->xy_coordinate_cmds.enabled);

	rc = of_property_read_u32_array(of_node,
		"qcom,mdss-dsi-panel-max-luminance",
		max_luminance, MAX_LUMINANCE_NUM);

	if (rc) {
		pr_info("%s:%d, Unable to read panel max luminance\n",
		       __func__, __LINE__);
		panel->max_luminance_cmds.enabled = false;
	} else {
		panel->max_luminance_cmds.cmds_rlen = max_luminance[0];
		panel->max_luminance_cmds.valid_bits = max_luminance[1];
		panel->max_luminance_cmds.enabled = true;
	}
	pr_info("0x%x 0x%x enabled:%d\n",
		max_luminance[0], max_luminance[1], panel->max_luminance_cmds.enabled);

	rc = of_property_read_u32_array(of_node,
			"qcom,mdss-dsi-panel-max-luminance-valid",
			max_luminance_valid, MAX_LUMINANCE_VALID_NUM);

	if (rc) {
		pr_info("%s:%d, Unable to read panel max luminance valid\n",
		       __func__, __LINE__);
		panel->max_luminance_valid_cmds.enabled = false;
	} else {
		panel->max_luminance_valid_cmds.cmds_rlen = max_luminance_valid[0];
		panel->max_luminance_valid_cmds.valid_bits = max_luminance_valid[1];
		panel->max_luminance_valid_cmds.enabled = true;
	}
	rc = of_property_read_u32_array(of_node,
		"qcom,mdss-dsi-panel-bl-info",
		panel_bl_info, PANEL_BL_INFO_NUM);
	if (rc) {
		pr_info("%s:%d, Unable to read panel bl info\n",
			   __func__, __LINE__);
		panel->panel_bl_info[0] = 0;
	} else {
		for (i = 0; i < PANEL_BL_INFO_NUM; i++) {
			panel->panel_bl_info[i] = panel_bl_info[i];
		}
	}

	panel->onoff_mode_enabled = of_property_read_bool(of_node,
		"qcom,disp-panel-offon-mode-enabled");

	panel->disable_cabc = of_property_read_bool(of_node,
		"qcom,disp-paneloff-disablecabc-enabled");

	panel->off_keep_reset = of_property_read_bool(of_node,
		"qcom,mdss-panel-off-keep-reset");

	rc = of_property_read_u32(of_node,
		"qcom,mdss-panel-on-dimming-delay", &panel->panel_on_dimming_delay);
	if (rc) {
		panel->panel_on_dimming_delay = 0;
		pr_info("Panel on dimming delay disabled\n");
	} else {
		pr_info("Panel on dimming delay %d ms\n", panel->panel_on_dimming_delay);
	}

	rc = of_property_read_u32(of_node,
			"qcom,disp-doze-backlight-threshold", &panel->doze_backlight_threshold);
	if (rc) {
		panel->doze_backlight_threshold = DOZE_MIN_BRIGHTNESS_LEVEL;
		pr_info("default doze backlight threshold is %d\n", DOZE_MIN_BRIGHTNESS_LEVEL);
	} else {
		pr_info("doze backlight threshold %d \n", panel->doze_backlight_threshold);
	}

	INIT_DELAYED_WORK(&panel->cmds_work, panelon_dimming_enable_delayed_work);

	panel->dsi_panel_off_mode = false;
	panel->fod_hbm_enabled = false;
	panel->in_aod = false;
	panel->skip_dimmingon = STATE_NONE;

	return rc;
}

struct dsi_panel *dsi_panel_get(struct device *parent,
				struct device_node *of_node,
				int topology_override,
				enum dsi_panel_type type)
{
	struct dsi_panel *panel;
	int rc = 0;

	panel = kzalloc(sizeof(*panel), GFP_KERNEL);
	if (!panel)
		return ERR_PTR(-ENOMEM);

	if (type == DSI_PANEL) {
		panel->name = of_get_property(of_node,
			"qcom,mdss-dsi-panel-name", NULL);
		if (!panel->name)
			panel->name = DSI_PANEL_DEFAULT_LABEL;

		panel->on_cmds_tuning = of_property_read_bool(of_node,
				"qcom,mdss-dsi-on-command-tuning");
		pr_info("[LCD]%s: on_cmds_tuning = %d.\n", __func__, panel->on_cmds_tuning);

		rc = dsi_panel_parse_host_config(panel, of_node);
		if (rc) {
			pr_err("failed to parse host configuration, rc=%d\n",
				rc);
			goto error;
		}

		rc = dsi_panel_parse_panel_mode(panel, of_node);
		if (rc) {
			pr_err("failed to parse panel mode configuration, rc=%d\n",
				rc);
			goto error;
		}

		rc = dsi_panel_parse_dfps_caps(&panel->dfps_caps,
			of_node, panel->name);
		if (rc)
			pr_err("failed to parse dfps configuration, rc=%d\n",
				rc);

		if (panel->panel_mode == DSI_OP_VIDEO_MODE) {
			rc = dsi_panel_parse_dyn_clk_caps(&panel->dyn_clk_caps,
				of_node, panel->name);
			if (rc)
				pr_err("failed to parse dynamic clk config, rc=%d\n",
				       rc);
		}

		rc = dsi_panel_parse_phy_props(&panel->phy_props,
			of_node, panel->name);
		if (rc) {
			pr_err("failed to parse panel physical dimension, rc=%d\n",
				rc);
			goto error;
		}

		rc = dsi_panel_parse_power_cfg(parent, panel, of_node);
		if (rc)
			pr_err("failed to parse power config, rc=%d\n", rc);

		rc = dsi_panel_parse_gpios(panel, of_node);
		if (rc)
			pr_err("failed to parse panel gpios, rc=%d\n", rc);

		rc = dsi_panel_parse_bl_config(panel, of_node);
		if (rc)
			pr_err("failed to parse backlight config, rc=%d\n", rc);


		rc = dsi_panel_parse_misc_features(panel, of_node);
		if (rc)
			pr_err("failed to parse misc features, rc=%d\n", rc);

		rc = dsi_panel_parse_hdr_config(panel, of_node);
		if (rc)
			pr_err("failed to parse hdr config, rc=%d\n", rc);

		rc = dsi_panel_get_mode_count(panel, of_node);
		if (rc) {
			pr_err("failed to get mode count, rc=%d\n", rc);
			goto error;
		}

		rc = dsi_panel_parse_dms_info(panel, of_node);
		if (rc)
			pr_debug("failed to get dms info, rc=%d\n", rc);

		rc = dsi_panel_parse_esd_config(panel, of_node);
		if (rc)
			pr_debug("failed to parse esd config, rc=%d\n", rc);

		panel->type = DSI_PANEL;
	} else if (type == EXT_BRIDGE) {
		panel->name = EXT_BRIDGE_DEFAULT_LABEL;
		panel->type = EXT_BRIDGE;
	} else {
		pr_err("invalid panel type\n");
		rc = -ENOTSUPP;
		goto error;
	}

	rc = dsi_panel_parse_mi_config(panel, of_node);
	if (rc)
		pr_err("failed to parse mi config, rc=%d\n", rc);

	panel->panel_of_node = of_node;
	drm_panel_init(&panel->drm_panel);
	mutex_init(&panel->panel_lock);
	panel->hist_bl_offset = 0;
	panel->parent = parent;
	g_panel = panel;
	return panel;
error:
	kfree(panel);
	return ERR_PTR(rc);
}

void dsi_panel_put(struct dsi_panel *panel)
{
	/* free resources allocated for ESD check */
	if (panel->type == DSI_PANEL)
		dsi_panel_esd_config_deinit(&panel->esd_config);

	kfree(panel);
}

int dsi_panel_drv_init(struct dsi_panel *panel,
		       struct mipi_dsi_host *host)
{
	int rc = 0;
	struct mipi_dsi_device *dev;

	if (!panel || !host) {
		pr_err("invalid params\n");
		return -EINVAL;
	}

	if (panel->type == EXT_BRIDGE)
		return 0;

	mutex_lock(&panel->panel_lock);

	dev = &panel->mipi_device;

	dev->host = host;
	/*
	 * We dont have device structure since panel is not a device node.
	 * When using drm panel framework, the device is probed when the host is
	 * create.
	 */
	dev->channel = 0;
	dev->lanes = 4;

	panel->host = host;
	rc = dsi_panel_vreg_get(panel);
	if (rc) {
		pr_err("[%s] failed to get panel regulators, rc=%d\n",
		       panel->name, rc);
		goto exit;
	}

	rc = dsi_panel_pinctrl_init(panel);
	if (rc) {
		pr_err("[%s] failed to init pinctrl, rc=%d\n", panel->name, rc);
		goto error_vreg_put;
	}

	rc = dsi_panel_gpio_request(panel);
	if (rc) {
		pr_err("[%s] failed to request gpios, rc=%d\n", panel->name,
		       rc);
		goto error_pinctrl_deinit;
	}

	rc = dsi_panel_bl_register(panel);
	if (rc) {
		if (rc != -EPROBE_DEFER)
			pr_err("[%s] failed to register backlight, rc=%d\n",
			       panel->name, rc);
		goto error_gpio_release;
	}

	goto exit;

error_gpio_release:
	(void)dsi_panel_gpio_release(panel);
error_pinctrl_deinit:
	(void)dsi_panel_pinctrl_deinit(panel);
error_vreg_put:
	(void)dsi_panel_vreg_put(panel);
exit:
	mutex_unlock(&panel->panel_lock);
	return rc;
}

int dsi_panel_drv_deinit(struct dsi_panel *panel)
{
	int rc = 0;

	if (!panel) {
		pr_err("invalid params\n");
		return -EINVAL;
	}

	if (panel->type == EXT_BRIDGE)
		return 0;

	mutex_lock(&panel->panel_lock);

	rc = dsi_panel_bl_unregister(panel);
	if (rc)
		pr_err("[%s] failed to unregister backlight, rc=%d\n",
		       panel->name, rc);

	rc = dsi_panel_gpio_release(panel);
	if (rc)
		pr_err("[%s] failed to release gpios, rc=%d\n", panel->name,
		       rc);

	rc = dsi_panel_pinctrl_deinit(panel);
	if (rc)
		pr_err("[%s] failed to deinit gpios, rc=%d\n", panel->name,
		       rc);

	rc = dsi_panel_vreg_put(panel);
	if (rc)
		pr_err("[%s] failed to put regs, rc=%d\n", panel->name, rc);

	panel->host = NULL;
	memset(&panel->mipi_device, 0x0, sizeof(panel->mipi_device));

	mutex_unlock(&panel->panel_lock);
	return rc;
}

int dsi_panel_validate_mode(struct dsi_panel *panel,
			    struct dsi_display_mode *mode)
{
	return 0;
}

int dsi_panel_get_mode_count(struct dsi_panel *panel,
	struct device_node *of_node)
{
	const u32 SINGLE_MODE_SUPPORT = 1;
	struct device_node *timings_np;
	int count, rc = 0;

	if (!of_node || !panel) {
		pr_err("invalid params\n");
		return -EINVAL;
	}

	panel->num_timing_nodes = 0;

	timings_np = of_get_child_by_name(of_node,
			"qcom,mdss-dsi-display-timings");
	if (!timings_np) {
		pr_err("no display timing nodes defined\n");
		rc = -EINVAL;
		goto error;
	}

	count = of_get_child_count(timings_np);
	if (!count || count > DSI_MODE_MAX) {
		pr_err("invalid count of timing nodes: %d\n", count);
		rc = -EINVAL;
		goto error;
	}

	/* No multiresolution support is available for video mode panels */
	if (panel->panel_mode != DSI_OP_CMD_MODE)
		count = SINGLE_MODE_SUPPORT;

	panel->num_timing_nodes = count;

error:
	return rc;
}

int dsi_panel_get_phy_props(struct dsi_panel *panel,
			    struct dsi_panel_phy_props *phy_props)
{
	int rc = 0;

	if (!panel || !phy_props) {
		pr_err("invalid params\n");
		return -EINVAL;
	}

	memcpy(phy_props, &panel->phy_props, sizeof(*phy_props));
	return rc;
}

int dsi_panel_get_dfps_caps(struct dsi_panel *panel,
			    struct dsi_dfps_capabilities *dfps_caps)
{
	int rc = 0;

	if (!panel || !dfps_caps) {
		pr_err("invalid params\n");
		return -EINVAL;
	}

	memcpy(dfps_caps, &panel->dfps_caps, sizeof(*dfps_caps));
	return rc;
}

void dsi_panel_put_mode(struct dsi_display_mode *mode)
{
	int i;

	if (!mode->priv_info)
		return;

	kfree(mode->priv_info->phy_timing_val);

	for (i = 0; i < DSI_CMD_SET_MAX; i++)
		dsi_panel_destroy_cmd_packets(&mode->priv_info->cmd_sets[i]);

	kfree(mode->priv_info);
	mode->priv_info = NULL;
}

int dsi_panel_get_mode(struct dsi_panel *panel,
			u32 index, struct dsi_display_mode *mode,
			int topology_override)
{
	struct device_node *timings_np, *child_np;
	struct dsi_display_mode_priv_info *prv_info;
	u32 child_idx = 0;
	int rc = 0, num_timings;

	if (!panel || !mode) {
		pr_err("invalid params\n");
		return -EINVAL;
	}

	if (panel->type == EXT_BRIDGE)
		return 0;

	mutex_lock(&panel->panel_lock);

	mode->priv_info = kzalloc(sizeof(*mode->priv_info), GFP_KERNEL);
	if (!mode->priv_info) {
		rc = -ENOMEM;
		goto done;
	}

	prv_info = mode->priv_info;

	timings_np = of_get_child_by_name(panel->panel_of_node,
		"qcom,mdss-dsi-display-timings");
	if (!timings_np) {
		pr_err("no display timing nodes defined\n");
		rc = -EINVAL;
		goto parse_fail;
	}

	num_timings = of_get_child_count(timings_np);
	if (!num_timings || num_timings > DSI_MODE_MAX) {
		pr_err("invalid count of timing nodes: %d\n", num_timings);
		rc = -EINVAL;
		goto parse_fail;
	}

	for_each_child_of_node(timings_np, child_np) {
		if (index != child_idx++)
			continue;

		rc = dsi_panel_parse_timing(panel->parent, &mode->timing,
			panel->name, child_np);
		if (rc) {
			pr_err("failed to parse panel timing, rc=%d\n", rc);
			goto parse_fail;
		}

		rc = dsi_panel_parse_dsc_params(mode, child_np);
		if (rc) {
			pr_err("failed to parse dsc params, rc=%d\n", rc);
			goto parse_fail;
		}

		rc = dsi_panel_parse_topology(prv_info, child_np,
				topology_override);
		if (rc) {
			pr_err("failed to parse panel topology, rc=%d\n", rc);
			goto parse_fail;
		}

		rc = dsi_panel_parse_cmd_sets(prv_info, child_np);
		if (rc) {
			pr_err("failed to parse command sets, rc=%d\n", rc);
			goto parse_fail;
		}

		rc = dsi_panel_parse_jitter_config(mode, child_np);
		if (rc)
			pr_err(
			"failed to parse panel jitter config, rc=%d\n", rc);

		rc = dsi_panel_parse_phy_timing(mode, child_np);
		if (rc) {
			pr_err(
			"failed to parse panel phy timings, rc=%d\n", rc);
			goto parse_fail;
		}

		rc = dsi_panel_parse_partial_update_caps(mode, child_np);
		if (rc)
			pr_err("failed to partial update caps, rc=%d\n", rc);
	}
	goto done;

parse_fail:
	kfree(mode->priv_info);
	mode->priv_info = NULL;
done:
	mutex_unlock(&panel->panel_lock);
	return rc;
}

int dsi_panel_get_host_cfg_for_mode(struct dsi_panel *panel,
				    struct dsi_display_mode *mode,
				    struct dsi_host_config *config)
{
	int rc = 0;

	if (!panel || !mode || !config) {
		pr_err("invalid params\n");
		return -EINVAL;
	}

	mutex_lock(&panel->panel_lock);

	config->panel_mode = panel->panel_mode;
	memcpy(&config->common_config, &panel->host_config,
	       sizeof(config->common_config));

	if (panel->panel_mode == DSI_OP_VIDEO_MODE) {
		memcpy(&config->u.video_engine, &panel->video_config,
		       sizeof(config->u.video_engine));
	} else {
		memcpy(&config->u.cmd_engine, &panel->cmd_config,
		       sizeof(config->u.cmd_engine));
	}

	memcpy(&config->video_timing, &mode->timing,
	       sizeof(config->video_timing));

	if (mode->priv_info) {
		config->video_timing.dsc_enabled = mode->priv_info->dsc_enabled;
		config->video_timing.dsc = &mode->priv_info->dsc;
		config->bit_clk_rate_hz = mode->timing.clk_rate_hz;
	}
	config->esc_clk_rate_hz = 19200000;
	mutex_unlock(&panel->panel_lock);
	return rc;
}

int dsi_panel_pre_prepare(struct dsi_panel *panel)
{
	int rc = 0;

	if (!panel) {
		pr_err("invalid params\n");
		return -EINVAL;
	}

	if (panel->type == EXT_BRIDGE)
		return 0;

	mutex_lock(&panel->panel_lock);

#if 0
	/* If LP11_INIT is set, panel will be powered up during prepare() */
	if (panel->lp11_init)
		goto error;
#endif

	rc = dsi_panel_power_on(panel);
	if (rc) {
		pr_err("[%s] panel power on failed, rc=%d\n", panel->name, rc);
		goto error;
	}

error:
	mutex_unlock(&panel->panel_lock);
	return rc;
}

int dsi_panel_update_pps(struct dsi_panel *panel)
{
	int rc = 0;
	struct dsi_panel_cmd_set *set = NULL;
	struct dsi_display_mode_priv_info *priv_info = NULL;

	if (!panel || !panel->cur_mode) {
		pr_err("invalid params\n");
		return -EINVAL;
	}

	if (panel->type == EXT_BRIDGE)
		return 0;

	mutex_lock(&panel->panel_lock);

	priv_info = panel->cur_mode->priv_info;

	set = &priv_info->cmd_sets[DSI_CMD_SET_PPS];

	dsi_dsc_create_pps_buf_cmd(&priv_info->dsc, panel->dsc_pps_cmd, 0);
	rc = dsi_panel_create_cmd_packets(panel->dsc_pps_cmd,
					  DSI_CMD_PPS_SIZE, 1, set->cmds);
	if (rc) {
		pr_err("failed to create cmd packets, rc=%d\n", rc);
		goto error;
	}

	rc = dsi_panel_tx_cmd_set(panel, DSI_CMD_SET_PPS);
	if (rc) {
		pr_err("[%s] failed to send DSI_CMD_SET_PPS cmds, rc=%d\n",
			panel->name, rc);
	}

	dsi_panel_destroy_cmds_packets_buf(set);
error:
	mutex_unlock(&panel->panel_lock);
	return rc;
}

int dsi_panel_set_lp1(struct dsi_panel *panel)
{
	int rc = 0;

	if (!panel) {
		pr_err("invalid params\n");
		return -EINVAL;
	}

	if (panel->type == EXT_BRIDGE)
		return 0;

	mutex_lock(&panel->panel_lock);
	rc = dsi_panel_tx_cmd_set(panel, DSI_CMD_SET_LP1);
	if (rc)
		pr_err("[%s] failed to send DSI_CMD_SET_LP1 cmd, rc=%d\n",
		       panel->name, rc);
	mutex_unlock(&panel->panel_lock);
	return rc;
}

int dsi_panel_set_lp2(struct dsi_panel *panel)
{
	int rc = 0;

	if (!panel) {
		pr_err("invalid params\n");
		return -EINVAL;
	}

	if (panel->type == EXT_BRIDGE)
		return 0;

	mutex_lock(&panel->panel_lock);
	rc = dsi_panel_tx_cmd_set(panel, DSI_CMD_SET_LP2);
	if (rc)
		pr_err("[%s] failed to send DSI_CMD_SET_LP2 cmd, rc=%d\n",
		       panel->name, rc);
	mutex_unlock(&panel->panel_lock);
	return rc;
}

int dsi_panel_set_nolp(struct dsi_panel *panel)
{
	int rc = 0;

	if (!panel) {
		pr_err("invalid params\n");
		return -EINVAL;
	}

	if (panel->type == EXT_BRIDGE)
		return 0;

	mutex_lock(&panel->panel_lock);
	rc = dsi_panel_tx_cmd_set(panel, DSI_CMD_SET_NOLP);
	if (rc)
		pr_err("[%s] failed to send DSI_CMD_SET_NOLP cmd, rc=%d\n",
		       panel->name, rc);

	panel->fod_hbm_enabled = false;
	panel->in_aod = false;
	mutex_unlock(&panel->panel_lock);
	return rc;
}

int dsi_panel_prepare(struct dsi_panel *panel)
{
	int rc = 0;

	if (!panel) {
		pr_err("invalid params\n");
		return -EINVAL;
	}

	if (panel->type == EXT_BRIDGE)
		return 0;

	mutex_lock(&panel->panel_lock);

	if (panel->lp11_init) {
#if 0
		rc = dsi_panel_power_on(panel);
		if (rc) {
			pr_err("[%s] panel power on failed, rc=%d\n",
			       panel->name, rc);
			goto error;
		}
#endif
		rc = dsi_panel_reset(panel);
		if (rc) {
			pr_err("[%s] failed to reset panel, rc=%d\n", panel->name, rc);
			goto error;
		}
	}

	rc = dsi_panel_tx_cmd_set(panel, DSI_CMD_SET_PRE_ON);
	if (rc) {
		pr_err("[%s] failed to send DSI_CMD_SET_PRE_ON cmds, rc=%d\n",
		       panel->name, rc);
		goto error;
	}

error:
	mutex_unlock(&panel->panel_lock);
	return rc;
}

static int dsi_panel_roi_prepare_dcs_cmds(struct dsi_panel_cmd_set *set,
		struct dsi_rect *roi, int ctrl_idx, int unicast)
{
	static const int ROI_CMD_LEN = 5;

	int rc = 0;

	/* DTYPE_DCS_LWRITE */
	static char *caset, *paset;

	set->cmds = NULL;

	caset = kzalloc(ROI_CMD_LEN, GFP_KERNEL);
	if (!caset) {
		rc = -ENOMEM;
		goto exit;
	}
	caset[0] = 0x2a;
	caset[1] = (roi->x & 0xFF00) >> 8;
	caset[2] = roi->x & 0xFF;
	caset[3] = ((roi->x - 1 + roi->w) & 0xFF00) >> 8;
	caset[4] = (roi->x - 1 + roi->w) & 0xFF;

	paset = kzalloc(ROI_CMD_LEN, GFP_KERNEL);
	if (!paset) {
		rc = -ENOMEM;
		goto error_free_mem;
	}
	paset[0] = 0x2b;
	paset[1] = (roi->y & 0xFF00) >> 8;
	paset[2] = roi->y & 0xFF;
	paset[3] = ((roi->y - 1 + roi->h) & 0xFF00) >> 8;
	paset[4] = (roi->y - 1 + roi->h) & 0xFF;

	set->type = DSI_CMD_SET_ROI;
	set->state = DSI_CMD_SET_STATE_LP;
	set->count = 2; /* send caset + paset together */
	set->cmds = kcalloc(set->count, sizeof(*set->cmds), GFP_KERNEL);
	if (!set->cmds) {
		rc = -ENOMEM;
		goto error_free_mem;
	}
	set->cmds[0].msg.channel = 0;
	set->cmds[0].msg.type = MIPI_DSI_DCS_LONG_WRITE;
	set->cmds[0].msg.flags = unicast ? MIPI_DSI_MSG_UNICAST : 0;
	set->cmds[0].msg.ctrl = unicast ? ctrl_idx : 0;
	set->cmds[0].msg.tx_len = ROI_CMD_LEN;
	set->cmds[0].msg.tx_buf = caset;
	set->cmds[0].msg.rx_len = 0;
	set->cmds[0].msg.rx_buf = 0;
	set->cmds[0].msg.wait_ms = 0;
	set->cmds[0].last_command = 0;
	set->cmds[0].post_wait_ms = 0;

	set->cmds[1].msg.channel = 0;
	set->cmds[1].msg.type = MIPI_DSI_DCS_LONG_WRITE;
	set->cmds[1].msg.flags = unicast ? MIPI_DSI_MSG_UNICAST : 0;
	set->cmds[1].msg.ctrl = unicast ? ctrl_idx : 0;
	set->cmds[1].msg.tx_len = ROI_CMD_LEN;
	set->cmds[1].msg.tx_buf = paset;
	set->cmds[1].msg.rx_len = 0;
	set->cmds[1].msg.rx_buf = 0;
	set->cmds[1].msg.wait_ms = 0;
	set->cmds[1].last_command = 1;
	set->cmds[1].post_wait_ms = 0;

	goto exit;

error_free_mem:
	kfree(caset);
	kfree(paset);
	kfree(set->cmds);

exit:
	return rc;
}

int dsi_panel_send_roi_dcs(struct dsi_panel *panel, int ctrl_idx,
		struct dsi_rect *roi)
{
	int rc = 0;
	struct dsi_panel_cmd_set *set;
	struct dsi_display_mode_priv_info *priv_info;

	if (!panel || !panel->cur_mode) {
		pr_err("Invalid params\n");
		return -EINVAL;
	}

	if (panel->type == EXT_BRIDGE)
		return 0;

	priv_info = panel->cur_mode->priv_info;
	set = &priv_info->cmd_sets[DSI_CMD_SET_ROI];

	rc = dsi_panel_roi_prepare_dcs_cmds(set, roi, ctrl_idx, true);
	if (rc) {
		pr_err("[%s] failed to prepare DSI_CMD_SET_ROI cmds, rc=%d\n",
				panel->name, rc);
		return rc;
	}
	pr_debug("[%s] send roi x %d y %d w %d h %d\n", panel->name,
			roi->x, roi->y, roi->w, roi->h);

	mutex_lock(&panel->panel_lock);

	rc = dsi_panel_tx_cmd_set(panel, DSI_CMD_SET_ROI);
	if (rc)
		pr_err("[%s] failed to send DSI_CMD_SET_ROI cmds, rc=%d\n",
				panel->name, rc);

	mutex_unlock(&panel->panel_lock);

	dsi_panel_destroy_cmd_packets(set);

	return rc;
}

static void handle_dsi_read_data(struct dsi_panel *panel, struct dsi_read_config *read_config)
{
	int i = 0;
	int param_nb = 0, write_len = 0;
	u32 read_cnt = 0, bit_valide = 0;

	u8 *pRead_data = panel->panel_read_data;
	read_cnt = read_config->cmds_rlen;
	bit_valide = read_config->valid_bits;

	for (i = 0; i < read_cnt; i++) {
		if ((bit_valide & 0x1) && ((pRead_data + 8) < (panel->panel_read_data + BUF_LEN_MAX))) {
			write_len = scnprintf(pRead_data, 8, "p%d=%d", param_nb, read_config->rbuf[i]);
			pRead_data += write_len;
			param_nb ++;
		}
		bit_valide = bit_valide >> 1;
	}
	pr_info("read %s from panel\n", panel->panel_read_data);

	return;
}

static int panel_disp_param_send_lock(struct dsi_panel *panel, int param)
{
	int rc = 0;
	uint32_t temp = 0;
	int read_val = 0;
	u32  bl_level = 0;

	struct drm_device *drm_dev = NULL;
	struct dsi_display *display = NULL;
	struct mipi_dsi_host *host = panel->host;

	if (host) {
		display = container_of(host, struct dsi_display, host);
		if (!display || !display->drm_dev) {
			pr_err("[LCD] invalid display/drm_dev\n");
			return -EINVAL;
		}
		drm_dev = display->drm_dev;
	}

	mutex_lock(&panel->panel_lock);

	if (!panel->panel_initialized) {
		pr_err("[LCD] panel not ready!\n");
		mutex_unlock(&panel->panel_lock);
		return rc;
	}

	pr_debug("[LCD] param_type=%d\n", param);

	if (param & 0x1000000) {
		panel->hist_bl_offset = (param & 0x0FF);
		if (panel->hist_bl_offset > HIST_BL_OFFSET_LIMIT)
			panel->hist_bl_offset = HIST_BL_OFFSET_LIMIT;

		if (panel->last_bl_lvl) {
			bl_level = panel->last_bl_lvl + panel->hist_bl_offset;
			dsi_panel_backlight_consistency(panel, &bl_level);
			if  (panel->bl_config.type == DSI_BACKLIGHT_WLED)
				led_trigger_event(panel->bl_config.wled, bl_level);
			else if (panel->bl_config.type == DSI_BACKLIGHT_DCS)
				dsi_panel_update_backlight(panel, bl_level);
		} else {
			/* clear bl_offset if backlight's already off */
			panel->hist_bl_offset = 0;
		}
		pr_info("[LCD] last_bl_lvl:%d,offset:%d,bl_level:%d!\n", panel->last_bl_lvl, panel->hist_bl_offset, bl_level);
		param = 0x1000000;
	}

	temp = param & 0x0000000F;
	switch (temp) {
	case 0x1:
		pr_info("warm\n");
		rc = dsi_panel_tx_cmd_set(panel, DSI_CMD_SET_DISP_WARM);
		break;
	case 0x2:		/*normal*/
		pr_info("normal\n");
		rc = dsi_panel_tx_cmd_set(panel, DSI_CMD_SET_DISP_DEFAULT);
		break;
	case 0x3:		/*cold*/
		pr_info("cold\n");
		rc = dsi_panel_tx_cmd_set(panel, DSI_CMD_SET_DISP_COLD);
		break;
	case 0x5:
		pr_info("paper mode\n");
		rc = dsi_panel_tx_cmd_set(panel, DSI_CMD_SET_DISP_COLD);
		break;
	case 0x6:
		pr_info("paper mode 1\n");
		rc = dsi_panel_tx_cmd_set(panel, DSI_CMD_SET_DISP_PAPER1);
		break;
	case 0x7:
		pr_info("paper mode 2\n");
		rc = dsi_panel_tx_cmd_set(panel, DSI_CMD_SET_DISP_PAPER2);
		break;
	case 0x8:
		pr_info("paper mode 3\n");
		rc = dsi_panel_tx_cmd_set(panel, DSI_CMD_SET_DISP_PAPER3);
		break;
	case 0x9:
		pr_info("paper mode 4\n");
		rc = dsi_panel_tx_cmd_set(panel, DSI_CMD_SET_DISP_PAPER4);
		break;
	case 0xa:
		pr_info("paper mode 5\n");
		rc = dsi_panel_tx_cmd_set(panel, DSI_CMD_SET_DISP_PAPER5);
		break;
	case 0xb:
		pr_info("paper mode 6\n");
		rc = dsi_panel_tx_cmd_set(panel, DSI_CMD_SET_DISP_PAPER6);
		break;
	case 0xc:
		pr_info("paper mode 7\n");
		rc = dsi_panel_tx_cmd_set(panel, DSI_CMD_SET_DISP_PAPER7);
		break;
	default:
		break;
	}

	temp = param & 0x000000F0;
	switch (temp) {
	case 0x10:		/*ce on default*/
		pr_info("ceon\n");
		rc = dsi_panel_tx_cmd_set(panel, DSI_CMD_SET_DISP_CEON);
		break;
	case 0xF0:		/*ce off*/
		pr_info("ceoff\n");
		rc = dsi_panel_tx_cmd_set(panel, DSI_CMD_SET_DISP_CEOFF);
		break;
	default:
		break;
	}

	temp = param & 0x00000F00;
	switch (temp) {
	case 0x100:
		pr_info("cabcuion\n");
		rc = dsi_panel_tx_cmd_set(panel, DSI_CMD_SET_DISP_CABCUION);
		break;
	case 0x200:
		pr_info("cabcstillon\n");
		rc = dsi_panel_tx_cmd_set(panel, DSI_CMD_SET_DISP_CABCSTILLON);
		break;
	case 0x300:
		pr_info("cabcmovieon\n");
		dsi_panel_tx_cmd_set(panel, DSI_CMD_SET_DISP_CABCMOVIEON);
		break;
	case 0x400:
		pr_info("cabcoff\n");
		rc = dsi_panel_tx_cmd_set(panel, DSI_CMD_SET_DISP_CABCOFF);
		break;
	case 0x500:
		pr_info("skince cabcuion\n");
		rc = dsi_panel_tx_cmd_set(panel, DSI_CMD_SET_DISP_SKINCE_CABCUION);
		break;
	case 0x600:
		pr_info("skince cabcstillon\n");
		rc = dsi_panel_tx_cmd_set(panel, DSI_CMD_SET_DISP_SKINCE_CABCSTILLON);
		break;
	case 0x700:
		pr_info("skince cabcmovieon\n");
		rc = dsi_panel_tx_cmd_set(panel, DSI_CMD_SET_DISP_SKINCE_CABCMOVIEON);
		break;
	case 0x800:
		pr_info("skince cabcoff\n");
		rc = dsi_panel_tx_cmd_set(panel, DSI_CMD_SET_DISP_SKINCE_CABCOFF);
		break;
	case PANEL_DIMMING_ON_CMD:
		pr_info("dimmingon\n");
		if (panel->skip_dimmingon != STATE_DIM_BLOCK) {
			if (ktime_after(ktime_get(), panel->fod_hbm_off_time)) {
				dsi_panel_tx_cmd_set(panel, DSI_CMD_SET_DISP_DIMMINGON);
			} else {
				pr_info("skip dimmingon due to hbm off\n");
			}
		} else {
			pr_info("skip dimmingon due to hbm on\n");
		}
		break;
	default:
		break;
	}

	temp = param & 0x0000F000;
	switch (temp) {
	case 0x1000:
		pr_info("acl level 1\n");
		rc = dsi_panel_tx_cmd_set(panel, DSI_CMD_SET_DISP_ACL_L1);
		break;
	case 0x2000:
		pr_info("acl level 2\n");
		rc = dsi_panel_tx_cmd_set(panel, DSI_CMD_SET_DISP_ACL_L2);
		break;
	case 0x3000:
		pr_info("acl level 3\n");
		rc = dsi_panel_tx_cmd_set(panel, DSI_CMD_SET_DISP_ACL_L3);
		break;
	case 0xF000:
		pr_info("acl off\n");
		rc = dsi_panel_tx_cmd_set(panel, DSI_CMD_SET_DISP_ACL_OFF);
		break;
	default:
		break;
	}

	temp = param & 0x000F0000;
	switch (temp) {
	case 0x10000:
		pr_info("hbm on\n");
		rc = dsi_panel_tx_cmd_set(panel, DSI_CMD_SET_DISP_HBM_ON);
		drm_dev->hbm_status = 1;
		break;
	case 0x20000:
		pr_info("hbm fod on\n");
		rc = dsi_panel_tx_cmd_set(panel, DSI_CMD_SET_DISP_HBM_FOD_ON);
		panel->skip_dimmingon = STATE_DIM_BLOCK;
		panel->fod_hbm_enabled = true;
		drm_dev->hbm_status = 1;
		break;
	case 0x30000:
		pr_info("hbm fod to normal mode\n");
		rc = dsi_panel_tx_cmd_set(panel, DSI_CMD_SET_DISP_HBM_FOD2NORM);
		drm_dev->hbm_status = 1;
		break;
	case 0xE0000:
		pr_info("hbm fod off\n");
		rc = dsi_panel_tx_cmd_set(panel, DSI_CMD_SET_DISP_HBM_FOD_OFF);
		panel->skip_dimmingon = STATE_DIM_RESTORE;
		panel->fod_hbm_enabled = false;
		panel->fod_hbm_off_time = ktime_add_ms(ktime_get(), 170);
		drm_dev->hbm_status = 0;
		break;
	case 0xF0000:
		pr_info("hbm off\n");
		rc = dsi_panel_tx_cmd_set(panel, DSI_CMD_SET_DISP_HBM_OFF);
		drm_dev->hbm_status = 0;
		break;
	case DISPLAY_OFF_MODE:
		pr_info("display off mode\n");
		rc = dsi_panel_tx_cmd_set(panel, DSI_CMD_SET_DISP_OFF_MODE);
		break;
	case DISPLAY_ON_MODE:
		pr_info("display on mode\n");
		rc = dsi_panel_tx_cmd_set(panel, DSI_CMD_SET_DISP_ON_MODE);
		break;
	default:
		break;
	}

	temp = param & 0x00F00000;
	switch (temp) {
	case 0x100000:
		pr_info("normal mode1\n");
		rc = dsi_panel_tx_cmd_set(panel, DSI_CMD_SET_DISP_NORMAL1);
		break;
	case 0x300000:
		pr_info("sRGB\n");
		rc = dsi_panel_tx_cmd_set(panel, DSI_CMD_SET_DISP_SRGB);
		break;
	case 0x600000:
		if (panel->in_aod) {
			pr_info("doze hbm On\n");
			rc = dsi_panel_tx_cmd_set(panel, DSI_CMD_SET_DOZE_HBM);
		}
		break;
	case 0x700000:
		if (panel->in_aod) {
			pr_info("doze lbm On\n");
			rc = dsi_panel_tx_cmd_set(panel, DSI_CMD_SET_DOZE_LBM);
		}
		break;
	case 0x800000:
		pr_info("doze Off\n");
		rc = dsi_panel_tx_cmd_set(panel, DSI_CMD_SET_NOLP);
		break;
	case 0xA00000:
		{
			if (panel->last_bl_lvl >= 1022) {
				if (panel->backlight_delta == -1)
					panel->backlight_delta = -2;
				else
					panel->backlight_delta = -1;
			} else {
				if (panel->backlight_delta == 1)
					panel->backlight_delta = 2;
				else
					panel->backlight_delta = 1;
			}
			pr_info("backlight repeat:%d\n", (panel->last_bl_lvl + panel->backlight_delta));
			rc = dsi_panel_update_backlight(panel, (panel->last_bl_lvl + panel->backlight_delta));
		}
		break;
	case 0xC00000:
		pr_info("crc sRGB\n");
		rc = dsi_panel_tx_cmd_set(panel, DSI_CMD_SET_DISP_CRC_SRGB);
		break;
	case 0xD00000:
		pr_info("crc DCI-P3\n");
		rc = dsi_panel_tx_cmd_set(panel, DSI_CMD_SET_DISP_CRC_DCIP3);
		break;
	case 0xE00000:
		pr_info("crc off\n");
		rc = dsi_panel_tx_cmd_set(panel, DSI_CMD_SET_DISP_CRC_OFF);
		break;
	default:
		break;
	}

	/* DSI Read Command */
	temp = param & 0xF0000000;
	switch (temp) {
	case 0x10000000:
		pr_info("read panel backlight\n");
		rc = dsi_display_read_panel(panel, &panel->brightness_cmds);
		break;
	case 0x20000000:
		pr_info("read xy coordinate\n");
		panel->xy_coordinate_cmds.read_cmd =
			panel->cur_mode->priv_info->cmd_sets[DSI_CMD_SET_READ_XY_COORDINATE];
		rc = dsi_display_read_panel(panel, &panel->xy_coordinate_cmds);
		if (rc > 0)
			handle_dsi_read_data(panel, &panel->xy_coordinate_cmds);
		break;
	case 0x30000000:
		pr_info("read max luminance\n");
		panel->max_luminance_valid_cmds.read_cmd =
			panel->cur_mode->priv_info->cmd_sets[DSI_CMD_SET_MAX_LUMINANCE_VALID];
		rc = dsi_display_read_panel(panel, &panel->max_luminance_valid_cmds);
		if (rc > 0)
			handle_dsi_read_data(panel, &panel->max_luminance_valid_cmds);
		sscanf(panel->panel_read_data, "p0=%d", &read_val);
		if ((read_val == 0xB1) || panel->panel_bl_info[0] == 308) {
			panel->max_luminance_cmds.read_cmd =
				panel->cur_mode->priv_info->cmd_sets[DSI_CMD_SET_READ_MAX_LUMINANCE];
			rc = dsi_display_read_panel(panel, &panel->max_luminance_cmds);
			if (rc > 0) {
				handle_dsi_read_data(panel, &panel->max_luminance_cmds);
				set_panel_max_luminance(panel);
			}
		} else {
			/*panel_bl_info[1] is typical max luminance*/
			max_lum = panel->panel_bl_info[1];
			rc = -1;
		}
		break;
	case 0x40000000:
		pr_info("read ss panel backlight type\n");
		panel->panel_ddic_id_cmds.read_cmd =
			panel->cur_mode->priv_info->cmd_sets[DSI_CMD_SET_READ_SS_PANEL_ID];
		if (panel->panel_ddic_id_cmds.read_cmd.count) {
			panel->panel_ddic_id_cmds.enabled = true;
			panel->panel_ddic_id_cmds.cmds_rlen = 1;
			rc = dsi_display_read_panel(panel, &panel->panel_ddic_id_cmds);
			if (rc > 0)
				panel->bl_config.ss_panel_id = panel->panel_ddic_id_cmds.rbuf[0];
		}
		break;
	default:
		break;
	}

	mutex_unlock(&panel->panel_lock);
	return rc;
}

int panel_disp_param_send(struct dsi_display *display, int param_type)
{
	int rc = 0;
	struct dsi_panel *panel = NULL;
	struct drm_device *drm_dev = NULL;

	if (!display || !display->panel || !display->drm_dev) {
		pr_err("invalid display/panel/drm_dev\n");
		return -EINVAL;
	}

	panel = display->panel;
	drm_dev = display->drm_dev;

	if (!panel->dispparam_enabled)
		return rc;

	rc = panel_disp_param_send_lock(panel, param_type);

	return rc;
}

int dsi_panel_switch(struct dsi_panel *panel)
{
	int rc = 0;

	if (!panel) {
		pr_err("Invalid params\n");
		return -EINVAL;
	}

	if (panel->type == EXT_BRIDGE)
		return 0;

	mutex_lock(&panel->panel_lock);

	rc = dsi_panel_tx_cmd_set(panel, DSI_CMD_SET_TIMING_SWITCH);
	if (rc)
		pr_err("[%s] failed to send DSI_CMD_SET_TIMING_SWITCH cmds, rc=%d\n",
		       panel->name, rc);

	mutex_unlock(&panel->panel_lock);
	return rc;
}

int dsi_panel_post_switch(struct dsi_panel *panel)
{
	int rc = 0;

	if (!panel) {
		pr_err("Invalid params\n");
		return -EINVAL;
	}

	if (panel->type == EXT_BRIDGE)
		return 0;

	mutex_lock(&panel->panel_lock);

	rc = dsi_panel_tx_cmd_set(panel, DSI_CMD_SET_POST_TIMING_SWITCH);
	if (rc)
		pr_err("[%s] failed to send DSI_CMD_SET_POST_TIMING_SWITCH cmds, rc=%d\n",
		       panel->name, rc);

	mutex_unlock(&panel->panel_lock);
	return rc;
}

static int tf8719_on_cmd_add_60ms_delay(struct dsi_panel *panel,
			enum dsi_cmd_set_type type)
{
	static bool one_call;
	bool need_delay = 0;
	u32 version_major = 0;
	struct dsi_cmd_desc *cmds = NULL;

	if (one_call == 1)
		return 0;

	if (!panel || !panel->cur_mode)
		return -EINVAL;

	if ((get_hw_version_platform() != HARDWARE_PLATFORM_BERYLLIUM)
			|| strncmp(panel->name, "ebbg", 4)) {
		one_call = 1;
		return 0;
	}

	version_major = get_hw_version_major();

	if (version_major < 2) {
		need_delay = 1;
	} else if (version_major == 2) {
		if (get_hw_version_minor() < 1)
			need_delay = 1;
	} else {
		need_delay = 0;
	}

	if (need_delay) {
		cmds = panel->cur_mode->priv_info->cmd_sets[type].cmds;
		if (cmds && cmds[0].post_wait_ms == 0) {
			cmds[0].post_wait_ms = 0x3C;
		}
	}

	one_call = 1;
	return 0;
}

int dsi_panel_enable(struct dsi_panel *panel)
{
	int rc = 0;

	if (!panel) {
		pr_err("Invalid params\n");
		return -EINVAL;
	}

	if (panel->type == EXT_BRIDGE)
		return 0;

	mutex_lock(&panel->panel_lock);

	tf8719_on_cmd_add_60ms_delay(panel, DSI_CMD_SET_ON);

	rc = dsi_panel_tx_cmd_set(panel, DSI_CMD_SET_ON);
	if (rc) {
		pr_err("[%s] failed to send DSI_CMD_SET_ON cmds, rc=%d\n",
		       panel->name, rc);
	}
	panel->panel_initialized = true;
	panel->fod_hbm_enabled = false;
	panel->in_aod = false;

	mutex_unlock(&panel->panel_lock);
	pr_info("[LCD] %s: DSI_CMD_SET_ON\n", __func__);
	return rc;
}

int dsi_panel_post_enable(struct dsi_panel *panel)
{
	int rc = 0;

	if (!panel) {
		pr_err("invalid params\n");
		return -EINVAL;
	}

	if (panel->type == EXT_BRIDGE)
		return 0;

	mutex_lock(&panel->panel_lock);

	rc = dsi_panel_tx_cmd_set(panel, DSI_CMD_SET_POST_ON);
	if (rc) {
		pr_err("[%s] failed to send DSI_CMD_SET_POST_ON cmds, rc=%d\n",
		       panel->name, rc);
		goto error;
	}
error:
	mutex_unlock(&panel->panel_lock);
	return rc;
}

int dsi_panel_pre_disable(struct dsi_panel *panel)
{
	int rc = 0;

	if (!panel) {
		pr_err("invalid params\n");
		return -EINVAL;
	}

	if (panel->type == EXT_BRIDGE)
		return 0;

	mutex_lock(&panel->panel_lock);

	rc = dsi_panel_tx_cmd_set(panel, DSI_CMD_SET_PRE_OFF);
	if (rc) {
		pr_err("[%s] failed to send DSI_CMD_SET_PRE_OFF cmds, rc=%d\n",
		       panel->name, rc);
		goto error;
	}

error:
	mutex_unlock(&panel->panel_lock);
	return rc;
}

int dsi_panel_disable(struct dsi_panel *panel)
{
	int rc = 0;

	if (!panel) {
		pr_err("invalid params\n");
		return -EINVAL;
	}

	if (panel->type == EXT_BRIDGE)
		return 0;

	mutex_lock(&panel->panel_lock);

	/* Avoid sending panel off commands when ESD recovery is underway */
	if (!atomic_read(&panel->esd_recovery_pending)) {
		rc = dsi_panel_tx_cmd_set(panel, DSI_CMD_SET_OFF);
		if (rc) {
			pr_err("[%s] failed to send DSI_CMD_SET_OFF cmds, rc=%d\n",
					panel->name, rc);
			goto error;
		}
	}
	panel->panel_initialized = false;
	panel->skip_dimmingon = STATE_NONE;
	panel->fod_hbm_enabled = false;
	panel->in_aod = false;
	panel->fod_hbm_off_time = ktime_get();

error:
	mutex_unlock(&panel->panel_lock);
	pr_info("[LCD] %s: DSI_CMD_SET_OFF\n", __func__);
	return rc;
}

int dsi_panel_unprepare(struct dsi_panel *panel)
{
	int rc = 0;

	if (!panel) {
		pr_err("invalid params\n");
		return -EINVAL;
	}

	if (panel->type == EXT_BRIDGE)
		return 0;

	mutex_lock(&panel->panel_lock);

	rc = dsi_panel_tx_cmd_set(panel, DSI_CMD_SET_POST_OFF);
	if (rc) {
		pr_err("[%s] failed to send DSI_CMD_SET_POST_OFF cmds, rc=%d\n",
		       panel->name, rc);
		goto error;
	}

	if (!panel->lp11_init) {
		rc = dsi_panel_power_off(panel);
		if (rc) {
			pr_err("[%s] panel power_Off failed, rc=%d\n",
			       panel->name, rc);
			goto error;
		}
	}

error:
	mutex_unlock(&panel->panel_lock);
	return rc;
}

int dsi_panel_post_unprepare(struct dsi_panel *panel)
{
	int rc = 0;

	if (!panel) {
		pr_err("invalid params\n");
		return -EINVAL;
	}

	if (panel->type == EXT_BRIDGE)
		return 0;

	mutex_lock(&panel->panel_lock);

	if (panel->lp11_init) {
		rc = dsi_panel_power_off(panel);
		if (rc) {
			pr_err("[%s] panel power_Off failed, rc=%d\n",
			       panel->name, rc);
			goto error;
		}
	}
error:
	mutex_unlock(&panel->panel_lock);
	return rc;
}<|MERGE_RESOLUTION|>--- conflicted
+++ resolved
@@ -2451,12 +2451,9 @@
 		panel->bl_config.type = DSI_BACKLIGHT_UNKNOWN;
 	}
 
-<<<<<<< HEAD
 	panel->bl_config.dcs_type_ss = of_property_read_bool(of_node,
 						"qcom,mdss-dsi-bl-dcs-type-ss");
 
-=======
->>>>>>> cb2608fb
 	data = of_get_property(of_node, "qcom,bl-update-flag", NULL);
 	if (!data) {
 		panel->bl_config.bl_update = BL_UPDATE_NONE;

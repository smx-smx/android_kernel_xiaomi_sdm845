--- conflicted
+++ resolved
@@ -36,13 +36,10 @@
 /* maximum number of consecutive kickoff errors */
 #define KICKOFF_MAX_ERRORS	2
 
-<<<<<<< HEAD
-=======
 /* Poll time to do recovery during active region */
 #define POLL_TIME_USEC_FOR_LN_CNT 500
 #define MAX_POLL_CNT 10
 
->>>>>>> 6bf4cf1b
 static bool sde_encoder_phys_vid_is_master(
 		struct sde_encoder_phys *phys_enc)
 {

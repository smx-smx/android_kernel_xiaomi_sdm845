/* Copyright (c) 2016-2018, The Linux Foundation. All rights reserved.
 * Copyright (C) 2018 XiaoMi, Inc.
 *
 * This program is free software; you can redistribute it and/or modify
 * it under the terms of the GNU General Public License version 2 and
 * only version 2 as published by the Free Software Foundation.
 *
 * This program is distributed in the hope that it will be useful,
 * but WITHOUT ANY WARRANTY; without even the implied warranty of
 * MERCHANTABILITY or FITNESS FOR A PARTICULAR PURPOSE.  See the
 * GNU General Public License for more details.
 */

#define pr_fmt(fmt)	"FG: %s: " fmt, __func__

#include <linux/ktime.h>
#include <linux/of.h>
#include <linux/of_irq.h>
#include <linux/spinlock.h>
#include <linux/alarmtimer.h>
#include <linux/of_platform.h>
#include <linux/of_batterydata.h>
#include <linux/platform_device.h>
#include <linux/thermal.h>
#include <linux/iio/consumer.h>
#include <linux/ktime.h>
#include <linux/qpnp/qpnp-revid.h>
#include <linux/qpnp/qpnp-misc.h>
#include "fg-core.h"
#include "fg-reg.h"
#include "step-chg-jeita.h"

#define FG_GEN3_DEV_NAME	"qcom,fg-gen3"

#define PERPH_SUBTYPE_REG		0x05
#define FG_BATT_SOC_PMI8998		0x10
#define FG_BATT_INFO_PMI8998		0x11
#define FG_MEM_INFO_PMI8998		0x0D

/* SRAM address and offset in ascending order */
#define ESR_PULSE_THRESH_WORD		2
#define ESR_PULSE_THRESH_OFFSET		3
#define SLOPE_LIMIT_WORD		3
#define SLOPE_LIMIT_OFFSET		0
#define CUTOFF_CURR_WORD		4
#define CUTOFF_CURR_OFFSET		0
#define CUTOFF_VOLT_WORD		5
#define CUTOFF_VOLT_OFFSET		0
#define SYS_TERM_CURR_WORD		6
#define SYS_TERM_CURR_OFFSET		0
#define VBATT_FULL_WORD			7
#define VBATT_FULL_OFFSET		0
#define ESR_FILTER_WORD			8
#define ESR_UPD_TIGHT_OFFSET		0
#define ESR_UPD_BROAD_OFFSET		1
#define ESR_UPD_TIGHT_LOW_TEMP_OFFSET	2
#define ESR_UPD_BROAD_LOW_TEMP_OFFSET	3
#define KI_COEFF_MED_DISCHG_WORD	9
#define TIMEBASE_OFFSET			1
#define KI_COEFF_MED_DISCHG_OFFSET	3
#define KI_COEFF_HI_DISCHG_WORD		10
#define KI_COEFF_HI_DISCHG_OFFSET	0
#define KI_COEFF_LOW_DISCHG_WORD	10
#define KI_COEFF_LOW_DISCHG_OFFSET	2
#define KI_COEFF_FULL_SOC_WORD		12
#define KI_COEFF_FULL_SOC_OFFSET	2
#define DELTA_MSOC_THR_WORD		12
#define DELTA_MSOC_THR_OFFSET		3
#define DELTA_BSOC_THR_WORD		13
#define DELTA_BSOC_THR_OFFSET		2
#define RECHARGE_SOC_THR_WORD		14
#define RECHARGE_SOC_THR_OFFSET		0
#define CHG_TERM_CURR_WORD		14
#define CHG_TERM_CURR_OFFSET		1
#define SYNC_SLEEP_THR_WORD		14
#define SYNC_SLEEP_THR_OFFSET		3
#define EMPTY_VOLT_WORD			15
#define EMPTY_VOLT_OFFSET		0
#define VBATT_LOW_WORD			15
#define VBATT_LOW_OFFSET		1
#define ESR_TIMER_DISCHG_MAX_WORD	17
#define ESR_TIMER_DISCHG_MAX_OFFSET	0
#define ESR_TIMER_DISCHG_INIT_WORD	17
#define ESR_TIMER_DISCHG_INIT_OFFSET	2
#define ESR_TIMER_CHG_MAX_WORD		18
#define ESR_TIMER_CHG_MAX_OFFSET	0
#define ESR_TIMER_CHG_INIT_WORD		18
#define ESR_TIMER_CHG_INIT_OFFSET	2
#define ESR_EXTRACTION_ENABLE_WORD	19
#define ESR_EXTRACTION_ENABLE_OFFSET	0
#define PROFILE_LOAD_WORD		24
#define PROFILE_LOAD_OFFSET		0
#define ESR_RSLOW_DISCHG_WORD		34
#define ESR_RSLOW_DISCHG_OFFSET		0
#define ESR_RSLOW_CHG_WORD		51
#define ESR_RSLOW_CHG_OFFSET		0
#define NOM_CAP_WORD			58
#define NOM_CAP_OFFSET			0
#define ACT_BATT_CAP_BKUP_WORD		74
#define ACT_BATT_CAP_BKUP_OFFSET	0
#define CYCLE_COUNT_WORD		75
#define CYCLE_COUNT_OFFSET		0
#define PROFILE_INTEGRITY_WORD		79
#define SW_CONFIG_OFFSET		0
#define PROFILE_INTEGRITY_OFFSET	3
#define BATT_SOC_WORD			91
#define BATT_SOC_OFFSET			0
#define FULL_SOC_WORD			93
#define FULL_SOC_OFFSET			2
#define MONOTONIC_SOC_WORD		94
#define MONOTONIC_SOC_OFFSET		2
#define CC_SOC_WORD			95
#define CC_SOC_OFFSET			0
#define CC_SOC_SW_WORD			96
#define CC_SOC_SW_OFFSET		0
#define VOLTAGE_PRED_WORD		97
#define VOLTAGE_PRED_OFFSET		0
#define OCV_WORD			97
#define OCV_OFFSET			2
#define ESR_WORD			99
#define ESR_OFFSET			0
#define RSLOW_WORD			101
#define RSLOW_OFFSET			0
#define ACT_BATT_CAP_WORD		117
#define ACT_BATT_CAP_OFFSET		0
#define LAST_BATT_SOC_WORD		119
#define LAST_BATT_SOC_OFFSET		0
#define LAST_MONOTONIC_SOC_WORD		119
#define LAST_MONOTONIC_SOC_OFFSET	2
#define ALG_FLAGS_WORD			120
#define ALG_FLAGS_OFFSET		1

/* v2 SRAM address and offset in ascending order */
#define KI_COEFF_LOW_DISCHG_v2_WORD	9
#define KI_COEFF_LOW_DISCHG_v2_OFFSET	3
#define KI_COEFF_MED_DISCHG_v2_WORD	10
#define KI_COEFF_MED_DISCHG_v2_OFFSET	0
#define KI_COEFF_HI_DISCHG_v2_WORD	10
#define KI_COEFF_HI_DISCHG_v2_OFFSET	1
#define KI_COEFF_HI_CHG_v2_WORD		11
#define KI_COEFF_HI_CHG_v2_OFFSET	2
#define DELTA_BSOC_THR_v2_WORD		12
#define DELTA_BSOC_THR_v2_OFFSET	3
#define DELTA_MSOC_THR_v2_WORD		13
#define DELTA_MSOC_THR_v2_OFFSET	0
#define RECHARGE_SOC_THR_v2_WORD	14
#define RECHARGE_SOC_THR_v2_OFFSET	1
#define SYNC_SLEEP_THR_v2_WORD		14
#define SYNC_SLEEP_THR_v2_OFFSET	2
#define CHG_TERM_CURR_v2_WORD		15
#define CHG_TERM_BASE_CURR_v2_OFFSET	0
#define CHG_TERM_CURR_v2_OFFSET		1
#define EMPTY_VOLT_v2_WORD		15
#define EMPTY_VOLT_v2_OFFSET		3
#define VBATT_LOW_v2_WORD		16
#define VBATT_LOW_v2_OFFSET		0
#define RECHARGE_VBATT_THR_v2_WORD	16
#define RECHARGE_VBATT_THR_v2_OFFSET	1
#define FLOAT_VOLT_v2_WORD		16
#define FLOAT_VOLT_v2_OFFSET		2

static int fg_decode_voltage_15b(struct fg_sram_param *sp,
	enum fg_sram_param_id id, int val);
static int fg_decode_value_16b(struct fg_sram_param *sp,
	enum fg_sram_param_id id, int val);
static int fg_decode_default(struct fg_sram_param *sp,
	enum fg_sram_param_id id, int val);
static int fg_decode_cc_soc(struct fg_sram_param *sp,
	enum fg_sram_param_id id, int value);
static void fg_encode_voltage(struct fg_sram_param *sp,
	enum fg_sram_param_id id, int val_mv, u8 *buf);
static void fg_encode_current(struct fg_sram_param *sp,
	enum fg_sram_param_id id, int val_ma, u8 *buf);
static void fg_encode_default(struct fg_sram_param *sp,
	enum fg_sram_param_id id, int val, u8 *buf);

static struct fg_irq_info fg_irqs[FG_IRQ_MAX];

#define PARAM(_id, _addr_word, _addr_byte, _len, _num, _den, _offset,	\
	      _enc, _dec)						\
	[FG_SRAM_##_id] = {						\
		.addr_word	= _addr_word,				\
		.addr_byte	= _addr_byte,				\
		.len		= _len,					\
		.numrtr		= _num,					\
		.denmtr		= _den,					\
		.offset		= _offset,				\
		.encode		= _enc,					\
		.decode		= _dec,					\
	}								\

static struct fg_sram_param pmi8998_v1_sram_params[] = {
	PARAM(BATT_SOC, BATT_SOC_WORD, BATT_SOC_OFFSET, 4, 1, 1, 0, NULL,
		fg_decode_default),
	PARAM(FULL_SOC, FULL_SOC_WORD, FULL_SOC_OFFSET, 2, 1, 1, 0, NULL,
		fg_decode_default),
	PARAM(VOLTAGE_PRED, VOLTAGE_PRED_WORD, VOLTAGE_PRED_OFFSET, 2, 1000,
		244141, 0, NULL, fg_decode_voltage_15b),
	PARAM(OCV, OCV_WORD, OCV_OFFSET, 2, 1000, 244141, 0, NULL,
		fg_decode_voltage_15b),
	PARAM(ESR, ESR_WORD, ESR_OFFSET, 2, 1000, 244141, 0, fg_encode_default,
		fg_decode_value_16b),
	PARAM(RSLOW, RSLOW_WORD, RSLOW_OFFSET, 2, 1000, 244141, 0, NULL,
		fg_decode_value_16b),
	PARAM(ALG_FLAGS, ALG_FLAGS_WORD, ALG_FLAGS_OFFSET, 1, 1, 1, 0, NULL,
		fg_decode_default),
	PARAM(CC_SOC, CC_SOC_WORD, CC_SOC_OFFSET, 4, 1, 1, 0, NULL,
		fg_decode_cc_soc),
	PARAM(CC_SOC_SW, CC_SOC_SW_WORD, CC_SOC_SW_OFFSET, 4, 1, 1, 0, NULL,
		fg_decode_cc_soc),
	PARAM(ACT_BATT_CAP, ACT_BATT_CAP_BKUP_WORD, ACT_BATT_CAP_BKUP_OFFSET, 2,
		1, 1, 0, NULL, fg_decode_default),
	/* Entries below here are configurable during initialization */
	PARAM(CUTOFF_VOLT, CUTOFF_VOLT_WORD, CUTOFF_VOLT_OFFSET, 2, 1000000,
		244141, 0, fg_encode_voltage, NULL),
	PARAM(EMPTY_VOLT, EMPTY_VOLT_WORD, EMPTY_VOLT_OFFSET, 1, 100000, 390625,
		-2500, fg_encode_voltage, NULL),
	PARAM(VBATT_LOW, VBATT_LOW_WORD, VBATT_LOW_OFFSET, 1, 100000, 390625,
		-2500, fg_encode_voltage, NULL),
	PARAM(VBATT_FULL, VBATT_FULL_WORD, VBATT_FULL_OFFSET, 2, 1000,
		244141, 0, fg_encode_voltage, fg_decode_voltage_15b),
	PARAM(SYS_TERM_CURR, SYS_TERM_CURR_WORD, SYS_TERM_CURR_OFFSET, 3,
		1000000, 122070, 0, fg_encode_current, NULL),
	PARAM(CHG_TERM_CURR, CHG_TERM_CURR_WORD, CHG_TERM_CURR_OFFSET, 1,
		100000, 390625, 0, fg_encode_current, NULL),
	PARAM(CUTOFF_CURR, CUTOFF_CURR_WORD, CUTOFF_CURR_OFFSET, 3,
		1000000, 122070, 0, fg_encode_current, NULL),
	PARAM(DELTA_MSOC_THR, DELTA_MSOC_THR_WORD, DELTA_MSOC_THR_OFFSET, 1,
		2048, 100, 0, fg_encode_default, NULL),
	PARAM(DELTA_BSOC_THR, DELTA_BSOC_THR_WORD, DELTA_BSOC_THR_OFFSET, 1,
		2048, 100, 0, fg_encode_default, NULL),
	PARAM(RECHARGE_SOC_THR, RECHARGE_SOC_THR_WORD, RECHARGE_SOC_THR_OFFSET,
		1, 256, 100, 0, fg_encode_default, NULL),
	PARAM(SYNC_SLEEP_THR, SYNC_SLEEP_THR_WORD, SYNC_SLEEP_THR_OFFSET,
		1, 100000, 390625, 0, fg_encode_default, NULL),
	PARAM(ESR_TIMER_DISCHG_MAX, ESR_TIMER_DISCHG_MAX_WORD,
		ESR_TIMER_DISCHG_MAX_OFFSET, 2, 1, 1, 0, fg_encode_default,
		NULL),
	PARAM(ESR_TIMER_DISCHG_INIT, ESR_TIMER_DISCHG_INIT_WORD,
		ESR_TIMER_DISCHG_INIT_OFFSET, 2, 1, 1, 0, fg_encode_default,
		NULL),
	PARAM(ESR_TIMER_CHG_MAX, ESR_TIMER_CHG_MAX_WORD,
		ESR_TIMER_CHG_MAX_OFFSET, 2, 1, 1, 0, fg_encode_default, NULL),
	PARAM(ESR_TIMER_CHG_INIT, ESR_TIMER_CHG_INIT_WORD,
		ESR_TIMER_CHG_INIT_OFFSET, 2, 1, 1, 0, fg_encode_default, NULL),
	PARAM(ESR_PULSE_THRESH, ESR_PULSE_THRESH_WORD, ESR_PULSE_THRESH_OFFSET,
		1, 100000, 390625, 0, fg_encode_default, NULL),
	PARAM(KI_COEFF_MED_DISCHG, KI_COEFF_MED_DISCHG_WORD,
		KI_COEFF_MED_DISCHG_OFFSET, 1, 1000, 244141, 0,
		fg_encode_default, NULL),
	PARAM(KI_COEFF_HI_DISCHG, KI_COEFF_HI_DISCHG_WORD,
		KI_COEFF_HI_DISCHG_OFFSET, 1, 1000, 244141, 0,
		fg_encode_default, NULL),
	PARAM(KI_COEFF_FULL_SOC, KI_COEFF_FULL_SOC_WORD,
		KI_COEFF_FULL_SOC_OFFSET, 1, 1000, 244141, 0,
		fg_encode_default, NULL),
	PARAM(ESR_TIGHT_FILTER, ESR_FILTER_WORD, ESR_UPD_TIGHT_OFFSET,
		1, 512, 1000000, 0, fg_encode_default, NULL),
	PARAM(ESR_BROAD_FILTER, ESR_FILTER_WORD, ESR_UPD_BROAD_OFFSET,
		1, 512, 1000000, 0, fg_encode_default, NULL),
	PARAM(SLOPE_LIMIT, SLOPE_LIMIT_WORD, SLOPE_LIMIT_OFFSET, 1, 8192, 1000,
		0, fg_encode_default, NULL),
};

static struct fg_sram_param pmi8998_v2_sram_params[] = {
	PARAM(BATT_SOC, BATT_SOC_WORD, BATT_SOC_OFFSET, 4, 1, 1, 0, NULL,
		fg_decode_default),
	PARAM(FULL_SOC, FULL_SOC_WORD, FULL_SOC_OFFSET, 2, 1, 1, 0, NULL,
		fg_decode_default),
	PARAM(VOLTAGE_PRED, VOLTAGE_PRED_WORD, VOLTAGE_PRED_OFFSET, 2, 1000,
		244141, 0, NULL, fg_decode_voltage_15b),
	PARAM(OCV, OCV_WORD, OCV_OFFSET, 2, 1000, 244141, 0, NULL,
		fg_decode_voltage_15b),
	PARAM(ESR, ESR_WORD, ESR_OFFSET, 2, 1000, 244141, 0, fg_encode_default,
		fg_decode_value_16b),
	PARAM(RSLOW, RSLOW_WORD, RSLOW_OFFSET, 2, 1000, 244141, 0, NULL,
		fg_decode_value_16b),
	PARAM(ALG_FLAGS, ALG_FLAGS_WORD, ALG_FLAGS_OFFSET, 1, 1, 1, 0, NULL,
		fg_decode_default),
	PARAM(CC_SOC, CC_SOC_WORD, CC_SOC_OFFSET, 4, 1, 1, 0, NULL,
		fg_decode_cc_soc),
	PARAM(CC_SOC_SW, CC_SOC_SW_WORD, CC_SOC_SW_OFFSET, 4, 1, 1, 0, NULL,
		fg_decode_cc_soc),
	PARAM(ACT_BATT_CAP, ACT_BATT_CAP_BKUP_WORD, ACT_BATT_CAP_BKUP_OFFSET, 2,
		1, 1, 0, NULL, fg_decode_default),
	PARAM(TIMEBASE, KI_COEFF_MED_DISCHG_WORD, TIMEBASE_OFFSET, 2, 1000,
		61000, 0, fg_encode_default, NULL),
	/* Entries below here are configurable during initialization */
	PARAM(CUTOFF_VOLT, CUTOFF_VOLT_WORD, CUTOFF_VOLT_OFFSET, 2, 1000000,
		244141, 0, fg_encode_voltage, NULL),
	PARAM(EMPTY_VOLT, EMPTY_VOLT_v2_WORD, EMPTY_VOLT_v2_OFFSET, 1, 1000,
		15625, -2000, fg_encode_voltage, NULL),
	PARAM(VBATT_LOW, VBATT_LOW_v2_WORD, VBATT_LOW_v2_OFFSET, 1, 1000,
		15625, -2000, fg_encode_voltage, NULL),
	PARAM(FLOAT_VOLT, FLOAT_VOLT_v2_WORD, FLOAT_VOLT_v2_OFFSET, 1, 1000,
		15625, -2000, fg_encode_voltage, NULL),
	PARAM(VBATT_FULL, VBATT_FULL_WORD, VBATT_FULL_OFFSET, 2, 1000,
		244141, 0, fg_encode_voltage, fg_decode_voltage_15b),
	PARAM(SYS_TERM_CURR, SYS_TERM_CURR_WORD, SYS_TERM_CURR_OFFSET, 3,
		1000000, 122070, 0, fg_encode_current, NULL),
	PARAM(CHG_TERM_CURR, CHG_TERM_CURR_v2_WORD, CHG_TERM_CURR_v2_OFFSET, 1,
		100000, 390625, 0, fg_encode_current, NULL),
	PARAM(CHG_TERM_BASE_CURR, CHG_TERM_CURR_v2_WORD,
		CHG_TERM_BASE_CURR_v2_OFFSET, 1, 1024, 1000, 0,
		fg_encode_current, NULL),
	PARAM(CUTOFF_CURR, CUTOFF_CURR_WORD, CUTOFF_CURR_OFFSET, 3,
		1000000, 122070, 0, fg_encode_current, NULL),
	PARAM(DELTA_MSOC_THR, DELTA_MSOC_THR_v2_WORD, DELTA_MSOC_THR_v2_OFFSET,
		1, 2048, 100, 0, fg_encode_default, NULL),
	PARAM(DELTA_BSOC_THR, DELTA_BSOC_THR_v2_WORD, DELTA_BSOC_THR_v2_OFFSET,
		1, 2048, 100, 0, fg_encode_default, NULL),
	PARAM(RECHARGE_SOC_THR, RECHARGE_SOC_THR_v2_WORD,
		RECHARGE_SOC_THR_v2_OFFSET, 1, 256, 100, 0, fg_encode_default,
		NULL),
	PARAM(SYNC_SLEEP_THR, SYNC_SLEEP_THR_v2_WORD, SYNC_SLEEP_THR_v2_OFFSET,
		1, 100000, 390625, 0, fg_encode_default, NULL),
	PARAM(RECHARGE_VBATT_THR, RECHARGE_VBATT_THR_v2_WORD,
		RECHARGE_VBATT_THR_v2_OFFSET, 1, 1000, 15625, -2000,
		fg_encode_voltage, NULL),
	PARAM(ESR_TIMER_DISCHG_MAX, ESR_TIMER_DISCHG_MAX_WORD,
		ESR_TIMER_DISCHG_MAX_OFFSET, 2, 1, 1, 0, fg_encode_default,
		NULL),
	PARAM(ESR_TIMER_DISCHG_INIT, ESR_TIMER_DISCHG_INIT_WORD,
		ESR_TIMER_DISCHG_INIT_OFFSET, 2, 1, 1, 0, fg_encode_default,
		NULL),
	PARAM(ESR_TIMER_CHG_MAX, ESR_TIMER_CHG_MAX_WORD,
		ESR_TIMER_CHG_MAX_OFFSET, 2, 1, 1, 0, fg_encode_default, NULL),
	PARAM(ESR_TIMER_CHG_INIT, ESR_TIMER_CHG_INIT_WORD,
		ESR_TIMER_CHG_INIT_OFFSET, 2, 1, 1, 0, fg_encode_default, NULL),
	PARAM(ESR_PULSE_THRESH, ESR_PULSE_THRESH_WORD, ESR_PULSE_THRESH_OFFSET,
		1, 100000, 390625, 0, fg_encode_default, NULL),
	PARAM(KI_COEFF_LOW_DISCHG, KI_COEFF_LOW_DISCHG_v2_WORD,
		KI_COEFF_LOW_DISCHG_v2_OFFSET, 1, 1000, 244141, 0,
		fg_encode_default, NULL),
	PARAM(KI_COEFF_MED_DISCHG, KI_COEFF_MED_DISCHG_v2_WORD,
		KI_COEFF_MED_DISCHG_v2_OFFSET, 1, 1000, 244141, 0,
		fg_encode_default, NULL),
	PARAM(KI_COEFF_HI_DISCHG, KI_COEFF_HI_DISCHG_v2_WORD,
		KI_COEFF_HI_DISCHG_v2_OFFSET, 1, 1000, 244141, 0,
		fg_encode_default, NULL),
	PARAM(KI_COEFF_HI_CHG, KI_COEFF_HI_CHG_v2_WORD,
		KI_COEFF_HI_CHG_v2_OFFSET, 1, 1000, 244141, 0,
		fg_encode_default, NULL),
	PARAM(KI_COEFF_FULL_SOC, KI_COEFF_FULL_SOC_WORD,
		KI_COEFF_FULL_SOC_OFFSET, 1, 1000, 244141, 0,
		fg_encode_default, NULL),
	PARAM(ESR_TIGHT_FILTER, ESR_FILTER_WORD, ESR_UPD_TIGHT_OFFSET,
		1, 512, 1000000, 0, fg_encode_default, NULL),
	PARAM(ESR_BROAD_FILTER, ESR_FILTER_WORD, ESR_UPD_BROAD_OFFSET,
		1, 512, 1000000, 0, fg_encode_default, NULL),
	PARAM(SLOPE_LIMIT, SLOPE_LIMIT_WORD, SLOPE_LIMIT_OFFSET, 1, 8192, 1000,
		0, fg_encode_default, NULL),
};

static struct fg_alg_flag pmi8998_v1_alg_flags[] = {
	[ALG_FLAG_SOC_LT_OTG_MIN]	= {
		.name	= "SOC_LT_OTG_MIN",
		.bit	= BIT(0),
	},
	[ALG_FLAG_SOC_LT_RECHARGE]	= {
		.name	= "SOC_LT_RECHARGE",
		.bit	= BIT(1),
	},
	[ALG_FLAG_IBATT_LT_ITERM]	= {
		.name	= "IBATT_LT_ITERM",
		.bit	= BIT(2),
	},
	[ALG_FLAG_IBATT_GT_HPM]		= {
		.name	= "IBATT_GT_HPM",
		.bit	= BIT(3),
	},
	[ALG_FLAG_IBATT_GT_UPM]		= {
		.name	= "IBATT_GT_UPM",
		.bit	= BIT(4),
	},
	[ALG_FLAG_VBATT_LT_RECHARGE]	= {
		.name	= "VBATT_LT_RECHARGE",
		.bit	= BIT(5),
	},
	[ALG_FLAG_VBATT_GT_VFLOAT]	= {
		.invalid = true,
	},
};

static struct fg_alg_flag pmi8998_v2_alg_flags[] = {
	[ALG_FLAG_SOC_LT_OTG_MIN]	= {
		.name	= "SOC_LT_OTG_MIN",
		.bit	= BIT(0),
	},
	[ALG_FLAG_SOC_LT_RECHARGE]	= {
		.name	= "SOC_LT_RECHARGE",
		.bit	= BIT(1),
	},
	[ALG_FLAG_IBATT_LT_ITERM]	= {
		.name	= "IBATT_LT_ITERM",
		.bit	= BIT(2),
	},
	[ALG_FLAG_IBATT_GT_HPM]		= {
		.name	= "IBATT_GT_HPM",
		.bit	= BIT(4),
	},
	[ALG_FLAG_IBATT_GT_UPM]		= {
		.name	= "IBATT_GT_UPM",
		.bit	= BIT(5),
	},
	[ALG_FLAG_VBATT_LT_RECHARGE]	= {
		.name	= "VBATT_LT_RECHARGE",
		.bit	= BIT(6),
	},
	[ALG_FLAG_VBATT_GT_VFLOAT]	= {
		.name	= "VBATT_GT_VFLOAT",
		.bit	= BIT(7),
	},
};

static int fg_gen3_debug_mask = FG_IRQ | FG_STATUS;
module_param_named(
	debug_mask, fg_gen3_debug_mask, int, 0600
);

static bool fg_profile_dump;
module_param_named(
	profile_dump, fg_profile_dump, bool, 0600
);

static int fg_sram_dump_period_ms = 20000;
module_param_named(
	sram_dump_period_ms, fg_sram_dump_period_ms, int, 0600
);

static int fg_restart;
static bool fg_sram_dump;

/* All getters HERE */

#define VOLTAGE_15BIT_MASK	GENMASK(14, 0)
static int fg_decode_voltage_15b(struct fg_sram_param *sp,
				enum fg_sram_param_id id, int value)
{
	value &= VOLTAGE_15BIT_MASK;
	sp[id].value = div_u64((u64)value * sp[id].denmtr, sp[id].numrtr);
	pr_debug("id: %d raw value: %x decoded value: %x\n", id, value,
		sp[id].value);
	return sp[id].value;
}

static int fg_decode_cc_soc(struct fg_sram_param *sp,
				enum fg_sram_param_id id, int value)
{
	sp[id].value = div_s64((s64)value * sp[id].denmtr, sp[id].numrtr);
	sp[id].value = sign_extend32(sp[id].value, 31);
	pr_debug("id: %d raw value: %x decoded value: %x\n", id, value,
		sp[id].value);
	return sp[id].value;
}

static int fg_decode_value_16b(struct fg_sram_param *sp,
				enum fg_sram_param_id id, int value)
{
	sp[id].value = div_u64((u64)(u16)value * sp[id].denmtr, sp[id].numrtr);
	pr_debug("id: %d raw value: %x decoded value: %x\n", id, value,
		sp[id].value);
	return sp[id].value;
}

static int fg_decode_default(struct fg_sram_param *sp, enum fg_sram_param_id id,
				int value)
{
	sp[id].value = value;
	return sp[id].value;
}

static int fg_decode(struct fg_sram_param *sp, enum fg_sram_param_id id,
			int value)
{
	if (!sp[id].decode) {
		pr_err("No decoding function for parameter %d\n", id);
		return -EINVAL;
	}

	return sp[id].decode(sp, id, value);
}

static void fg_encode_voltage(struct fg_sram_param *sp,
				enum fg_sram_param_id  id, int val_mv, u8 *buf)
{
	int i, mask = 0xff;
	int64_t temp;

	val_mv += sp[id].offset;
	temp = (int64_t)div_u64((u64)val_mv * sp[id].numrtr, sp[id].denmtr);
	pr_debug("temp: %llx id: %d, val_mv: %d, buf: [ ", temp, id, val_mv);
	for (i = 0; i < sp[id].len; i++) {
		buf[i] = temp & mask;
		temp >>= 8;
		pr_debug("%x ", buf[i]);
	}
	pr_debug("]\n");
}

static void fg_encode_current(struct fg_sram_param *sp,
				enum fg_sram_param_id  id, int val_ma, u8 *buf)
{
	int i, mask = 0xff;
	int64_t temp;
	s64 current_ma;

	current_ma = val_ma;
	temp = (int64_t)div_s64(current_ma * sp[id].numrtr, sp[id].denmtr);
	pr_debug("temp: %llx id: %d, val: %d, buf: [ ", temp, id, val_ma);
	for (i = 0; i < sp[id].len; i++) {
		buf[i] = temp & mask;
		temp >>= 8;
		pr_debug("%x ", buf[i]);
	}
	pr_debug("]\n");
}

static void fg_encode_default(struct fg_sram_param *sp,
				enum fg_sram_param_id  id, int val, u8 *buf)
{
	int i, mask = 0xff;
	int64_t temp;

	temp = (int64_t)div_s64((s64)val * sp[id].numrtr, sp[id].denmtr);
	pr_debug("temp: %llx id: %d, val: %d, buf: [ ", temp, id, val);
	for (i = 0; i < sp[id].len; i++) {
		buf[i] = temp & mask;
		temp >>= 8;
		pr_debug("%x ", buf[i]);
	}
	pr_debug("]\n");
}

static void fg_encode(struct fg_sram_param *sp, enum fg_sram_param_id id,
			int val, u8 *buf)
{
	if (!sp[id].encode) {
		pr_err("No encoding function for parameter %d\n", id);
		return;
	}

	sp[id].encode(sp, id, val, buf);
}

/*
 * Please make sure *_sram_params table has the entry for the parameter
 * obtained through this function. In addition to address, offset,
 * length from where this SRAM parameter is read, a decode function
 * need to be specified.
 */
static int fg_get_sram_prop(struct fg_chip *chip, enum fg_sram_param_id id,
				int *val)
{
	int temp, rc, i;
	u8 buf[4];

	if (id < 0 || id > FG_SRAM_MAX || chip->sp[id].len > sizeof(buf))
		return -EINVAL;

	if (chip->battery_missing)
		return -ENODATA;

	rc = fg_sram_read(chip, chip->sp[id].addr_word, chip->sp[id].addr_byte,
		buf, chip->sp[id].len, FG_IMA_DEFAULT);
	if (rc < 0) {
		pr_err("Error reading address %d[%d] rc=%d\n",
			chip->sp[id].addr_word, chip->sp[id].addr_byte, rc);
		return rc;
	}

	for (i = 0, temp = 0; i < chip->sp[id].len; i++)
		temp |= buf[i] << (8 * i);

	*val = fg_decode(chip->sp, id, temp);
	return 0;
}

#define CC_SOC_30BIT	GENMASK(29, 0)
static int fg_get_charge_raw(struct fg_chip *chip, int *val)
{
	int rc, cc_soc;

	rc = fg_get_sram_prop(chip, FG_SRAM_CC_SOC, &cc_soc);
	if (rc < 0) {
		pr_err("Error in getting CC_SOC, rc=%d\n", rc);
		return rc;
	}

	*val = div_s64((int64_t)cc_soc * chip->cl.nom_cap_uah, CC_SOC_30BIT);
	return 0;
}

#define BATT_SOC_32BIT	GENMASK(31, 0)
static int fg_get_charge_counter_shadow(struct fg_chip *chip, int *val)
{
	int rc;
	unsigned int batt_soc;

	rc = fg_get_sram_prop(chip, FG_SRAM_BATT_SOC, &batt_soc);
	if (rc < 0) {
		pr_err("Error in getting BATT_SOC, rc=%d\n", rc);
		return rc;
	}

	*val = div_u64((uint64_t)batt_soc * chip->cl.learned_cc_uah,
							BATT_SOC_32BIT);
	return 0;
}

static int fg_get_charge_counter(struct fg_chip *chip, int *val)
{
	int rc;
	int cc_soc;

	rc = fg_get_sram_prop(chip, FG_SRAM_CC_SOC_SW, &cc_soc);
	if (rc < 0) {
		pr_err("Error in getting CC_SOC_SW, rc=%d\n", rc);
		return rc;
	}

	*val = div_s64((int64_t)cc_soc * chip->cl.learned_cc_uah, CC_SOC_30BIT);
	return 0;
}

static int fg_get_jeita_threshold(struct fg_chip *chip,
				enum jeita_levels level, int *temp_decidegC)
{
	int rc;
	u8 val;
	u16 reg;

	switch (level) {
	case JEITA_COLD:
		reg = BATT_INFO_JEITA_TOO_COLD(chip);
		break;
	case JEITA_COOL:
		reg = BATT_INFO_JEITA_COLD(chip);
		break;
	case JEITA_WARM:
		reg = BATT_INFO_JEITA_HOT(chip);
		break;
	case JEITA_HOT:
		reg = BATT_INFO_JEITA_TOO_HOT(chip);
		break;
	default:
		return -EINVAL;
	}

	rc = fg_read(chip, reg, &val, 1);
	if (rc < 0) {
		pr_err("Error in reading jeita level %d, rc=%d\n", level, rc);
		return rc;
	}

	/* Resolution is 0.5C. Base is -30C. */
	*temp_decidegC = (((5 * val) / 10) - 30) * 10;
	return 0;
}

#define BATT_TEMP_NUMR		1
#define BATT_TEMP_DENR		1
static int fg_get_battery_temp(struct fg_chip *chip, int *val)
{
	int rc = 0, temp;
	u8 buf[2];

	rc = fg_read(chip, BATT_INFO_BATT_TEMP_LSB(chip), buf, 2);
	if (rc < 0) {
		pr_err("failed to read addr=0x%04x, rc=%d\n",
			BATT_INFO_BATT_TEMP_LSB(chip), rc);
		return rc;
	}

	temp = ((buf[1] & BATT_TEMP_MSB_MASK) << 8) |
		(buf[0] & BATT_TEMP_LSB_MASK);
	temp = DIV_ROUND_CLOSEST(temp, 4);

	/* Value is in Kelvin; Convert it to deciDegC */
	temp = (temp - 273) * 10;
	*val = temp;
	return 0;
}

static int fg_get_battery_resistance(struct fg_chip *chip, int *val)
{
	int rc, esr_uohms, rslow_uohms;

	rc = fg_get_sram_prop(chip, FG_SRAM_ESR, &esr_uohms);
	if (rc < 0) {
		pr_err("failed to get ESR, rc=%d\n", rc);
		return rc;
	}

	rc = fg_get_sram_prop(chip, FG_SRAM_RSLOW, &rslow_uohms);
	if (rc < 0) {
		pr_err("failed to get Rslow, rc=%d\n", rc);
		return rc;
	}

	*val = esr_uohms + rslow_uohms;
	return 0;
}

#define BATT_CURRENT_NUMR	488281
#define BATT_CURRENT_DENR	1000
static int fg_get_battery_current(struct fg_chip *chip, int *val)
{
	int rc = 0;
	int64_t temp = 0;
	u8 buf[2];

	rc = fg_read(chip, BATT_INFO_IBATT_LSB(chip), buf, 2);
	if (rc < 0) {
		pr_err("failed to read addr=0x%04x, rc=%d\n",
			BATT_INFO_IBATT_LSB(chip), rc);
		return rc;
	}

	if (chip->wa_flags & PMI8998_V1_REV_WA)
		temp = buf[0] << 8 | buf[1];
	else
		temp = buf[1] << 8 | buf[0];

	pr_debug("buf: %x %x temp: %llx\n", buf[0], buf[1], temp);
	/* Sign bit is bit 15 */
	temp = twos_compliment_extend(temp, 15);
	*val = div_s64((s64)temp * BATT_CURRENT_NUMR, BATT_CURRENT_DENR);
	return 0;
}

#define BATT_VOLTAGE_NUMR	122070
#define BATT_VOLTAGE_DENR	1000
static int fg_get_battery_voltage(struct fg_chip *chip, int *val)
{
	int rc = 0;
	u16 temp = 0;
	u8 buf[2];

	rc = fg_read(chip, BATT_INFO_VBATT_LSB(chip), buf, 2);
	if (rc < 0) {
		pr_err("failed to read addr=0x%04x, rc=%d\n",
			BATT_INFO_VBATT_LSB(chip), rc);
		return rc;
	}

	if (chip->wa_flags & PMI8998_V1_REV_WA)
		temp = buf[0] << 8 | buf[1];
	else
		temp = buf[1] << 8 | buf[0];

	pr_debug("buf: %x %x temp: %x\n", buf[0], buf[1], temp);
	*val = div_u64((u64)temp * BATT_VOLTAGE_NUMR, BATT_VOLTAGE_DENR);
	return 0;
}

#define MAX_TRIES_SOC		5
static int fg_get_msoc_raw(struct fg_chip *chip, int *val)
{
	u8 cap[2];
	int rc, tries = 0;

	while (tries < MAX_TRIES_SOC) {
		rc = fg_read(chip, BATT_SOC_FG_MONOTONIC_SOC(chip), cap, 2);
		if (rc < 0) {
			pr_err("failed to read addr=0x%04x, rc=%d\n",
				BATT_SOC_FG_MONOTONIC_SOC(chip), rc);
			return rc;
		}

		if (cap[0] == cap[1])
			break;

		tries++;
	}

	if (tries == MAX_TRIES_SOC) {
		pr_err("shadow registers do not match\n");
		return -EINVAL;
	}

	fg_dbg(chip, FG_POWER_SUPPLY, "raw: 0x%02x\n", cap[0]);
	*val = cap[0];
	return 0;
}

#define FULL_CAPACITY	100
#define FULL_SOC_RAW	255
#define FULL_SOC_REPORT_THR	250
static int fg_get_msoc(struct fg_chip *chip, int *msoc)
{
	int rc;

	rc = fg_get_msoc_raw(chip, msoc);
	if (rc < 0)
		return rc;

	/*
	 * To have better endpoints for 0 and 100, it is good to tune the
	 * calculation discarding values 0 and 255 while rounding off. Rest
	 * of the values 1-254 will be scaled to 1-99. DIV_ROUND_UP will not
	 * be suitable here as it rounds up any value higher than 252 to 100.
	 */
	if ((*msoc >= FULL_SOC_REPORT_THR - 2)
			&& (*msoc < FULL_SOC_RAW) && chip->report_full) {
		*msoc = DIV_ROUND_CLOSEST(*msoc * FULL_CAPACITY, FULL_SOC_RAW) + 1;
		if (*msoc >= FULL_CAPACITY)
			*msoc = FULL_CAPACITY;
	} else if (*msoc == FULL_SOC_RAW)
		*msoc = 100;
	else if (*msoc == 0)
		*msoc = 0;
	else if (*msoc >= FULL_SOC_REPORT_THR - 4 && *msoc <= FULL_SOC_REPORT_THR - 3 &&
			chip->report_full)
		*msoc = DIV_ROUND_CLOSEST(*msoc * FULL_CAPACITY, FULL_SOC_RAW);
	else
		*msoc = DIV_ROUND_CLOSEST((*msoc - 1) * (FULL_CAPACITY - 2),
				FULL_SOC_RAW - 2) + 1;
	return 0;
}

static bool is_batt_empty(struct fg_chip *chip)
{
	u8 status;
	int rc, vbatt_uv, msoc;

	rc = fg_read(chip, BATT_SOC_INT_RT_STS(chip), &status, 1);
	if (rc < 0) {
		pr_err("failed to read addr=0x%04x, rc=%d\n",
			BATT_SOC_INT_RT_STS(chip), rc);
		return false;
	}

	if (!(status & MSOC_EMPTY_BIT))
		return false;

	rc = fg_get_battery_voltage(chip, &vbatt_uv);
	if (rc < 0) {
		pr_err("failed to get battery voltage, rc=%d\n", rc);
		return false;
	}

	rc = fg_get_msoc(chip, &msoc);
	if (!rc)
		pr_warn("batt_soc_rt_sts: %x vbatt: %d uV msoc:%d\n", status,
			vbatt_uv, msoc);

	return ((vbatt_uv < chip->dt.cutoff_volt_mv * 1000) ? true : false);
}

static int fg_get_debug_batt_id(struct fg_chip *chip, int *batt_id)
{
	int rc;
	u64 temp;
	u8 buf[2];

	rc = fg_read(chip, ADC_RR_FAKE_BATT_LOW_LSB(chip), buf, 2);
	if (rc < 0) {
		pr_err("failed to read addr=0x%04x, rc=%d\n",
			ADC_RR_FAKE_BATT_LOW_LSB(chip), rc);
		return rc;
	}

	/*
	 * Fake battery threshold is encoded in the following format.
	 * Threshold (code) = (battery_id in Ohms) * 0.00015 * 2^10 / 2.5
	 */
	temp = (buf[1] << 8 | buf[0]) * 2500000;
	do_div(temp, 150 * 1024);
	batt_id[0] = temp;
	rc = fg_read(chip, ADC_RR_FAKE_BATT_HIGH_LSB(chip), buf, 2);
	if (rc < 0) {
		pr_err("failed to read addr=0x%04x, rc=%d\n",
			ADC_RR_FAKE_BATT_HIGH_LSB(chip), rc);
		return rc;
	}

	temp = (buf[1] << 8 | buf[0]) * 2500000;
	do_div(temp, 150 * 1024);
	batt_id[1] = temp;
	pr_debug("debug batt_id range: [%d %d]\n", batt_id[0], batt_id[1]);
	return 0;
}

static bool is_debug_batt_id(struct fg_chip *chip)
{
	int debug_batt_id[2], rc;

	if (chip->batt_id_ohms < 0)
		return false;

	rc = fg_get_debug_batt_id(chip, debug_batt_id);
	if (rc < 0) {
		pr_err("Failed to get debug batt_id, rc=%d\n", rc);
		return false;
	}

	if (is_between(debug_batt_id[0], debug_batt_id[1],
		chip->batt_id_ohms)) {
		fg_dbg(chip, FG_POWER_SUPPLY, "Debug battery id: %dohms\n",
			chip->batt_id_ohms);
		return true;
	}

	return false;
}

#define DEBUG_BATT_SOC	67
#define BATT_MISS_SOC	50
#define EMPTY_SOC	0
#define EMPTY_REPORT_SOC	1
static int fg_get_prop_capacity(struct fg_chip *chip, int *val)
{
	int rc, msoc;

	if (is_debug_batt_id(chip)) {
		*val = DEBUG_BATT_SOC;
		return 0;
	}

	if (chip->fg_restarting) {
		*val = chip->last_soc;
		return 0;
	}

	if (chip->battery_missing || !chip->soc_reporting_ready) {
		*val = BATT_MISS_SOC;
		return 0;
	}

	if (is_batt_empty(chip)) {
		*val = EMPTY_SOC;
		return 0;
	}

	if (chip->charge_full) {
		*val = FULL_CAPACITY;
		return 0;
	}

	rc = fg_get_msoc(chip, &msoc);
	if (rc < 0)
		return rc;

	if (chip->empty_restart_fg && (msoc == 0))
		msoc = EMPTY_REPORT_SOC;

	if (chip->dt.linearize_soc && chip->delta_soc > 0)
		*val = chip->maint_soc;
	else
		*val = msoc;
	return 0;
}

static int fg_get_prop_real_capacity(struct fg_chip *chip, int *val)
{
	return fg_get_msoc(chip, val);
}

#define DEFAULT_BATT_TYPE	"Unknown Battery"
#define MISSING_BATT_TYPE	"Missing Battery"
#define LOADING_BATT_TYPE	"Loading Battery"
#define SKIP_BATT_TYPE		"Skipped loading battery"
static const char *fg_get_battery_type(struct fg_chip *chip)
{
	if (chip->battery_missing ||
		chip->profile_load_status == PROFILE_MISSING)
		return MISSING_BATT_TYPE;

	if (chip->profile_load_status == PROFILE_SKIPPED)
		return SKIP_BATT_TYPE;

	if (chip->bp.batt_type_str) {
		if (chip->profile_loaded)
			return chip->bp.batt_type_str;
		else if (chip->profile_available)
			return LOADING_BATT_TYPE;
	}

	return DEFAULT_BATT_TYPE;
}

static int fg_batt_missing_config(struct fg_chip *chip, bool enable)
{
	int rc;

	rc = fg_masked_write(chip, BATT_INFO_BATT_MISS_CFG(chip),
			BM_FROM_BATT_ID_BIT, enable ? BM_FROM_BATT_ID_BIT : 0);
	if (rc < 0)
		pr_err("Error in writing to %04x, rc=%d\n",
			BATT_INFO_BATT_MISS_CFG(chip), rc);
	return rc;
}

static int fg_get_batt_id(struct fg_chip *chip)
{
	int rc, ret, batt_id = 0;

	if (!chip->batt_id_chan)
		return -EINVAL;

	rc = fg_batt_missing_config(chip, false);
	if (rc < 0) {
		pr_err("Error in disabling BMD, rc=%d\n", rc);
		return rc;
	}

	rc = iio_read_channel_processed(chip->batt_id_chan, &batt_id);
	if (rc < 0) {
		pr_err("Error in reading batt_id channel, rc:%d\n", rc);
		goto out;
	}

	/* Wait for BATT_ID to settle down before enabling BMD again */
	msleep(chip->dt.bmd_en_delay_ms);

	fg_dbg(chip, FG_STATUS, "batt_id: %d\n", batt_id);
	chip->batt_id_ohms = batt_id;
out:
	ret = fg_batt_missing_config(chip, true);
	if (ret < 0) {
		pr_err("Error in enabling BMD, ret=%d\n", ret);
		return ret;
	}

	vote(chip->batt_miss_irq_en_votable, BATT_MISS_IRQ_VOTER, true, 0);
	return rc;
}

static int fg_get_batt_profile(struct fg_chip *chip)
{
	struct device_node *node = chip->dev->of_node;
	struct device_node *batt_node, *profile_node;
	const char *data;
	int rc, len;

	batt_node = of_find_node_by_name(node, "qcom,battery-data");
	if (!batt_node) {
		pr_err("Batterydata not available\n");
		return -ENXIO;
	}

	profile_node = of_batterydata_get_best_profile(batt_node,
				chip->batt_id_ohms / 1000, NULL);
	if (IS_ERR(profile_node))
		return PTR_ERR(profile_node);

	if (!profile_node) {
		pr_err("couldn't find profile handle\n");
		return -ENODATA;
	}

	rc = of_property_read_string(profile_node, "qcom,battery-type",
			&chip->bp.batt_type_str);
	if (rc < 0) {
		pr_err("battery type unavailable, rc:%d\n", rc);
		return rc;
	}

	rc = of_property_read_u32(profile_node, "qcom,max-voltage-uv",
			&chip->bp.float_volt_uv);
	if (rc < 0) {
		pr_err("battery float voltage unavailable, rc:%d\n", rc);
		chip->bp.float_volt_uv = -EINVAL;
	}

	rc = of_property_read_u32(profile_node, "qcom,fastchg-current-ma",
			&chip->bp.fastchg_curr_ma);
	if (rc < 0) {
		pr_err("battery fastchg current unavailable, rc:%d\n", rc);
		chip->bp.fastchg_curr_ma = -EINVAL;
	}

	rc = of_property_read_u32(profile_node, "qcom,fg-cc-cv-threshold-mv",
			&chip->bp.vbatt_full_mv);
	if (rc < 0) {
		pr_err("battery cc_cv threshold unavailable, rc:%d\n", rc);
		chip->bp.vbatt_full_mv = -EINVAL;
	}

	rc = of_property_read_u32(profile_node, "qcom,nom-batt-capacity-mah",
			&chip->bp.nom_cap_uah);
	if (rc < 0) {
		pr_err("battery nominal capacity unavailable, rc:%d\n", rc);
		chip->bp.nom_cap_uah = -EINVAL;
	}
	data = of_get_property(profile_node, "qcom,fg-profile-data", &len);
	if (!data) {
		pr_err("No profile data available\n");
		return -ENODATA;
	}

	if (len != PROFILE_LEN) {
		pr_err("battery profile incorrect size: %d\n", len);
		return -EINVAL;
	}

	chip->profile_available = true;
	memcpy(chip->batt_profile, data, len);

	return 0;
}

static inline void get_batt_temp_delta(int delta, u8 *val)
{
	switch (delta) {
	case 2:
		*val = BTEMP_DELTA_2K;
		break;
	case 4:
		*val = BTEMP_DELTA_4K;
		break;
	case 6:
		*val = BTEMP_DELTA_6K;
		break;
	case 10:
		*val = BTEMP_DELTA_10K;
		break;
	default:
		*val = BTEMP_DELTA_2K;
		break;
	};
}

static inline void get_esr_meas_current(int curr_ma, u8 *val)
{
	switch (curr_ma) {
	case 60:
		*val = ESR_MEAS_CUR_60MA;
		break;
	case 120:
		*val = ESR_MEAS_CUR_120MA;
		break;
	case 180:
		*val = ESR_MEAS_CUR_180MA;
		break;
	case 240:
		*val = ESR_MEAS_CUR_240MA;
		break;
	default:
		*val = ESR_MEAS_CUR_120MA;
		break;
	};

	*val <<= ESR_PULL_DOWN_IVAL_SHIFT;
}

static int fg_set_esr_timer(struct fg_chip *chip, int cycles_init,
				int cycles_max, bool charging, int flags)
{
	u8 buf[2];
	int rc, timer_max, timer_init;

	if (cycles_init < 0 || cycles_max < 0)
		return 0;

	if (charging) {
		timer_max = FG_SRAM_ESR_TIMER_CHG_MAX;
		timer_init = FG_SRAM_ESR_TIMER_CHG_INIT;
	} else {
		timer_max = FG_SRAM_ESR_TIMER_DISCHG_MAX;
		timer_init = FG_SRAM_ESR_TIMER_DISCHG_INIT;
	}

	fg_encode(chip->sp, timer_max, cycles_max, buf);
	rc = fg_sram_write(chip,
			chip->sp[timer_max].addr_word,
			chip->sp[timer_max].addr_byte, buf,
			chip->sp[timer_max].len, flags);
	if (rc < 0) {
		pr_err("Error in writing esr_timer_dischg_max, rc=%d\n",
			rc);
		return rc;
	}

	fg_encode(chip->sp, timer_init, cycles_init, buf);
	rc = fg_sram_write(chip,
			chip->sp[timer_init].addr_word,
			chip->sp[timer_init].addr_byte, buf,
			chip->sp[timer_init].len, flags);
	if (rc < 0) {
		pr_err("Error in writing esr_timer_dischg_init, rc=%d\n",
			rc);
		return rc;
	}

	fg_dbg(chip, FG_STATUS, "esr_%s_timer set to %d/%d\n",
		charging ? "charging" : "discharging", cycles_init, cycles_max);
	return 0;
}

/* Other functions HERE */

static void fg_notify_charger(struct fg_chip *chip)
{
	union power_supply_propval prop = {0, };
	int rc;

	if (!chip->batt_psy)
		return;

	if (!chip->profile_available)
		return;

	prop.intval = chip->bp.float_volt_uv;
	rc = power_supply_set_property(chip->batt_psy,
			POWER_SUPPLY_PROP_VOLTAGE_MAX, &prop);
	if (rc < 0) {
		pr_err("Error in setting voltage_max property on batt_psy, rc=%d\n",
			rc);
		return;
	}

	/*
	prop.intval = chip->bp.fastchg_curr_ma * 1000;
	rc = power_supply_set_property(chip->batt_psy,
			POWER_SUPPLY_PROP_CONSTANT_CHARGE_CURRENT_MAX, &prop);
	if (rc < 0) {
		pr_err("Error in setting constant_charge_current_max property on batt_psy, rc=%d\n",
			rc);
		return;
	}
	*/

	fg_dbg(chip, FG_STATUS, "Notified charger on float voltage and FCC\n");
}

static int fg_batt_miss_irq_en_cb(struct votable *votable, void *data,
					int enable, const char *client)
{
	struct fg_chip *chip = data;

	if (!chip->irqs[BATT_MISSING_IRQ].irq)
		return 0;

	if (enable) {
		enable_irq(chip->irqs[BATT_MISSING_IRQ].irq);
		enable_irq_wake(chip->irqs[BATT_MISSING_IRQ].irq);
	} else {
		disable_irq_wake(chip->irqs[BATT_MISSING_IRQ].irq);
		disable_irq_nosync(chip->irqs[BATT_MISSING_IRQ].irq);
	}

	return 0;
}

static int fg_delta_bsoc_irq_en_cb(struct votable *votable, void *data,
					int enable, const char *client)
{
	struct fg_chip *chip = data;

	if (!chip->irqs[BSOC_DELTA_IRQ].irq)
		return 0;

	if (enable) {
		enable_irq(chip->irqs[BSOC_DELTA_IRQ].irq);
		enable_irq_wake(chip->irqs[BSOC_DELTA_IRQ].irq);
	} else {
		disable_irq_wake(chip->irqs[BSOC_DELTA_IRQ].irq);
		disable_irq_nosync(chip->irqs[BSOC_DELTA_IRQ].irq);
	}

	return 0;
}

static int fg_awake_cb(struct votable *votable, void *data, int awake,
			const char *client)
{
	struct fg_chip *chip = data;

	if (awake)
		pm_stay_awake(chip->dev);
	else
		pm_relax(chip->dev);

	pr_debug("client: %s awake: %d\n", client, awake);
	return 0;
}

static bool batt_psy_initialized(struct fg_chip *chip)
{
	if (chip->batt_psy)
		return true;

	chip->batt_psy = power_supply_get_by_name("battery");
	if (!chip->batt_psy)
		return false;

	/* batt_psy is initialized, set the fcc and fv */
	fg_notify_charger(chip);

	return true;
}

static bool usb_psy_initialized(struct fg_chip *chip)
{
	if (chip->usb_psy)
		return true;

	chip->usb_psy = power_supply_get_by_name("usb");
	if (!chip->usb_psy)
		return false;

	return true;
}

static bool pc_port_psy_initialized(struct fg_chip *chip)
{
	if (chip->pc_port_psy)
		return true;

	chip->pc_port_psy = power_supply_get_by_name("pc_port");
	if (!chip->pc_port_psy)
		return false;

	return true;
}

static bool dc_psy_initialized(struct fg_chip *chip)
{
	if (chip->dc_psy)
		return true;

	chip->dc_psy = power_supply_get_by_name("dc");
	if (!chip->dc_psy)
		return false;

	return true;
}

static bool is_parallel_charger_available(struct fg_chip *chip)
{
	if (!chip->parallel_psy)
		chip->parallel_psy = power_supply_get_by_name("parallel");

	if (!chip->parallel_psy)
		return false;

	return true;
}

static int fg_prime_cc_soc_sw(struct fg_chip *chip, unsigned int cc_soc_sw)
{
	int rc;

	rc = fg_sram_write(chip, chip->sp[FG_SRAM_CC_SOC_SW].addr_word,
		chip->sp[FG_SRAM_CC_SOC_SW].addr_byte, (u8 *)&cc_soc_sw,
		chip->sp[FG_SRAM_CC_SOC_SW].len, FG_IMA_ATOMIC);
	if (rc < 0)
		pr_err("Error in writing cc_soc_sw, rc=%d\n", rc);
	else
		fg_dbg(chip, FG_STATUS, "cc_soc_sw: %u\n", cc_soc_sw);

	return rc;
}

static int fg_save_learned_cap_to_sram(struct fg_chip *chip)
{
	int16_t cc_mah;
	int rc;

	if (chip->battery_missing || !chip->cl.learned_cc_uah)
		return -EPERM;

	cc_mah = div64_s64(chip->cl.learned_cc_uah, 1000);
	/* Write to a backup register to use across reboot */
	rc = fg_sram_write(chip, chip->sp[FG_SRAM_ACT_BATT_CAP].addr_word,
			chip->sp[FG_SRAM_ACT_BATT_CAP].addr_byte, (u8 *)&cc_mah,
			chip->sp[FG_SRAM_ACT_BATT_CAP].len, FG_IMA_DEFAULT);
	if (rc < 0) {
		pr_err("Error in writing act_batt_cap_bkup, rc=%d\n", rc);
		return rc;
	}

	/* Write to actual capacity register for coulomb counter operation */
	rc = fg_sram_write(chip, ACT_BATT_CAP_WORD, ACT_BATT_CAP_OFFSET,
			(u8 *)&cc_mah, chip->sp[FG_SRAM_ACT_BATT_CAP].len,
			FG_IMA_DEFAULT);
	if (rc < 0) {
		pr_err("Error in writing act_batt_cap, rc=%d\n", rc);
		return rc;
	}

	fg_dbg(chip, FG_CAP_LEARN, "learned capacity %llduah/%dmah stored\n",
		chip->cl.learned_cc_uah, cc_mah);
	return 0;
}

#define CAPACITY_DELTA_DECIPCT	500
static int fg_load_learned_cap_from_sram(struct fg_chip *chip)
{
	int rc, act_cap_mah;
	int64_t delta_cc_uah, pct_nom_cap_uah;

	rc = fg_get_sram_prop(chip, FG_SRAM_ACT_BATT_CAP, &act_cap_mah);
	if (rc < 0) {
		pr_err("Error in getting ACT_BATT_CAP, rc=%d\n", rc);
		return rc;
	}

	chip->cl.learned_cc_uah = act_cap_mah * 1000;

	if (chip->cl.learned_cc_uah != chip->cl.nom_cap_uah) {
		if (chip->cl.learned_cc_uah == 0)
			chip->cl.learned_cc_uah = chip->cl.nom_cap_uah;

		delta_cc_uah = abs(chip->cl.learned_cc_uah -
					chip->cl.nom_cap_uah);
		pct_nom_cap_uah = div64_s64((int64_t)chip->cl.nom_cap_uah *
				CAPACITY_DELTA_DECIPCT, 1000);
		/*
		 * If the learned capacity is out of range by 50% from the
		 * nominal capacity, then overwrite the learned capacity with
		 * the nominal capacity.
		 */
		if (chip->cl.nom_cap_uah && delta_cc_uah > pct_nom_cap_uah) {
			fg_dbg(chip, FG_CAP_LEARN, "learned_cc_uah: %lld is higher than expected, capping it to nominal: %lld\n",
				chip->cl.learned_cc_uah, chip->cl.nom_cap_uah);
			chip->cl.learned_cc_uah = chip->cl.nom_cap_uah;
		}

		rc = fg_save_learned_cap_to_sram(chip);
		if (rc < 0)
			pr_err("Error in saving learned_cc_uah, rc=%d\n", rc);
	}

	fg_dbg(chip, FG_CAP_LEARN, "learned_cc_uah:%lld nom_cap_uah: %lld\n",
		chip->cl.learned_cc_uah, chip->cl.nom_cap_uah);
	return 0;
}

static bool is_temp_valid_cap_learning(struct fg_chip *chip)
{
	int rc, batt_temp;

	rc = fg_get_battery_temp(chip, &batt_temp);
	if (rc < 0) {
		pr_err("Error in getting batt_temp\n");
		return false;
	}

	if (batt_temp > chip->dt.cl_max_temp ||
		batt_temp < chip->dt.cl_min_temp) {
		fg_dbg(chip, FG_CAP_LEARN, "batt temp %d out of range [%d %d]\n",
			batt_temp, chip->dt.cl_min_temp, chip->dt.cl_max_temp);
		return false;
	}

	return true;
}

#define QNOVO_CL_SKEW_DECIPCT	-30
static void fg_cap_learning_post_process(struct fg_chip *chip)
{
	int64_t max_inc_val, min_dec_val, old_cap;
	int rc;

	if (is_qnovo_en(chip)) {
		fg_dbg(chip, FG_CAP_LEARN, "applying skew %d on current learnt capacity %lld\n",
			QNOVO_CL_SKEW_DECIPCT, chip->cl.final_cc_uah);
		chip->cl.final_cc_uah = chip->cl.final_cc_uah *
						(1000 + QNOVO_CL_SKEW_DECIPCT);
		chip->cl.final_cc_uah = div64_u64(chip->cl.final_cc_uah, 1000);
	}

	max_inc_val = chip->cl.learned_cc_uah
			* (1000 + chip->dt.cl_max_cap_inc);
	max_inc_val = div64_u64(max_inc_val, 1000);

	min_dec_val = chip->cl.learned_cc_uah
			* (1000 - chip->dt.cl_max_cap_dec);
	min_dec_val = div64_u64(min_dec_val, 1000);

	old_cap = chip->cl.learned_cc_uah;
	if (chip->cl.final_cc_uah > max_inc_val)
		chip->cl.learned_cc_uah = max_inc_val;
	else if (chip->cl.final_cc_uah < min_dec_val)
		chip->cl.learned_cc_uah = min_dec_val;
	else
		chip->cl.learned_cc_uah =
			chip->cl.final_cc_uah;

	if (chip->dt.cl_max_cap_limit) {
		max_inc_val = (int64_t)chip->cl.nom_cap_uah * (1000 +
				chip->dt.cl_max_cap_limit);
		max_inc_val = div64_u64(max_inc_val, 1000);
		if (chip->cl.final_cc_uah > max_inc_val) {
			fg_dbg(chip, FG_CAP_LEARN, "learning capacity %lld goes above max limit %lld\n",
				chip->cl.final_cc_uah, max_inc_val);
			chip->cl.learned_cc_uah = max_inc_val;
		}
	}

	if (chip->dt.cl_min_cap_limit) {
		min_dec_val = (int64_t)chip->cl.nom_cap_uah * (1000 -
				chip->dt.cl_min_cap_limit);
		min_dec_val = div64_u64(min_dec_val, 1000);
		if (chip->cl.final_cc_uah < min_dec_val) {
			fg_dbg(chip, FG_CAP_LEARN, "learning capacity %lld goes below min limit %lld\n",
				chip->cl.final_cc_uah, min_dec_val);
			chip->cl.learned_cc_uah = min_dec_val;
		}
	}

	rc = fg_save_learned_cap_to_sram(chip);
	if (rc < 0)
		pr_err("Error in saving learned_cc_uah, rc=%d\n", rc);

	fg_dbg(chip, FG_CAP_LEARN, "final cc_uah = %lld, learned capacity %lld -> %lld uah\n",
		chip->cl.final_cc_uah, old_cap, chip->cl.learned_cc_uah);
}

static int fg_cap_learning_process_full_data(struct fg_chip *chip)
{
	int rc;
	unsigned int cc_soc_sw;
	int64_t delta_cc_uah;
	unsigned int cc_soc_delta_pct;

	rc = fg_get_sram_prop(chip, FG_SRAM_CC_SOC_SW, &cc_soc_sw);
	if (rc < 0) {
		pr_err("Error in getting CC_SOC_SW, rc=%d\n", rc);
		return rc;
	}

	cc_soc_delta_pct =
		div64_s64((int64_t)(cc_soc_sw - chip->cl.init_cc_soc_sw) * 100,
			CC_SOC_30BIT);

	/* If the delta is < 50%, then skip processing full data */
	if (cc_soc_delta_pct < 50) {
		pr_err("cc_soc_delta_pct: %d\n", cc_soc_delta_pct);
		return -ERANGE;
	}

	delta_cc_uah = div64_u64(chip->cl.learned_cc_uah * cc_soc_delta_pct,
				100);
	chip->cl.final_cc_uah = chip->cl.init_cc_uah + delta_cc_uah;
	fg_dbg(chip, FG_CAP_LEARN, "Current cc_soc=%d cc_soc_delta_pct=%u total_cc_uah=%llu\n",
		cc_soc_sw, cc_soc_delta_pct, chip->cl.final_cc_uah);
	return 0;
}

static int fg_cap_learning_begin(struct fg_chip *chip, u32 batt_soc)
{
	int rc;
	unsigned int batt_soc_msb, cc_soc_sw;

	batt_soc_msb = batt_soc >> 24;
	if (DIV_ROUND_CLOSEST(batt_soc_msb * 100, FULL_SOC_RAW) >
		chip->dt.cl_start_soc) {
		fg_dbg(chip, FG_CAP_LEARN, "Battery SOC %u is high!, not starting\n",
			batt_soc_msb);
		return -EINVAL;
	}

	chip->cl.init_cc_uah = div64_u64(chip->cl.learned_cc_uah * batt_soc_msb,
					FULL_SOC_RAW);

	/* Prime cc_soc_sw with battery SOC when capacity learning begins */
	cc_soc_sw = div64_u64((uint64_t)batt_soc * CC_SOC_30BIT,
				BATT_SOC_32BIT);
	rc = fg_prime_cc_soc_sw(chip, cc_soc_sw);
	if (rc < 0) {
		pr_err("Error in writing cc_soc_sw, rc=%d\n", rc);
		goto out;
	}

	chip->cl.init_cc_soc_sw = cc_soc_sw;
	fg_dbg(chip, FG_CAP_LEARN, "Capacity learning started @ battery SOC %d init_cc_soc_sw:%d\n",
		batt_soc_msb, chip->cl.init_cc_soc_sw);
out:
	return rc;
}

static int fg_cap_learning_done(struct fg_chip *chip)
{
	int rc;
	unsigned int cc_soc_sw;

	rc = fg_cap_learning_process_full_data(chip);
	if (rc < 0) {
		pr_err("Error in processing cap learning full data, rc=%d\n",
			rc);
		goto out;
	}

	/* Write a FULL value to cc_soc_sw */
	cc_soc_sw = CC_SOC_30BIT;
	rc = fg_prime_cc_soc_sw(chip, cc_soc_sw);
	if (rc < 0) {
		pr_err("Error in writing cc_soc_sw, rc=%d\n", rc);
		goto out;
	}

	fg_cap_learning_post_process(chip);
out:
	return rc;
}

static void fg_cap_learning_update(struct fg_chip *chip)
{
	int rc;
	unsigned int batt_soc, batt_soc_msb, cc_soc_sw;
	bool input_present = is_input_present(chip);
	bool prime_cc = false;

	mutex_lock(&chip->cl.lock);

	if (!is_temp_valid_cap_learning(chip) || !chip->cl.learned_cc_uah ||
		chip->battery_missing) {
		fg_dbg(chip, FG_CAP_LEARN, "Aborting cap_learning %lld\n",
			chip->cl.learned_cc_uah);
		chip->cl.active = false;
		chip->cl.init_cc_uah = 0;
		goto out;
	}

	if (chip->charge_status == chip->prev_charge_status)
		goto out;

	rc = fg_get_sram_prop(chip, FG_SRAM_BATT_SOC, &batt_soc);
	if (rc < 0) {
		pr_err("Error in getting ACT_BATT_CAP, rc=%d\n", rc);
		goto out;
	}

	batt_soc_msb = (u32)batt_soc >> 24;
	fg_dbg(chip, FG_CAP_LEARN, "Chg_status: %d cl_active: %d batt_soc: %d\n",
		chip->charge_status, chip->cl.active, batt_soc_msb);

	/* Initialize the starting point of learning capacity */
	if (!chip->cl.active) {
		if (chip->charge_status == POWER_SUPPLY_STATUS_CHARGING) {
			rc = fg_cap_learning_begin(chip, batt_soc);
			chip->cl.active = (rc == 0);
		} else {
			if ((chip->charge_status ==
					POWER_SUPPLY_STATUS_DISCHARGING) ||
					chip->charge_done)
				prime_cc = true;
		}
	} else {
		if (chip->charge_done) {
			rc = fg_cap_learning_done(chip);
			if (rc < 0)
				pr_err("Error in completing capacity learning, rc=%d\n",
					rc);

			chip->cl.active = false;
			chip->cl.init_cc_uah = 0;
		}

		if (chip->charge_status == POWER_SUPPLY_STATUS_DISCHARGING) {
			if (!input_present) {
				fg_dbg(chip, FG_CAP_LEARN, "Capacity learning aborted @ battery SOC %d\n",
					 batt_soc_msb);
				chip->cl.active = false;
				chip->cl.init_cc_uah = 0;
				prime_cc = true;
			}
		}

		if (chip->charge_status == POWER_SUPPLY_STATUS_NOT_CHARGING) {
			if (is_qnovo_en(chip) && input_present) {
				/*
				 * Don't abort the capacity learning when qnovo
				 * is enabled and input is present where the
				 * charging status can go to "not charging"
				 * intermittently.
				 */
			} else {
				fg_dbg(chip, FG_CAP_LEARN, "Capacity learning aborted @ battery SOC %d\n",
					batt_soc_msb);
				chip->cl.active = false;
				chip->cl.init_cc_uah = 0;
				prime_cc = true;
			}
		}
	}

	/*
	 * Prime CC_SOC_SW when the device is not charging or during charge
	 * termination when the capacity learning is not active.
	 */

	if (prime_cc) {
		if (chip->charge_done)
			cc_soc_sw = CC_SOC_30BIT;
		else
			cc_soc_sw = div_u64((uint64_t)batt_soc *
					CC_SOC_30BIT, BATT_SOC_32BIT);

		rc = fg_prime_cc_soc_sw(chip, cc_soc_sw);
		if (rc < 0)
			pr_err("Error in writing cc_soc_sw, rc=%d\n",
				rc);
	}

out:
	mutex_unlock(&chip->cl.lock);
}

#define KI_COEFF_LOW_DISCHG_DEFAULT	800
#define KI_COEFF_MED_DISCHG_DEFAULT	1500
#define KI_COEFF_HI_DISCHG_DEFAULT	2200
static int fg_adjust_ki_coeff_dischg(struct fg_chip *chip)
{
	int rc, i, msoc;
	int ki_coeff_low = KI_COEFF_LOW_DISCHG_DEFAULT;
	int ki_coeff_med = KI_COEFF_MED_DISCHG_DEFAULT;
	int ki_coeff_hi = KI_COEFF_HI_DISCHG_DEFAULT;
	u8 val;

	if (!chip->ki_coeff_dischg_en)
		return 0;

	rc = fg_get_prop_capacity(chip, &msoc);
	if (rc < 0) {
		pr_err("Error in getting capacity, rc=%d\n", rc);
		return rc;
	}

	if (chip->charge_status == POWER_SUPPLY_STATUS_DISCHARGING) {
		for (i = KI_COEFF_SOC_LEVELS - 1; i >= 0; i--) {
			if (msoc < chip->dt.ki_coeff_soc[i]) {
				ki_coeff_low = chip->dt.ki_coeff_low_dischg[i];
				ki_coeff_med = chip->dt.ki_coeff_med_dischg[i];
				ki_coeff_hi = chip->dt.ki_coeff_hi_dischg[i];
			}
		}
	}

	fg_encode(chip->sp, FG_SRAM_KI_COEFF_LOW_DISCHG, ki_coeff_low, &val);
	rc = fg_sram_write(chip,
			chip->sp[FG_SRAM_KI_COEFF_LOW_DISCHG].addr_word,
			chip->sp[FG_SRAM_KI_COEFF_LOW_DISCHG].addr_byte, &val,
			chip->sp[FG_SRAM_KI_COEFF_LOW_DISCHG].len,
			FG_IMA_DEFAULT);
	if (rc < 0) {
		pr_err("Error in writing ki_coeff_low, rc=%d\n", rc);
		return rc;
	}

	fg_encode(chip->sp, FG_SRAM_KI_COEFF_MED_DISCHG, ki_coeff_med, &val);
	rc = fg_sram_write(chip,
			chip->sp[FG_SRAM_KI_COEFF_MED_DISCHG].addr_word,
			chip->sp[FG_SRAM_KI_COEFF_MED_DISCHG].addr_byte, &val,
			chip->sp[FG_SRAM_KI_COEFF_MED_DISCHG].len,
			FG_IMA_DEFAULT);
	if (rc < 0) {
		pr_err("Error in writing ki_coeff_med, rc=%d\n", rc);
		return rc;
	}

	fg_encode(chip->sp, FG_SRAM_KI_COEFF_HI_DISCHG, ki_coeff_hi, &val);
	rc = fg_sram_write(chip,
			chip->sp[FG_SRAM_KI_COEFF_HI_DISCHG].addr_word,
			chip->sp[FG_SRAM_KI_COEFF_HI_DISCHG].addr_byte, &val,
			chip->sp[FG_SRAM_KI_COEFF_HI_DISCHG].len,
			FG_IMA_DEFAULT);
	if (rc < 0) {
		pr_err("Error in writing ki_coeff_hi, rc=%d\n", rc);
		return rc;
	}

	fg_dbg(chip, FG_STATUS, "Wrote ki_coeff_low %d ki_coeff_med %d ki_coeff_hi %d\n",
		ki_coeff_low, ki_coeff_med, ki_coeff_hi);
	return 0;
}

#define KI_COEFF_FULL_SOC_DEFAULT	733
static int fg_adjust_ki_coeff_full_soc(struct fg_chip *chip, int batt_temp)
{
	int rc, ki_coeff_full_soc;
	u8 val;

	if (batt_temp < 0)
		ki_coeff_full_soc = 0;
	else if (chip->charge_status == POWER_SUPPLY_STATUS_DISCHARGING)
		ki_coeff_full_soc = chip->dt.ki_coeff_full_soc_dischg;
	else
		ki_coeff_full_soc = KI_COEFF_FULL_SOC_DEFAULT;

	if (chip->ki_coeff_full_soc == ki_coeff_full_soc)
		return 0;

	fg_encode(chip->sp, FG_SRAM_KI_COEFF_FULL_SOC, ki_coeff_full_soc, &val);
	rc = fg_sram_write(chip,
			chip->sp[FG_SRAM_KI_COEFF_FULL_SOC].addr_word,
			chip->sp[FG_SRAM_KI_COEFF_FULL_SOC].addr_byte, &val,
			chip->sp[FG_SRAM_KI_COEFF_FULL_SOC].len,
			FG_IMA_DEFAULT);
	if (rc < 0) {
		pr_err("Error in writing ki_coeff_full_soc, rc=%d\n", rc);
		return rc;
	}

	chip->ki_coeff_full_soc = ki_coeff_full_soc;
	fg_dbg(chip, FG_STATUS, "Wrote ki_coeff_full_soc %d\n",
		ki_coeff_full_soc);
	return 0;
}

static int fg_set_recharge_voltage(struct fg_chip *chip, int voltage_mv)
{
	u8 buf;
	int rc;

	if (chip->dt.auto_recharge_soc)
		return 0;

	/* This configuration is available only for pmicobalt v2.0 and above */
	if (chip->wa_flags & PMI8998_V1_REV_WA)
		return 0;

	if (voltage_mv == chip->last_recharge_volt_mv)
		return 0;

	fg_dbg(chip, FG_STATUS, "Setting recharge voltage to %dmV\n",
		voltage_mv);
	fg_encode(chip->sp, FG_SRAM_RECHARGE_VBATT_THR, voltage_mv, &buf);
	rc = fg_sram_write(chip,
			chip->sp[FG_SRAM_RECHARGE_VBATT_THR].addr_word,
			chip->sp[FG_SRAM_RECHARGE_VBATT_THR].addr_byte,
			&buf, chip->sp[FG_SRAM_RECHARGE_VBATT_THR].len,
			FG_IMA_DEFAULT);
	if (rc < 0) {
		pr_err("Error in writing recharge_vbatt_thr, rc=%d\n",
			rc);
		return rc;
	}

	chip->last_recharge_volt_mv = voltage_mv;
	return 0;
}

static int fg_configure_full_soc(struct fg_chip *chip, int bsoc)
{
	int rc;
	u8 full_soc[2] = {0xFF, 0xFF};

	/*
	 * Once SOC masking condition is cleared, FULL_SOC and MONOTONIC_SOC
	 * needs to be updated to reflect the same. Write battery SOC to
	 * FULL_SOC and write a full value to MONOTONIC_SOC.
	 */
	rc = fg_sram_write(chip, FULL_SOC_WORD, FULL_SOC_OFFSET,
			(u8 *)&bsoc, 2, FG_IMA_ATOMIC);
	if (rc < 0) {
		pr_err("failed to write full_soc rc=%d\n", rc);
		return rc;
	}

	rc = fg_sram_write(chip, MONOTONIC_SOC_WORD, MONOTONIC_SOC_OFFSET,
			full_soc, 2, FG_IMA_ATOMIC);
	if (rc < 0) {
		pr_err("failed to write monotonic_soc rc=%d\n", rc);
		return rc;
	}

	return 0;
}

#define AUTO_RECHG_VOLT_LOW_LIMIT_MV	3700
static int fg_charge_full_update(struct fg_chip *chip)
{
	union power_supply_propval prop = {0, };
	int rc, msoc, bsoc, recharge_soc, msoc_raw;

	if (!chip->dt.hold_soc_while_full)
		return 0;

	if (!batt_psy_initialized(chip))
		return 0;

	mutex_lock(&chip->charge_full_lock);
	vote(chip->delta_bsoc_irq_en_votable, DELTA_BSOC_IRQ_VOTER,
		chip->charge_done, 0);
	rc = power_supply_get_property(chip->batt_psy, POWER_SUPPLY_PROP_HEALTH,
		&prop);
	if (rc < 0) {
		pr_err("Error in getting battery health, rc=%d\n", rc);
		goto out;
	}

	chip->health = prop.intval;
	recharge_soc = chip->dt.recharge_soc_thr;
	recharge_soc = DIV_ROUND_CLOSEST(recharge_soc * FULL_SOC_RAW,
				FULL_CAPACITY);
	rc = fg_get_sram_prop(chip, FG_SRAM_BATT_SOC, &bsoc);
	if (rc < 0) {
		pr_err("Error in getting BATT_SOC, rc=%d\n", rc);
		goto out;
	}

	/* We need 2 most significant bytes here */
	bsoc = (u32)bsoc >> 16;
	rc = fg_get_msoc_raw(chip, &msoc_raw);
	if (rc < 0) {
		pr_err("Error in getting msoc_raw, rc=%d\n", rc);
		goto out;
	}
	msoc = DIV_ROUND_CLOSEST(msoc_raw * FULL_CAPACITY, FULL_SOC_RAW);

	fg_dbg(chip, FG_STATUS, "msoc: %d bsoc: %x health: %d status: %d full: %d\n",
		msoc, bsoc, chip->health, chip->charge_status,
		chip->charge_full);
	if (chip->charge_done && !chip->charge_full) {
		if (msoc >= 99 && chip->health == POWER_SUPPLY_HEALTH_GOOD) {
			fg_dbg(chip, FG_STATUS, "Setting charge_full to true\n");
			chip->charge_full = true;
			/*
			 * Lower the recharge voltage so that VBAT_LT_RECHG
			 * signal will not be asserted soon.
			 */
			rc = fg_set_recharge_voltage(chip,
					AUTO_RECHG_VOLT_LOW_LIMIT_MV);
			if (rc < 0) {
				pr_err("Error in reducing recharge voltage, rc=%d\n",
					rc);
				goto out;
			}
		} else {
			fg_dbg(chip, FG_STATUS, "Terminated charging @ SOC%d\n",
				msoc);
		}
	} else if ((msoc_raw <= recharge_soc || !chip->charge_done)
			&& chip->charge_full) {
		if (chip->dt.linearize_soc) {
			chip->delta_soc = FULL_CAPACITY - msoc;

			/*
			 * We're spreading out the delta SOC over every 10%
			 * change in monotonic SOC. We cannot spread more than
			 * 9% in the range of 0-100 skipping the first 10%.
			 */
			if (chip->delta_soc > 9) {
				chip->delta_soc = 0;
				chip->maint_soc = 0;
			} else {
				chip->maint_soc = FULL_CAPACITY;
				chip->last_msoc = msoc;
			}
		}

		/*
		 * Raise the recharge voltage so that VBAT_LT_RECHG signal
		 * will be asserted soon as battery SOC had dropped below
		 * the recharge SOC threshold.
		 */
		rc = fg_set_recharge_voltage(chip,
					chip->dt.recharge_volt_thr_mv);
		if (rc < 0) {
			pr_err("Error in setting recharge voltage, rc=%d\n",
				rc);
			goto out;
		}

		/*
		 * If charge_done is still set, wait for recharging or
		 * discharging to happen.
		 */
		if (chip->charge_done)
			goto out;

		rc = fg_configure_full_soc(chip, bsoc);
		if (rc < 0)
			goto out;

		chip->charge_full = false;
		fg_dbg(chip, FG_STATUS, "msoc_raw = %d bsoc: %d recharge_soc: %d delta_soc: %d\n",
			msoc_raw, bsoc >> 8, recharge_soc, chip->delta_soc);
	}

out:
	mutex_unlock(&chip->charge_full_lock);
	return rc;
}

#define RCONN_CONFIG_BIT	BIT(0)
static int fg_rconn_config(struct fg_chip *chip)
{
	int rc, esr_uohms;
	u64 scaling_factor;
	u32 val = 0;

	if (!chip->dt.rconn_mohms)
		return 0;

	rc = fg_sram_read(chip, PROFILE_INTEGRITY_WORD,
			SW_CONFIG_OFFSET, (u8 *)&val, 1, FG_IMA_DEFAULT);
	if (rc < 0) {
		pr_err("Error in reading SW_CONFIG_OFFSET, rc=%d\n", rc);
		return rc;
	}

	if (val & RCONN_CONFIG_BIT) {
		fg_dbg(chip, FG_STATUS, "Rconn already configured: %x\n", val);
		return 0;
	}

	rc = fg_get_sram_prop(chip, FG_SRAM_ESR, &esr_uohms);
	if (rc < 0) {
		pr_err("failed to get ESR, rc=%d\n", rc);
		return rc;
	}

	scaling_factor = div64_u64((u64)esr_uohms * 1000,
				esr_uohms + (chip->dt.rconn_mohms * 1000));

	rc = fg_sram_read(chip, ESR_RSLOW_CHG_WORD,
			ESR_RSLOW_CHG_OFFSET, (u8 *)&val, 1, FG_IMA_DEFAULT);
	if (rc < 0) {
		pr_err("Error in reading ESR_RSLOW_CHG_OFFSET, rc=%d\n", rc);
		return rc;
	}

	val *= scaling_factor;
	val = div64_u64(val, 1000);
	rc = fg_sram_write(chip, ESR_RSLOW_CHG_WORD,
			ESR_RSLOW_CHG_OFFSET, (u8 *)&val, 1, FG_IMA_DEFAULT);
	if (rc < 0) {
		pr_err("Error in writing ESR_RSLOW_CHG_OFFSET, rc=%d\n", rc);
		return rc;
	}
	fg_dbg(chip, FG_STATUS, "esr_rslow_chg modified to %x\n", val & 0xFF);

	rc = fg_sram_read(chip, ESR_RSLOW_DISCHG_WORD,
			ESR_RSLOW_DISCHG_OFFSET, (u8 *)&val, 1, FG_IMA_DEFAULT);
	if (rc < 0) {
		pr_err("Error in reading ESR_RSLOW_DISCHG_OFFSET, rc=%d\n", rc);
		return rc;
	}

	val *= scaling_factor;
	val = div64_u64(val, 1000);
	rc = fg_sram_write(chip, ESR_RSLOW_DISCHG_WORD,
			ESR_RSLOW_DISCHG_OFFSET, (u8 *)&val, 1, FG_IMA_DEFAULT);
	if (rc < 0) {
		pr_err("Error in writing ESR_RSLOW_DISCHG_OFFSET, rc=%d\n", rc);
		return rc;
	}
	fg_dbg(chip, FG_STATUS, "esr_rslow_dischg modified to %x\n",
		val & 0xFF);

	val = RCONN_CONFIG_BIT;
	rc = fg_sram_write(chip, PROFILE_INTEGRITY_WORD,
			SW_CONFIG_OFFSET, (u8 *)&val, 1, FG_IMA_DEFAULT);
	if (rc < 0) {
		pr_err("Error in writing SW_CONFIG_OFFSET, rc=%d\n", rc);
		return rc;
	}

	return 0;
}

static int fg_set_jeita_threshold(struct fg_chip *chip,
				enum jeita_levels level, int temp_decidegC)
{
	int rc;
	u8 val;
	u16 reg;

	if (temp_decidegC < -300 || temp_decidegC > 970)
		return -EINVAL;

	/* Resolution is 0.5C. Base is -30C. */
	val = DIV_ROUND_CLOSEST(((temp_decidegC / 10) + 30) * 10, 5);
	switch (level) {
	case JEITA_COLD:
		reg = BATT_INFO_JEITA_TOO_COLD(chip);
		break;
	case JEITA_COOL:
		reg = BATT_INFO_JEITA_COLD(chip);
		break;
	case JEITA_WARM:
		reg = BATT_INFO_JEITA_HOT(chip);
		break;
	case JEITA_HOT:
		reg = BATT_INFO_JEITA_TOO_HOT(chip);
		break;
	default:
		return -EINVAL;
	}

	rc = fg_write(chip, reg, &val, 1);
	if (rc < 0) {
		pr_err("Error in setting jeita level %d, rc=%d\n", level, rc);
		return rc;
	}

	return 0;
}

static int fg_set_constant_chg_voltage(struct fg_chip *chip, int volt_uv)
{
	u8 buf[2];
	int rc;

	if (volt_uv <= 0 || volt_uv > 15590000) {
		pr_err("Invalid voltage %d\n", volt_uv);
		return -EINVAL;
	}

	fg_encode(chip->sp, FG_SRAM_VBATT_FULL, volt_uv, buf);

	rc = fg_sram_write(chip, chip->sp[FG_SRAM_VBATT_FULL].addr_word,
		chip->sp[FG_SRAM_VBATT_FULL].addr_byte, buf,
		chip->sp[FG_SRAM_VBATT_FULL].len, FG_IMA_DEFAULT);
	if (rc < 0) {
		pr_err("Error in writing vbatt_full, rc=%d\n", rc);
		return rc;
	}

	return 0;
}

#define DEFAULT_RECHARGE_SOC_RAW	0xfd
static int fg_set_recharge_soc(struct fg_chip *chip, int recharge_soc)
{
	u8 buf;
	int rc;

	if (!chip->dt.auto_recharge_soc)
		return 0;

	if (recharge_soc < 0 || recharge_soc > FULL_CAPACITY)
		return 0;

	fg_encode(chip->sp, FG_SRAM_RECHARGE_SOC_THR, recharge_soc, &buf);

	if ((buf <= DEFAULT_RECHARGE_SOC_RAW)
			&& (chip->health != POWER_SUPPLY_HEALTH_WARM))
		buf += 1;

	rc = fg_sram_write(chip,
			chip->sp[FG_SRAM_RECHARGE_SOC_THR].addr_word,
			chip->sp[FG_SRAM_RECHARGE_SOC_THR].addr_byte, &buf,
			chip->sp[FG_SRAM_RECHARGE_SOC_THR].len, FG_IMA_DEFAULT);
	if (rc < 0) {
		pr_err("Error in writing recharge_soc_thr, rc=%d\n", rc);
		return rc;
	}

	return 0;
}

static int fg_adjust_recharge_soc(struct fg_chip *chip)
{
	union power_supply_propval prop = {0, };
	int rc, msoc, recharge_soc, new_recharge_soc = 0;
	bool recharge_soc_status;

	if (!chip->dt.auto_recharge_soc)
		return 0;

	rc = power_supply_get_property(chip->batt_psy, POWER_SUPPLY_PROP_HEALTH,
		&prop);
	if (rc < 0) {
		pr_err("Error in getting battery health, rc=%d\n", rc);
		return rc;
	}
	chip->health = prop.intval;

	recharge_soc = chip->dt.recharge_soc_thr;
	recharge_soc_status = chip->recharge_soc_adjusted;
	/*
	 * If the input is present and charging had been terminated, adjust
	 * the recharge SOC threshold based on the monotonic SOC at which
	 * the charge termination had happened.
	 */
	if (is_input_present(chip) && !chip->recharge_soc_adjusted
			&& chip->charge_done) {
		if (chip->health == POWER_SUPPLY_HEALTH_GOOD)
			return 0;
		/* Get raw monotonic SOC for calculation */
		rc = fg_get_msoc(chip, &msoc);
		if (rc < 0) {
			pr_err("Error in getting msoc, rc=%d\n", rc);
			return rc;
		}

		/* Adjust the recharge_soc threshold */
		new_recharge_soc = msoc - (FULL_CAPACITY - recharge_soc);
		chip->recharge_soc_adjusted = true;
	} else if ((!is_input_present(chip) || chip->health == POWER_SUPPLY_HEALTH_GOOD)
					&& chip->recharge_soc_adjusted) {
		/* Restore the default value */
		new_recharge_soc = recharge_soc;
		chip->recharge_soc_adjusted = false;
	} else {
		return 0;
	}

	rc = fg_set_recharge_soc(chip, new_recharge_soc);
	if (rc < 0) {
		chip->recharge_soc_adjusted = recharge_soc_status;
		pr_err("Couldn't set resume SOC for FG, rc=%d\n", rc);
		return rc;
	}

	fg_dbg(chip, FG_STATUS, "resume soc set to %d\n", new_recharge_soc);
	return 0;
}

static int fg_adjust_recharge_voltage(struct fg_chip *chip)
{
	int rc, recharge_volt_mv;

	if (chip->dt.auto_recharge_soc)
		return 0;

	fg_dbg(chip, FG_STATUS, "health: %d chg_status: %d chg_done: %d\n",
		chip->health, chip->charge_status, chip->charge_done);

	recharge_volt_mv = chip->dt.recharge_volt_thr_mv;

	/* Lower the recharge voltage in soft JEITA */
	if (chip->health == POWER_SUPPLY_HEALTH_WARM ||
			chip->health == POWER_SUPPLY_HEALTH_COOL)
		recharge_volt_mv -= 200;

	rc = fg_set_recharge_voltage(chip, recharge_volt_mv);
	if (rc < 0) {
		pr_err("Error in setting recharge_voltage, rc=%d\n",
			rc);
		return rc;
	}

	return 0;
}

static int fg_slope_limit_config(struct fg_chip *chip, int batt_temp)
{
	enum slope_limit_status status;
	int rc;
	u8 buf;

	if (!chip->slope_limit_en)
		return 0;

	if (chip->charge_status == POWER_SUPPLY_STATUS_CHARGING ||
		chip->charge_status == POWER_SUPPLY_STATUS_FULL) {
		if (batt_temp < chip->dt.slope_limit_temp)
			status = LOW_TEMP_CHARGE;
		else
			status = HIGH_TEMP_CHARGE;
	} else {
		if (batt_temp < chip->dt.slope_limit_temp)
			status = LOW_TEMP_DISCHARGE;
		else
			status = HIGH_TEMP_DISCHARGE;
	}

	if (chip->slope_limit_sts == status)
		return 0;

	fg_encode(chip->sp, FG_SRAM_SLOPE_LIMIT,
		chip->dt.slope_limit_coeffs[status], &buf);
	rc = fg_sram_write(chip, chip->sp[FG_SRAM_SLOPE_LIMIT].addr_word,
			chip->sp[FG_SRAM_SLOPE_LIMIT].addr_byte, &buf,
			chip->sp[FG_SRAM_SLOPE_LIMIT].len, FG_IMA_DEFAULT);
	if (rc < 0) {
		pr_err("Error in configuring slope_limit coefficient, rc=%d\n",
			rc);
		return rc;
	}

	chip->slope_limit_sts = status;
	fg_dbg(chip, FG_STATUS, "Slope limit status: %d value: %x\n", status,
		buf);
	return 0;
}

static int __fg_esr_filter_config(struct fg_chip *chip,
				enum esr_filter_status esr_flt_sts)
{
	u8 esr_tight_flt, esr_broad_flt;
	int esr_tight_flt_upct, esr_broad_flt_upct;
	int rc;

	if (esr_flt_sts == chip->esr_flt_sts)
		return 0;

	if (esr_flt_sts == ROOM_TEMP) {
		esr_tight_flt_upct = chip->dt.esr_tight_flt_upct;
		esr_broad_flt_upct = chip->dt.esr_broad_flt_upct;
	} else if (esr_flt_sts == LOW_TEMP) {
		esr_tight_flt_upct = chip->dt.esr_tight_lt_flt_upct;
		esr_broad_flt_upct = chip->dt.esr_broad_lt_flt_upct;
	} else if (esr_flt_sts == RELAX_TEMP) {
		esr_tight_flt_upct = chip->dt.esr_tight_rt_flt_upct;
		esr_broad_flt_upct = chip->dt.esr_broad_rt_flt_upct;
	} else {
		pr_err("Unknown esr filter config\n");
		return 0;
	}

	fg_encode(chip->sp, FG_SRAM_ESR_TIGHT_FILTER, esr_tight_flt_upct,
		&esr_tight_flt);
	rc = fg_sram_write(chip, chip->sp[FG_SRAM_ESR_TIGHT_FILTER].addr_word,
			chip->sp[FG_SRAM_ESR_TIGHT_FILTER].addr_byte,
			&esr_tight_flt,
			chip->sp[FG_SRAM_ESR_TIGHT_FILTER].len, FG_IMA_DEFAULT);
	if (rc < 0) {
		pr_err("Error in writing ESR LT tight filter, rc=%d\n", rc);
		return rc;
	}

	fg_encode(chip->sp, FG_SRAM_ESR_BROAD_FILTER, esr_broad_flt_upct,
		&esr_broad_flt);
	rc = fg_sram_write(chip, chip->sp[FG_SRAM_ESR_BROAD_FILTER].addr_word,
			chip->sp[FG_SRAM_ESR_BROAD_FILTER].addr_byte,
			&esr_broad_flt,
			chip->sp[FG_SRAM_ESR_BROAD_FILTER].len, FG_IMA_DEFAULT);
	if (rc < 0) {
		pr_err("Error in writing ESR LT broad filter, rc=%d\n", rc);
		return rc;
	}

	chip->esr_flt_sts = esr_flt_sts;
	fg_dbg(chip, FG_STATUS, "applied ESR filter %d values\n", esr_flt_sts);
	return 0;
}

#define DT_IRQ_COUNT			3
#define DELTA_TEMP_IRQ_TIME_MS		300000
#define ESR_FILTER_ALARM_TIME_MS	900000
static int fg_esr_filter_config(struct fg_chip *chip, int batt_temp,
				bool override)
{
	enum esr_filter_status esr_flt_sts = ROOM_TEMP;
	bool qnovo_en, input_present, count_temp_irq = false;
	s64 time_ms;
	int rc;

	/*
	 * If the battery temperature is lower than -20 C, then skip modifying
	 * ESR filter.
	 */
	if (batt_temp < -210)
		return 0;

	qnovo_en = is_qnovo_en(chip);
	input_present = is_input_present(chip);

	/*
	 * If Qnovo is enabled, after hitting a lower battery temperature of
	 * say 6 C, count the delta battery temperature interrupts for a
	 * certain period of time when the battery temperature increases.
	 * Switch to relaxed filter coefficients once the temperature increase
	 * is qualified so that ESR accuracy can be improved.
	 */
	if (qnovo_en && !override) {
		if (input_present) {
			if (chip->esr_flt_sts == RELAX_TEMP) {
				/* do nothing */
				return 0;
			}

			count_temp_irq =  true;
			if (chip->delta_temp_irq_count) {
				/* Don't count when temperature is dropping. */
				if (batt_temp <= chip->last_batt_temp)
					count_temp_irq = false;
			} else {
				/*
				 * Starting point for counting. Check if the
				 * temperature is qualified.
				 */
				if (batt_temp > chip->dt.esr_flt_rt_switch_temp)
					count_temp_irq = false;
				else
					chip->last_delta_temp_time =
						ktime_get();
			}
		} else {
			chip->delta_temp_irq_count = 0;
			rc = alarm_try_to_cancel(&chip->esr_filter_alarm);
			if (rc < 0)
				pr_err("Couldn't cancel esr_filter_alarm\n");
		}
	}

	/*
	 * If battery temperature is lesser than 10 C (default), then apply the
	 * ESR low temperature tight and broad filter values to ESR room
	 * temperature tight and broad filters. If battery temperature is higher
	 * than 10 C, then apply back the room temperature ESR filter
	 * coefficients to ESR room temperature tight and broad filters.
	 */
	if (batt_temp > chip->dt.esr_flt_switch_temp)
		esr_flt_sts = ROOM_TEMP;
	else
		esr_flt_sts = LOW_TEMP;

	if (count_temp_irq) {
		time_ms = ktime_ms_delta(ktime_get(),
				chip->last_delta_temp_time);
		chip->delta_temp_irq_count++;
		fg_dbg(chip, FG_STATUS, "dt_irq_count: %d\n",
			chip->delta_temp_irq_count);

		if (chip->delta_temp_irq_count >= DT_IRQ_COUNT
			&& time_ms <= DELTA_TEMP_IRQ_TIME_MS) {
			fg_dbg(chip, FG_STATUS, "%d interrupts in %lld ms\n",
				chip->delta_temp_irq_count, time_ms);
			esr_flt_sts = RELAX_TEMP;
		}
	}

	rc = __fg_esr_filter_config(chip, esr_flt_sts);
	if (rc < 0)
		return rc;

	if (esr_flt_sts == RELAX_TEMP)
		alarm_start_relative(&chip->esr_filter_alarm,
			ms_to_ktime(ESR_FILTER_ALARM_TIME_MS));

	return 0;
}

#define FG_ESR_FILTER_RESTART_MS	60000
static void esr_filter_work(struct work_struct *work)
{
	struct fg_chip *chip = container_of(work,
			struct fg_chip, esr_filter_work);
	int rc, batt_temp;

	rc = fg_get_battery_temp(chip, &batt_temp);
	if (rc < 0) {
		pr_err("Error in getting batt_temp\n");
		alarm_start_relative(&chip->esr_filter_alarm,
			ms_to_ktime(FG_ESR_FILTER_RESTART_MS));
		goto out;
	}

	rc = fg_esr_filter_config(chip, batt_temp, true);
	if (rc < 0) {
		pr_err("Error in configuring ESR filter rc:%d\n", rc);
		alarm_start_relative(&chip->esr_filter_alarm,
			ms_to_ktime(FG_ESR_FILTER_RESTART_MS));
	}

out:
	chip->delta_temp_irq_count = 0;
	pm_relax(chip->dev);
}

static enum alarmtimer_restart fg_esr_filter_alarm_cb(struct alarm *alarm,
							ktime_t now)
{
	struct fg_chip *chip = container_of(alarm, struct fg_chip,
					esr_filter_alarm);

	fg_dbg(chip, FG_STATUS, "ESR filter alarm triggered %lld\n",
		ktime_to_ms(now));
	/*
	 * We cannot vote for awake votable here as that takes a mutex lock
	 * and this is executed in an atomic context.
	 */
	pm_stay_awake(chip->dev);
	schedule_work(&chip->esr_filter_work);

	return ALARMTIMER_NORESTART;
}

static int fg_esr_fcc_config(struct fg_chip *chip)
{
	union power_supply_propval prop = {0, };
	int rc;
	bool parallel_en = false, qnovo_en;

	if (is_parallel_charger_available(chip)) {
		rc = power_supply_get_property(chip->parallel_psy,
			POWER_SUPPLY_PROP_CHARGING_ENABLED, &prop);
		if (rc < 0) {
			pr_err("Error in reading charging_enabled from parallel_psy, rc=%d\n",
				rc);
			return rc;
		}
		parallel_en = prop.intval;
	}

	qnovo_en = is_qnovo_en(chip);

	fg_dbg(chip, FG_POWER_SUPPLY, "chg_sts: %d par_en: %d qnov_en: %d esr_fcc_ctrl_en: %d\n",
		chip->charge_status, parallel_en, qnovo_en,
		chip->esr_fcc_ctrl_en);

	if (chip->charge_status == POWER_SUPPLY_STATUS_CHARGING &&
			(parallel_en || qnovo_en)) {
		if (chip->esr_fcc_ctrl_en)
			return 0;

		/*
		 * When parallel charging or Qnovo is enabled, configure ESR
		 * FCC to 300mA to trigger an ESR pulse. Without this, FG can
		 * request the main charger to increase FCC when it is supposed
		 * to decrease it.
		 */
		rc = fg_masked_write(chip, BATT_INFO_ESR_FAST_CRG_CFG(chip),
				ESR_FAST_CRG_IVAL_MASK |
				ESR_FAST_CRG_CTL_EN_BIT,
				ESR_FCC_300MA | ESR_FAST_CRG_CTL_EN_BIT);
		if (rc < 0) {
			pr_err("Error in writing to %04x, rc=%d\n",
				BATT_INFO_ESR_FAST_CRG_CFG(chip), rc);
			return rc;
		}

		chip->esr_fcc_ctrl_en = true;
	} else {
		if (!chip->esr_fcc_ctrl_en)
			return 0;

		/*
		 * If we're here, then it means either the device is not in
		 * charging state or parallel charging / Qnovo is disabled.
		 * Disable ESR fast charge current control in SW.
		 */
		rc = fg_masked_write(chip, BATT_INFO_ESR_FAST_CRG_CFG(chip),
				ESR_FAST_CRG_CTL_EN_BIT, 0);
		if (rc < 0) {
			pr_err("Error in writing to %04x, rc=%d\n",
				BATT_INFO_ESR_FAST_CRG_CFG(chip), rc);
			return rc;
		}

		chip->esr_fcc_ctrl_en = false;
	}

	fg_dbg(chip, FG_STATUS, "esr_fcc_ctrl_en set to %d\n",
		chip->esr_fcc_ctrl_en);
	return 0;
}

static int fg_esr_timer_config(struct fg_chip *chip, bool sleep)
{
	int rc, cycles_init, cycles_max;
	bool end_of_charge = false;

	end_of_charge = is_input_present(chip) && chip->charge_done;
	fg_dbg(chip, FG_STATUS, "sleep: %d eoc: %d\n", sleep, end_of_charge);

	/* ESR discharging timer configuration */
	cycles_init = sleep ? chip->dt.esr_timer_asleep[TIMER_RETRY] :
			chip->dt.esr_timer_awake[TIMER_RETRY];
	if (end_of_charge)
		cycles_init = 0;

	cycles_max = sleep ? chip->dt.esr_timer_asleep[TIMER_MAX] :
			chip->dt.esr_timer_awake[TIMER_MAX];

	rc = fg_set_esr_timer(chip, cycles_init, cycles_max, false,
		sleep ? FG_IMA_NO_WLOCK : FG_IMA_DEFAULT);
	if (rc < 0) {
		pr_err("Error in setting ESR timer, rc=%d\n", rc);
		return rc;
	}

	/* ESR charging timer configuration */
	cycles_init = cycles_max = -EINVAL;
	if (end_of_charge || sleep) {
		cycles_init = chip->dt.esr_timer_charging[TIMER_RETRY];
		cycles_max = chip->dt.esr_timer_charging[TIMER_MAX];
	} else if (is_input_present(chip)) {
		cycles_init = chip->esr_timer_charging_default[TIMER_RETRY];
		cycles_max = chip->esr_timer_charging_default[TIMER_MAX];
	}

	rc = fg_set_esr_timer(chip, cycles_init, cycles_max, true,
		sleep ? FG_IMA_NO_WLOCK : FG_IMA_DEFAULT);
	if (rc < 0) {
		pr_err("Error in setting ESR timer, rc=%d\n", rc);
		return rc;
	}

	return 0;
}

static void fg_esr_timer_config_work(struct work_struct *work)
{
	struct fg_chip *chip = container_of(work, struct fg_chip,
					    esr_timer_config_work.work);
	int rc;

	rc = fg_esr_timer_config(chip, false);
	if (rc < 0)
		pr_err("Error in configuring ESR timer, rc=%d\n", rc);
}

static void fg_ttf_update(struct fg_chip *chip)
{
	int rc;
	int delay_ms;
	union power_supply_propval prop = {0, };
	int online = 0;

	if (usb_psy_initialized(chip)) {
		rc = power_supply_get_property(chip->usb_psy,
			POWER_SUPPLY_PROP_ONLINE, &prop);
		if (rc < 0) {
			pr_err("Couldn't read usb ONLINE prop rc=%d\n", rc);
			return;
		}

		online = online || prop.intval;
	}

	if (pc_port_psy_initialized(chip)) {
		rc = power_supply_get_property(chip->pc_port_psy,
			POWER_SUPPLY_PROP_ONLINE, &prop);
		if (rc < 0) {
			pr_err("Couldn't read pc_port ONLINE prop rc=%d\n", rc);
			return;
		}

		online = online || prop.intval;
	}

	if (dc_psy_initialized(chip)) {
		rc = power_supply_get_property(chip->dc_psy,
			POWER_SUPPLY_PROP_ONLINE, &prop);
		if (rc < 0) {
			pr_err("Couldn't read dc ONLINE prop rc=%d\n", rc);
			return;
		}

		online = online || prop.intval;
	}


	if (chip->online_status == online)
		return;

	chip->online_status = online;
	if (online)
		/* wait 35 seconds for the input to settle */
		delay_ms = 35000;
	else
		/* wait 5 seconds for current to settle during discharge */
		delay_ms = 5000;

	vote(chip->awake_votable, TTF_PRIMING, true, 0);
	cancel_delayed_work_sync(&chip->ttf_work);
	mutex_lock(&chip->ttf.lock);
	fg_circ_buf_clr(&chip->ttf.ibatt);
	fg_circ_buf_clr(&chip->ttf.vbatt);
	chip->ttf.last_ttf = 0;
	chip->ttf.last_ms = 0;
	mutex_unlock(&chip->ttf.lock);
	schedule_delayed_work(&chip->ttf_work, msecs_to_jiffies(delay_ms));
}

static void restore_cycle_counter(struct fg_chip *chip)
{
	int rc = 0, i;
	u8 data[2];

	if (!chip->cyc_ctr.en)
		return;

	mutex_lock(&chip->cyc_ctr.lock);
	for (i = 0; i < BUCKET_COUNT; i++) {
		rc = fg_sram_read(chip, CYCLE_COUNT_WORD + (i / 2),
				CYCLE_COUNT_OFFSET + (i % 2) * 2, data, 2,
				FG_IMA_DEFAULT);
		if (rc < 0)
			pr_err("failed to read bucket %d rc=%d\n", i, rc);
		else
			chip->cyc_ctr.count[i] = data[0] | data[1] << 8;
	}
	mutex_unlock(&chip->cyc_ctr.lock);
}

static void clear_cycle_counter(struct fg_chip *chip)
{
	int rc = 0, i;

	if (!chip->cyc_ctr.en)
		return;

	mutex_lock(&chip->cyc_ctr.lock);
	memset(chip->cyc_ctr.count, 0, sizeof(chip->cyc_ctr.count));
	for (i = 0; i < BUCKET_COUNT; i++) {
		chip->cyc_ctr.started[i] = false;
		chip->cyc_ctr.last_soc[i] = 0;
	}
	rc = fg_sram_write(chip, CYCLE_COUNT_WORD, CYCLE_COUNT_OFFSET,
			(u8 *)&chip->cyc_ctr.count,
			sizeof(chip->cyc_ctr.count) / sizeof(u8 *),
			FG_IMA_DEFAULT);
	if (rc < 0)
		pr_err("failed to clear cycle counter rc=%d\n", rc);

	mutex_unlock(&chip->cyc_ctr.lock);
}

static int fg_inc_store_cycle_ctr(struct fg_chip *chip, int bucket)
{
	int rc = 0;
	u16 cyc_count;
	u8 data[2];

	if (bucket < 0 || (bucket > BUCKET_COUNT - 1))
		return 0;

	cyc_count = chip->cyc_ctr.count[bucket];
	cyc_count++;
	data[0] = cyc_count & 0xFF;
	data[1] = cyc_count >> 8;

	rc = fg_sram_write(chip, CYCLE_COUNT_WORD + (bucket / 2),
			CYCLE_COUNT_OFFSET + (bucket % 2) * 2, data, 2,
			FG_IMA_DEFAULT);
	if (rc < 0) {
		pr_err("failed to write BATT_CYCLE[%d] rc=%d\n",
			bucket, rc);
		return rc;
	}

	chip->cyc_ctr.count[bucket] = cyc_count;
	fg_dbg(chip, FG_STATUS, "Stored count %d in bucket %d\n", cyc_count,
		bucket);

	return rc;
}

static void fg_cycle_counter_update(struct fg_chip *chip)
{
	int rc = 0, bucket, i, batt_soc;
	union power_supply_propval prop = {0, };
	int input_suspend = 0;

	if (!chip->cyc_ctr.en)
		return;

	mutex_lock(&chip->cyc_ctr.lock);
	rc = fg_get_sram_prop(chip, FG_SRAM_BATT_SOC, &batt_soc);
	if (rc < 0) {
		pr_err("Failed to read battery soc rc: %d\n", rc);
		goto out;
	}

	/* We need only the most significant byte here */
	batt_soc = (u32)batt_soc >> 24;

	/* Find out which bucket the SOC falls in */
	bucket = batt_soc / BUCKET_SOC_PCT;

	if (chip->batt_psy)
	{
		rc = power_supply_get_property(chip->batt_psy, POWER_SUPPLY_PROP_INPUT_SUSPEND,
				&prop);
		if (rc < 0) {
			pr_err("Error in getting charging status, rc=%d\n", rc);
			goto out;
		}
		input_suspend = prop.intval;
	}

	if (chip->charge_status == POWER_SUPPLY_STATUS_CHARGING) {
		if (!chip->cyc_ctr.started[bucket]) {
			chip->cyc_ctr.started[bucket] = true;
			chip->cyc_ctr.last_soc[bucket] = batt_soc;
		}
	} else if (chip->charge_done || !is_input_present(chip) || input_suspend) {
		for (i = 0; i < BUCKET_COUNT; i++) {
			if (chip->cyc_ctr.started[i] &&
				batt_soc > chip->cyc_ctr.last_soc[i] + 2) {
				rc = fg_inc_store_cycle_ctr(chip, i);
				if (rc < 0)
					pr_err("Error in storing cycle_ctr rc: %d\n",
						rc);
				chip->cyc_ctr.last_soc[i] = 0;
				chip->cyc_ctr.started[i] = false;
			}
		}
	}

	fg_dbg(chip, FG_STATUS, "batt_soc: %d bucket: %d chg_status: %d\n",
		batt_soc, bucket, chip->charge_status);
out:
	mutex_unlock(&chip->cyc_ctr.lock);
}

static int fg_get_cycle_count(struct fg_chip *chip)
{
<<<<<<< HEAD
	int count = 0;
	int i = 0;
=======
	int i, len = 0;
>>>>>>> e3417c9c

	if (!chip->cyc_ctr.en)
		return 0;

<<<<<<< HEAD
	if ((chip->cyc_ctr.id <= 0) || (chip->cyc_ctr.id > BUCKET_COUNT))
		return -EINVAL;

	mutex_lock(&chip->cyc_ctr.lock);
	for (i = 0; i < BUCKET_COUNT; i++)
		count += chip->cyc_ctr.count[i];
	count /= BUCKET_COUNT;
	mutex_unlock(&chip->cyc_ctr.lock);
	return count;
=======
	mutex_lock(&chip->cyc_ctr.lock);
	for (i = 0; i < BUCKET_COUNT; i++)
		len += chip->cyc_ctr.count[i];

	mutex_unlock(&chip->cyc_ctr.lock);

	len = len / BUCKET_COUNT;

	return len;
>>>>>>> e3417c9c
}

static const char *fg_get_cycle_counts(struct fg_chip *chip)
{
	int i, len = 0;
	char *buf;

	if (!chip->cyc_ctr.en)
		return NULL;

	buf = chip->cyc_ctr.counter;
	mutex_lock(&chip->cyc_ctr.lock);
	for (i = 0; i < BUCKET_COUNT; i++) {
		if (sizeof(chip->cyc_ctr.counter) - len < 8) {
			pr_err("Invalid length %d\n", len);
			mutex_unlock(&chip->cyc_ctr.lock);
			return NULL;
		}

		len += snprintf(buf+len, 8, "%d ", chip->cyc_ctr.count[i]);
	}
	mutex_unlock(&chip->cyc_ctr.lock);

	buf[len] = '\0';
	return buf;
}

#define ESR_SW_FCC_UA				100000	/* 100mA */
#define ESR_EXTRACTION_ENABLE_MASK		BIT(0)
static void fg_esr_sw_work(struct work_struct *work)
{
	struct fg_chip *chip = container_of(work,
			struct fg_chip, esr_sw_work);
	union power_supply_propval pval = {0, };
	int rc, esr_uohms = 0;

	vote(chip->awake_votable, FG_ESR_VOTER, true, 0);
	/*
	 * Enable ESR extraction just before we reduce the FCC
	 * to make sure that FG extracts the ESR. Disable ESR
	 * extraction after FCC reduction is complete to prevent
	 * any further HW pulses.
	 */
	rc = fg_sram_masked_write(chip, ESR_EXTRACTION_ENABLE_WORD,
			ESR_EXTRACTION_ENABLE_OFFSET,
			ESR_EXTRACTION_ENABLE_MASK, 0x1, FG_IMA_DEFAULT);
	if (rc < 0) {
		pr_err("Failed to enable ESR extraction rc=%d\n", rc);
		goto done;
	}

	/* delay for 1 FG cycle to complete */
	msleep(1500);

	/* for FCC to 100mA */
	pval.intval = ESR_SW_FCC_UA;
	rc = power_supply_set_property(chip->batt_psy,
			POWER_SUPPLY_PROP_CONSTANT_CHARGE_CURRENT,
			&pval);
	if (rc < 0) {
		pr_err("Failed to set FCC to 100mA rc=%d\n", rc);
		goto done;
	}

	/* delay for ESR readings */
	msleep(3000);

	/* FCC to 0 (removes vote) */
	pval.intval = 0;
	rc = power_supply_set_property(chip->batt_psy,
			POWER_SUPPLY_PROP_CONSTANT_CHARGE_CURRENT,
			&pval);
	if (rc < 0) {
		pr_err("Failed to remove FCC vote rc=%d\n", rc);
		goto done;
	}

	fg_get_sram_prop(chip, FG_SRAM_ESR, &esr_uohms);
	fg_dbg(chip, FG_STATUS, "SW ESR done ESR=%d\n", esr_uohms);

	/* restart the alarm timer */
	alarm_start_relative(&chip->esr_sw_timer,
		ms_to_ktime(chip->esr_wakeup_ms));
done:
	rc = fg_sram_masked_write(chip, ESR_EXTRACTION_ENABLE_WORD,
			ESR_EXTRACTION_ENABLE_OFFSET,
			ESR_EXTRACTION_ENABLE_MASK, 0x0, FG_IMA_DEFAULT);
	if (rc < 0)
		pr_err("Failed to disable ESR extraction rc=%d\n", rc);


	vote(chip->awake_votable, FG_ESR_VOTER, false, 0);
	fg_relax(chip, FG_SW_ESR_WAKE);
}

static enum alarmtimer_restart
	fg_esr_sw_timer(struct alarm *alarm, ktime_t now)
{
	struct fg_chip *chip = container_of(alarm,
			struct fg_chip, esr_sw_timer);

	if (!chip->usb_present)
		return ALARMTIMER_NORESTART;

	fg_stay_awake(chip, FG_SW_ESR_WAKE);
	schedule_work(&chip->esr_sw_work);

	return ALARMTIMER_NORESTART;
}

static int fg_config_esr_sw(struct fg_chip *chip)
{
	int rc;
	union power_supply_propval prop = {0, };

	if (!chip->dt.use_esr_sw)
		return 0;

	if (!usb_psy_initialized(chip))
		return 0;

	rc = power_supply_get_property(chip->usb_psy,
			POWER_SUPPLY_PROP_PRESENT, &prop);
	if (rc < 0) {
		pr_err("Error in reading usb-status rc = %d\n", rc);
		return rc;
	}

	if (chip->usb_present != prop.intval) {
		chip->usb_present = prop.intval;
		fg_dbg(chip, FG_STATUS, "USB status changed=%d\n",
						chip->usb_present);
		/* cancel any pending work */
		alarm_cancel(&chip->esr_sw_timer);
		cancel_work_sync(&chip->esr_sw_work);

		if (chip->usb_present) {
			/* disable ESR extraction across the charging cycle */
			rc = fg_sram_masked_write(chip,
					ESR_EXTRACTION_ENABLE_WORD,
					ESR_EXTRACTION_ENABLE_OFFSET,
					ESR_EXTRACTION_ENABLE_MASK,
					0x0, FG_IMA_DEFAULT);
			if (rc < 0)
				return rc;
			/* wake up early for the first ESR on insertion */
			alarm_start_relative(&chip->esr_sw_timer,
				ms_to_ktime(chip->esr_wakeup_ms / 2));
		} else {
			/* enable ESR extraction on removal */
			rc = fg_sram_masked_write(chip,
					ESR_EXTRACTION_ENABLE_WORD,
					ESR_EXTRACTION_ENABLE_OFFSET,
					ESR_EXTRACTION_ENABLE_MASK,
					0x1, FG_IMA_DEFAULT);
			if (rc < 0)
				return rc;
		}
	}

	return 0;
}

static int fg_set_cycle_count(struct fg_chip *chip, int value)
{
	int rc = 0;
	int i = 0;
	u8 data[2];

	for (i = 0; i < BUCKET_COUNT; i++) {
		data[0] = value & 0xFF;
		data[1] = value >> 8;

		rc = fg_sram_write(chip, CYCLE_COUNT_WORD + (i / 2),
				CYCLE_COUNT_OFFSET + (i % 2) * 2, data, 2,
				FG_IMA_DEFAULT);
		if (rc < 0)
			pr_err("failed to write BATT_CYCLE[%d] rc=%d\n",
				i, rc);
		else
			chip->cyc_ctr.count[i] = value;
	}
	return rc;
}

static void status_change_work(struct work_struct *work)
{
	struct fg_chip *chip = container_of(work,
			struct fg_chip, status_change_work);
	union power_supply_propval prop = {0, };
	int rc, batt_temp;
	int msoc = 0;

	if (!batt_psy_initialized(chip)) {
		fg_dbg(chip, FG_STATUS, "Charger not available?!\n");
		goto out;
	}

	if (!chip->soc_reporting_ready) {
		fg_dbg(chip, FG_STATUS, "Profile load is not complete yet\n");
		goto out;
	}

	rc = fg_config_esr_sw(chip);
	if (rc < 0)
		pr_err("Failed to config SW ESR rc=%d\n", rc);

	rc = power_supply_get_property(chip->batt_psy, POWER_SUPPLY_PROP_STATUS,
			&prop);
	if (rc < 0) {
		pr_err("Error in getting charging status, rc=%d\n", rc);
		goto out;
	}

	chip->charge_status = prop.intval;
	rc = power_supply_get_property(chip->batt_psy,
			POWER_SUPPLY_PROP_CHARGE_TYPE, &prop);
	if (rc < 0) {
		pr_err("Error in getting charge type, rc=%d\n", rc);
		goto out;
	}

	chip->charge_type = prop.intval;
	rc = power_supply_get_property(chip->batt_psy,
			POWER_SUPPLY_PROP_CHARGE_DONE, &prop);
	if (rc < 0) {
		pr_err("Error in getting charge_done, rc=%d\n", rc);
		goto out;
	}

	chip->charge_done = prop.intval;
	if (chip->charge_done && !chip->report_full) {
		chip->report_full = true;
	} else if (!chip->charge_done && chip->report_full) {
		rc = fg_get_msoc_raw(chip, &msoc);
		if (rc < 0)
			pr_err("Error in getting msoc, rc=%d\n", rc);
		if (msoc < FULL_SOC_REPORT_THR - 4)
			chip->report_full = false;
	}
	fg_cycle_counter_update(chip);
	fg_cap_learning_update(chip);

	rc = fg_charge_full_update(chip);
	if (rc < 0)
		pr_err("Error in charge_full_update, rc=%d\n", rc);

	rc = power_supply_get_property(chip->batt_psy,
			POWER_SUPPLY_PROP_HEALTH, &prop);
	if (rc < 0) {
		pr_err("Error in getting battery health, rc=%d\n", rc);
		goto out;
	}
	chip->health = prop.intval;

	rc = fg_adjust_recharge_soc(chip);
	if (rc < 0)
		pr_err("Error in adjusting recharge_soc, rc=%d\n", rc);

	rc = fg_adjust_recharge_voltage(chip);
	if (rc < 0)
		pr_err("Error in adjusting recharge_voltage, rc=%d\n", rc);

	rc = fg_adjust_ki_coeff_dischg(chip);
	if (rc < 0)
		pr_err("Error in adjusting ki_coeff_dischg, rc=%d\n", rc);

	rc = fg_esr_fcc_config(chip);
	if (rc < 0)
		pr_err("Error in adjusting FCC for ESR, rc=%d\n", rc);

	rc = fg_get_battery_temp(chip, &batt_temp);
	if (!rc) {
		rc = fg_slope_limit_config(chip, batt_temp);
		if (rc < 0)
			pr_err("Error in configuring slope limiter rc:%d\n",
				rc);

		rc = fg_adjust_ki_coeff_full_soc(chip, batt_temp);
		if (rc < 0)
			pr_err("Error in configuring ki_coeff_full_soc rc:%d\n",
				rc);
	}

	fg_ttf_update(chip);
	chip->prev_charge_status = chip->charge_status;
out:
	fg_dbg(chip, FG_STATUS, "charge_status:%d charge_type:%d charge_done:%d\n",
		chip->charge_status, chip->charge_type, chip->charge_done);
	fg_relax(chip, FG_STATUS_NOTIFY_WAKE);
}

static int fg_bp_params_config(struct fg_chip *chip)
{
	int rc = 0;
	u8 buf;

	/* This SRAM register is only present in v2.0 and above */
	if (!(chip->wa_flags & PMI8998_V1_REV_WA) &&
					chip->bp.float_volt_uv > 0) {
		fg_encode(chip->sp, FG_SRAM_FLOAT_VOLT,
			chip->bp.float_volt_uv / 1000, &buf);
		rc = fg_sram_write(chip, chip->sp[FG_SRAM_FLOAT_VOLT].addr_word,
			chip->sp[FG_SRAM_FLOAT_VOLT].addr_byte, &buf,
			chip->sp[FG_SRAM_FLOAT_VOLT].len, FG_IMA_DEFAULT);
		if (rc < 0) {
			pr_err("Error in writing float_volt, rc=%d\n", rc);
			return rc;
		}
	}

	if (chip->bp.vbatt_full_mv > 0) {
		rc = fg_set_constant_chg_voltage(chip,
				chip->bp.vbatt_full_mv * 1000);
		if (rc < 0)
			return rc;
	}

	return rc;
}

#define PROFILE_LOAD_BIT	BIT(0)
#define BOOTLOADER_LOAD_BIT	BIT(1)
#define BOOTLOADER_RESTART_BIT	BIT(2)
#define HLOS_RESTART_BIT	BIT(3)
static bool is_profile_load_required(struct fg_chip *chip)
{
	u8 buf[PROFILE_COMP_LEN], val;
	bool profiles_same = false;
	int rc;

	rc = fg_sram_read(chip, PROFILE_INTEGRITY_WORD,
			PROFILE_INTEGRITY_OFFSET, &val, 1, FG_IMA_DEFAULT);
	if (rc < 0) {
		pr_err("failed to read profile integrity rc=%d\n", rc);
		return false;
	}

	/* Check if integrity bit is set */
	if (val & PROFILE_LOAD_BIT) {
		fg_dbg(chip, FG_STATUS, "Battery profile integrity bit is set\n");

		/* Whitelist the values */
		val &= ~PROFILE_LOAD_BIT;
		if (val != HLOS_RESTART_BIT && val != BOOTLOADER_LOAD_BIT &&
			val != (BOOTLOADER_LOAD_BIT | BOOTLOADER_RESTART_BIT)) {
			val |= PROFILE_LOAD_BIT;
			pr_warn("Garbage value in profile integrity word: 0x%x\n",
				val);
			return true;
		}

		rc = fg_sram_read(chip, PROFILE_LOAD_WORD, PROFILE_LOAD_OFFSET,
				buf, PROFILE_COMP_LEN, FG_IMA_DEFAULT);
		if (rc < 0) {
			pr_err("Error in reading battery profile, rc:%d\n", rc);
			chip->profile_load_status = PROFILE_SKIPPED;
			return false;
		}
		profiles_same = memcmp(chip->batt_profile, buf,
					PROFILE_COMP_LEN) == 0;
		if (profiles_same) {
			fg_dbg(chip, FG_STATUS, "Battery profile is same, not loading it\n");
			chip->profile_load_status = PROFILE_LOADED;
			return false;
		}

		if (!chip->dt.force_load_profile) {
			pr_warn("Profiles doesn't match, skipping loading it since force_load_profile is disabled\n");
			if (fg_profile_dump) {
				pr_info("FG: loaded profile:\n");
				dump_sram(buf, PROFILE_LOAD_WORD,
					PROFILE_COMP_LEN);
				pr_info("FG: available profile:\n");
				dump_sram(chip->batt_profile, PROFILE_LOAD_WORD,
					PROFILE_LEN);
			}
			chip->profile_load_status = PROFILE_SKIPPED;
			return false;
		}

		fg_dbg(chip, FG_STATUS, "Profiles are different, loading the correct one\n");
	} else {
		fg_dbg(chip, FG_STATUS, "Profile integrity bit is not set\n");
		if (fg_profile_dump) {
			pr_info("FG: profile to be loaded:\n");
			dump_sram(chip->batt_profile, PROFILE_LOAD_WORD,
				PROFILE_LEN);
		}
	}
	return true;
}

static void fg_update_batt_profile(struct fg_chip *chip)
{
	int rc, offset;
	u8 val;

	rc = fg_sram_read(chip, PROFILE_INTEGRITY_WORD,
			SW_CONFIG_OFFSET, &val, 1, FG_IMA_DEFAULT);
	if (rc < 0) {
		pr_err("Error in reading SW_CONFIG_OFFSET, rc=%d\n", rc);
		return;
	}

	/*
	 * If the RCONN had not been updated, no need to update battery
	 * profile. Else, update the battery profile so that the profile
	 * modified by bootloader or HLOS matches with the profile read
	 * from device tree.
	 */

	if (!(val & RCONN_CONFIG_BIT))
		return;

	rc = fg_sram_read(chip, ESR_RSLOW_CHG_WORD,
			ESR_RSLOW_CHG_OFFSET, &val, 1, FG_IMA_DEFAULT);
	if (rc < 0) {
		pr_err("Error in reading ESR_RSLOW_CHG_OFFSET, rc=%d\n", rc);
		return;
	}
	offset = (ESR_RSLOW_CHG_WORD - PROFILE_LOAD_WORD) * 4
			+ ESR_RSLOW_CHG_OFFSET;
	chip->batt_profile[offset] = val;

	rc = fg_sram_read(chip, ESR_RSLOW_DISCHG_WORD,
			ESR_RSLOW_DISCHG_OFFSET, &val, 1, FG_IMA_DEFAULT);
	if (rc < 0) {
		pr_err("Error in reading ESR_RSLOW_DISCHG_OFFSET, rc=%d\n", rc);
		return;
	}
	offset = (ESR_RSLOW_DISCHG_WORD - PROFILE_LOAD_WORD) * 4
			+ ESR_RSLOW_DISCHG_OFFSET;
	chip->batt_profile[offset] = val;
}

static void clear_battery_profile(struct fg_chip *chip)
{
	u8 val = 0;
	int rc;

	rc = fg_sram_write(chip, PROFILE_INTEGRITY_WORD,
			PROFILE_INTEGRITY_OFFSET, &val, 1, FG_IMA_DEFAULT);
	if (rc < 0)
		pr_err("failed to write profile integrity rc=%d\n", rc);
}

#define SOC_READY_WAIT_MS		2000
static int __fg_restart(struct fg_chip *chip)
{
	int rc, msoc;
	bool tried_again = false;

	rc = fg_get_prop_capacity(chip, &msoc);
	if (rc < 0) {
		pr_err("Error in getting capacity, rc=%d\n", rc);
		return rc;
	}

	chip->last_soc = msoc;
	chip->fg_restarting = true;
	reinit_completion(&chip->soc_ready);
	rc = fg_masked_write(chip, BATT_SOC_RESTART(chip), RESTART_GO_BIT,
			RESTART_GO_BIT);
	if (rc < 0) {
		pr_err("Error in writing to %04x, rc=%d\n",
			BATT_SOC_RESTART(chip), rc);
		goto out;
	}

wait:
	rc = wait_for_completion_interruptible_timeout(&chip->soc_ready,
		msecs_to_jiffies(SOC_READY_WAIT_MS));

	/* If we were interrupted wait again one more time. */
	if (rc == -ERESTARTSYS && !tried_again) {
		tried_again = true;
		goto wait;
	} else if (rc <= 0) {
		pr_err("wait for soc_ready timed out rc=%d\n", rc);
	}

	rc = fg_masked_write(chip, BATT_SOC_RESTART(chip), RESTART_GO_BIT, 0);
	if (rc < 0) {
		pr_err("Error in writing to %04x, rc=%d\n",
			BATT_SOC_RESTART(chip), rc);
		goto out;
	}
out:
	if (chip->empty_restart_fg)
		chip->empty_restart_fg = false;
	chip->fg_restarting = false;
	return rc;
}

static void pl_enable_work(struct work_struct *work)
{
	struct fg_chip *chip = container_of(work,
				struct fg_chip,
				pl_enable_work.work);

	vote(chip->pl_disable_votable, ESR_FCC_VOTER, false, 0);
	vote(chip->awake_votable, ESR_FCC_VOTER, false, 0);
}

static void profile_load_work(struct work_struct *work)
{
	struct fg_chip *chip = container_of(work,
				struct fg_chip,
				profile_load_work.work);
	u8 buf[2], val;
	int rc;

	vote(chip->awake_votable, PROFILE_LOAD, true, 0);

	rc = fg_get_batt_id(chip);
	if (rc < 0) {
		pr_err("Error in getting battery id, rc:%d\n", rc);
		goto out;
	}

	rc = fg_get_batt_profile(chip);
	if (rc < 0) {
		chip->profile_load_status = PROFILE_MISSING;
		pr_warn("profile for batt_id=%dKOhms not found..using OTP, rc:%d\n",
			chip->batt_id_ohms / 1000, rc);
		goto out;
	}
        /*xiaomi move qcom_step_chg_init to fg driver*/
        qcom_step_chg_init(chip->dev, 0 , 1);

	if (!chip->profile_available)
		goto out;

	fg_update_batt_profile(chip);

	if (!is_profile_load_required(chip))
		goto done;

	clear_cycle_counter(chip);
	mutex_lock(&chip->cl.lock);
	chip->cl.learned_cc_uah = 0;
	chip->cl.active = false;
	mutex_unlock(&chip->cl.lock);

	fg_dbg(chip, FG_STATUS, "profile loading started\n");
	rc = fg_masked_write(chip, BATT_SOC_RESTART(chip), RESTART_GO_BIT, 0);
	if (rc < 0) {
		pr_err("Error in writing to %04x, rc=%d\n",
			BATT_SOC_RESTART(chip), rc);
		goto out;
	}

	/* load battery profile */
	rc = fg_sram_write(chip, PROFILE_LOAD_WORD, PROFILE_LOAD_OFFSET,
			chip->batt_profile, PROFILE_LEN, FG_IMA_ATOMIC);
	if (rc < 0) {
		pr_err("Error in writing battery profile, rc:%d\n", rc);
		goto out;
	}

	/* Set the profile integrity bit */
	val = HLOS_RESTART_BIT | PROFILE_LOAD_BIT;
	rc = fg_sram_write(chip, PROFILE_INTEGRITY_WORD,
			PROFILE_INTEGRITY_OFFSET, &val, 1, FG_IMA_DEFAULT);
	if (rc < 0) {
		pr_err("failed to write profile integrity rc=%d\n", rc);
		goto out;
	}

	rc = __fg_restart(chip);
	if (rc < 0) {
		pr_err("Error in restarting FG, rc=%d\n", rc);
		goto out;
	}

	fg_dbg(chip, FG_STATUS, "SOC is ready\n");
	chip->profile_load_status = PROFILE_LOADED;
done:
	rc = fg_bp_params_config(chip);
	if (rc < 0)
		pr_err("Error in configuring battery profile params, rc:%d\n",
			rc);

	rc = fg_sram_read(chip, NOM_CAP_WORD, NOM_CAP_OFFSET, buf, 2,
			FG_IMA_DEFAULT);
	if (rc < 0) {
		pr_err("Error in reading %04x[%d] rc=%d\n", NOM_CAP_WORD,
			NOM_CAP_OFFSET, rc);
	} else {
		chip->cl.nom_cap_uah = (int)(buf[0] | buf[1] << 8) * 1000;
		rc = fg_load_learned_cap_from_sram(chip);
		if (rc < 0)
			pr_err("Error in loading capacity learning data, rc:%d\n",
				rc);
	}

	rc = fg_rconn_config(chip);
	if (rc < 0)
		pr_err("Error in configuring Rconn, rc=%d\n", rc);

	batt_psy_initialized(chip);
	fg_notify_charger(chip);

	if (chip->profile_load_status == PROFILE_LOADED)
		chip->profile_loaded = true;

	fg_dbg(chip, FG_STATUS, "profile loaded successfully");
out:
	chip->soc_reporting_ready = true;
	vote(chip->awake_votable, ESR_FCC_VOTER, true, 0);
	schedule_delayed_work(&chip->pl_enable_work, msecs_to_jiffies(5000));
	vote(chip->awake_votable, PROFILE_LOAD, false, 0);
	if (!work_pending(&chip->status_change_work)) {
		fg_stay_awake(chip, FG_STATUS_NOTIFY_WAKE);
		schedule_work(&chip->status_change_work);
	}
}

static void sram_dump_work(struct work_struct *work)
{
	struct fg_chip *chip = container_of(work, struct fg_chip,
					    sram_dump_work.work);
	u8 buf[FG_SRAM_LEN];
	int rc;
	s64 timestamp_ms, quotient;
	s32 remainder;

	rc = fg_sram_read(chip, 0, 0, buf, FG_SRAM_LEN, FG_IMA_DEFAULT);
	if (rc < 0) {
		pr_err("Error in reading FG SRAM, rc:%d\n", rc);
		goto resched;
	}

	timestamp_ms = ktime_to_ms(ktime_get_boottime());
	quotient = div_s64_rem(timestamp_ms, 1000, &remainder);
	fg_dbg(chip, FG_STATUS, "SRAM Dump Started at %lld.%d\n",
		quotient, remainder);
	dump_sram(buf, 0, FG_SRAM_LEN);
	timestamp_ms = ktime_to_ms(ktime_get_boottime());
	quotient = div_s64_rem(timestamp_ms, 1000, &remainder);
	fg_dbg(chip, FG_STATUS, "SRAM Dump done at %lld.%d\n",
		quotient, remainder);
resched:
	schedule_delayed_work(&chip->sram_dump_work,
			msecs_to_jiffies(fg_sram_dump_period_ms));
}

static int fg_sram_dump_sysfs(const char *val, const struct kernel_param *kp)
{
	int rc;
	struct power_supply *bms_psy;
	struct fg_chip *chip;
	bool old_val = fg_sram_dump;

	rc = param_set_bool(val, kp);
	if (rc) {
		pr_err("Unable to set fg_sram_dump: %d\n", rc);
		return rc;
	}

	if (fg_sram_dump == old_val)
		return 0;

	bms_psy = power_supply_get_by_name("bms");
	if (!bms_psy) {
		pr_err("bms psy not found\n");
		return -ENODEV;
	}

	chip = power_supply_get_drvdata(bms_psy);
	if (fg_sram_dump)
		schedule_delayed_work(&chip->sram_dump_work,
				msecs_to_jiffies(fg_sram_dump_period_ms));
	else
		cancel_delayed_work_sync(&chip->sram_dump_work);

	return 0;
}

static struct kernel_param_ops fg_sram_dump_ops = {
	.set = fg_sram_dump_sysfs,
	.get = param_get_bool,
};

module_param_cb(sram_dump_en, &fg_sram_dump_ops, &fg_sram_dump, 0644);

static int fg_restart_sysfs(const char *val, const struct kernel_param *kp)
{
	int rc;
	struct power_supply *bms_psy;
	struct fg_chip *chip;

	rc = param_set_int(val, kp);
	if (rc) {
		pr_err("Unable to set fg_restart: %d\n", rc);
		return rc;
	}

	if (fg_restart != 1) {
		pr_err("Bad value %d\n", fg_restart);
		return -EINVAL;
	}

	bms_psy = power_supply_get_by_name("bms");
	if (!bms_psy) {
		pr_err("bms psy not found\n");
		return 0;
	}

	chip = power_supply_get_drvdata(bms_psy);
	rc = __fg_restart(chip);
	if (rc < 0) {
		pr_err("Error in restarting FG, rc=%d\n", rc);
		return rc;
	}

	pr_info("FG restart done\n");
	return rc;
}

static struct kernel_param_ops fg_restart_ops = {
	.set = fg_restart_sysfs,
	.get = param_get_int,
};

module_param_cb(restart, &fg_restart_ops, &fg_restart, 0644);

#define HOURS_TO_SECONDS	3600
#define OCV_SLOPE_UV		10869
#define MILLI_UNIT		1000
#define MICRO_UNIT		1000000
#define NANO_UNIT		1000000000
static int fg_get_time_to_full_locked(struct fg_chip *chip, int *val)
{
	int rc, ibatt_avg, vbatt_avg, rbatt, msoc, full_soc, act_cap_mah,
		i_cc2cv = 0, soc_cc2cv, tau, divisor, iterm, ttf_mode,
		i, soc_per_step, msoc_this_step, msoc_next_step,
		ibatt_this_step, t_predicted_this_step, ttf_slope,
		t_predicted_cv, t_predicted = 0;
	s64 delta_ms;

	if (!chip->soc_reporting_ready)
		return -ENODATA;

	if (chip->bp.float_volt_uv <= 0) {
		pr_err("battery profile is not loaded\n");
		return -ENODATA;
	}

	if (!batt_psy_initialized(chip)) {
		fg_dbg(chip, FG_TTF, "charger is not available\n");
		return -ENODATA;
	}

	rc = fg_get_prop_capacity(chip, &msoc);
	if (rc < 0) {
		pr_err("failed to get msoc rc=%d\n", rc);
		return rc;
	}
	fg_dbg(chip, FG_TTF, "msoc=%d\n", msoc);

	/* the battery is considered full if the SOC is 100% */
	if (msoc >= 100) {
		*val = 0;
		return 0;
	}

	if (is_qnovo_en(chip))
		ttf_mode = TTF_MODE_QNOVO;
	else
		ttf_mode = TTF_MODE_NORMAL;

	/* when switching TTF algorithms the TTF needs to be reset */
	if (chip->ttf.mode != ttf_mode) {
		fg_circ_buf_clr(&chip->ttf.ibatt);
		fg_circ_buf_clr(&chip->ttf.vbatt);
		chip->ttf.last_ttf = 0;
		chip->ttf.last_ms = 0;
		chip->ttf.mode = ttf_mode;
	}

	/* at least 10 samples are required to produce a stable IBATT */
	if (chip->ttf.ibatt.size < 10) {
		*val = -1;
		return 0;
	}

	rc = fg_circ_buf_median(&chip->ttf.ibatt, &ibatt_avg);
	if (rc < 0) {
		pr_err("failed to get IBATT AVG rc=%d\n", rc);
		return rc;
	}

	rc = fg_circ_buf_median(&chip->ttf.vbatt, &vbatt_avg);
	if (rc < 0) {
		pr_err("failed to get VBATT AVG rc=%d\n", rc);
		return rc;
	}

	ibatt_avg = -ibatt_avg / MILLI_UNIT;
	vbatt_avg /= MILLI_UNIT;

	/* clamp ibatt_avg to iterm */
	if (ibatt_avg < abs(chip->dt.sys_term_curr_ma))
		ibatt_avg = abs(chip->dt.sys_term_curr_ma);

	fg_dbg(chip, FG_TTF, "ibatt_avg=%d\n", ibatt_avg);
	fg_dbg(chip, FG_TTF, "vbatt_avg=%d\n", vbatt_avg);

	rc = fg_get_battery_resistance(chip, &rbatt);
	if (rc < 0) {
		pr_err("failed to get battery resistance rc=%d\n", rc);
		return rc;
	}

	rbatt /= MILLI_UNIT;
	fg_dbg(chip, FG_TTF, "rbatt=%d\n", rbatt);

	rc = fg_get_sram_prop(chip, FG_SRAM_ACT_BATT_CAP, &act_cap_mah);
	if (rc < 0) {
		pr_err("failed to get ACT_BATT_CAP rc=%d\n", rc);
		return rc;
	}

	rc = fg_get_sram_prop(chip, FG_SRAM_FULL_SOC, &full_soc);
	if (rc < 0) {
		pr_err("failed to get full soc rc=%d\n", rc);
		return rc;
	}
	full_soc = DIV_ROUND_CLOSEST(((u16)full_soc >> 8) * FULL_CAPACITY,
								FULL_SOC_RAW);
	act_cap_mah = full_soc * act_cap_mah / 100;
	fg_dbg(chip, FG_TTF, "act_cap_mah=%d\n", act_cap_mah);

	/* estimated battery current at the CC to CV transition */
	switch (chip->ttf.mode) {
	case TTF_MODE_NORMAL:
		i_cc2cv = ibatt_avg * vbatt_avg /
			max(MILLI_UNIT, chip->bp.float_volt_uv / MILLI_UNIT);
		break;
	case TTF_MODE_QNOVO:
		i_cc2cv = min(
			chip->ttf.cc_step.arr[MAX_CC_STEPS - 1] / MILLI_UNIT,
			ibatt_avg * vbatt_avg /
			max(MILLI_UNIT, chip->bp.float_volt_uv / MILLI_UNIT));
		break;
	default:
		pr_err("TTF mode %d is not supported\n", chip->ttf.mode);
		break;
	}
	fg_dbg(chip, FG_TTF, "i_cc2cv=%d\n", i_cc2cv);

	/* if we are already in CV state then we can skip estimating CC */
	if (chip->charge_type == POWER_SUPPLY_CHARGE_TYPE_TAPER)
		goto cv_estimate;

	/* estimated SOC at the CC to CV transition */
	soc_cc2cv = DIV_ROUND_CLOSEST(rbatt * i_cc2cv, OCV_SLOPE_UV);
	soc_cc2cv = 100 - soc_cc2cv;
	fg_dbg(chip, FG_TTF, "soc_cc2cv=%d\n", soc_cc2cv);

	switch (chip->ttf.mode) {
	case TTF_MODE_NORMAL:
		if (soc_cc2cv - msoc <= 0)
			goto cv_estimate;

		divisor = max(100, (ibatt_avg + i_cc2cv) / 2 * 100);
		t_predicted = div_s64((s64)act_cap_mah * (soc_cc2cv - msoc) *
						HOURS_TO_SECONDS, divisor);
		break;
	case TTF_MODE_QNOVO:
		soc_per_step = 100 / MAX_CC_STEPS;
		for (i = msoc / soc_per_step; i < MAX_CC_STEPS - 1; ++i) {
			msoc_next_step = (i + 1) * soc_per_step;
			if (i == msoc / soc_per_step)
				msoc_this_step = msoc;
			else
				msoc_this_step = i * soc_per_step;

			/* scale ibatt by 85% to account for discharge pulses */
			ibatt_this_step = min(
					chip->ttf.cc_step.arr[i] / MILLI_UNIT,
					ibatt_avg) * 85 / 100;
			divisor = max(100, ibatt_this_step * 100);
			t_predicted_this_step = div_s64((s64)act_cap_mah *
					(msoc_next_step - msoc_this_step) *
					HOURS_TO_SECONDS, divisor);
			t_predicted += t_predicted_this_step;
			fg_dbg(chip, FG_TTF, "[%d, %d] ma=%d t=%d\n",
				msoc_this_step, msoc_next_step,
				ibatt_this_step, t_predicted_this_step);
		}
		break;
	default:
		pr_err("TTF mode %d is not supported\n", chip->ttf.mode);
		break;
	}

cv_estimate:
	fg_dbg(chip, FG_TTF, "t_predicted_cc=%d\n", t_predicted);

	iterm = max(100, abs(chip->dt.sys_term_curr_ma) + 200);
	fg_dbg(chip, FG_TTF, "iterm=%d\n", iterm);

	if (chip->charge_type == POWER_SUPPLY_CHARGE_TYPE_TAPER)
		tau = max(MILLI_UNIT, ibatt_avg * MILLI_UNIT / iterm);
	else
		tau = max(MILLI_UNIT, i_cc2cv * MILLI_UNIT / iterm);

	rc = fg_lerp(fg_ln_table, ARRAY_SIZE(fg_ln_table), tau, &tau);
	if (rc < 0) {
		pr_err("failed to interpolate tau rc=%d\n", rc);
		return rc;
	}

	/* tau is scaled linearly from 95% to 100% SOC */
	if (msoc >= 95)
		tau = tau * 2 * (100 - msoc) / 10;

	fg_dbg(chip, FG_TTF, "tau=%d\n", tau);
	t_predicted_cv = div_s64((s64)act_cap_mah * rbatt * tau *
						HOURS_TO_SECONDS, NANO_UNIT);
	fg_dbg(chip, FG_TTF, "t_predicted_cv=%d\n", t_predicted_cv);
	t_predicted += t_predicted_cv;

	fg_dbg(chip, FG_TTF, "t_predicted_prefilter=%d\n", t_predicted);
	if (chip->ttf.last_ms != 0) {
		delta_ms = ktime_ms_delta(ktime_get_boottime(),
					  ms_to_ktime(chip->ttf.last_ms));
		if (delta_ms > 10000) {
			ttf_slope = div64_s64(
				(s64)(t_predicted - chip->ttf.last_ttf) *
				MICRO_UNIT, delta_ms);
			if (ttf_slope > -100)
				ttf_slope = -100;
			else if (ttf_slope < -2000)
				ttf_slope = -2000;

			t_predicted = div_s64(
				(s64)ttf_slope * delta_ms, MICRO_UNIT) +
				chip->ttf.last_ttf;
			fg_dbg(chip, FG_TTF, "ttf_slope=%d\n", ttf_slope);
		} else {
			t_predicted = chip->ttf.last_ttf;
		}
	}

	/* clamp the ttf to 0 */
	if (t_predicted < 0)
		t_predicted = 0;

	fg_dbg(chip, FG_TTF, "t_predicted_postfilter=%d\n", t_predicted);
	*val = t_predicted;
	return 0;
}

static int fg_get_time_to_full(struct fg_chip *chip, int *val)
{
	int rc;

	mutex_lock(&chip->ttf.lock);
	rc = fg_get_time_to_full_locked(chip, val);
	mutex_unlock(&chip->ttf.lock);
	return rc;
}

#define CENTI_ICORRECT_C0	105
#define CENTI_ICORRECT_C1	20
static int fg_get_time_to_empty(struct fg_chip *chip, int *val)
{
	int rc, ibatt_avg, msoc, full_soc, act_cap_mah, divisor;

	rc = fg_circ_buf_median(&chip->ttf.ibatt, &ibatt_avg);
	if (rc < 0) {
		/* try to get instantaneous current */
		rc = fg_get_battery_current(chip, &ibatt_avg);
		if (rc < 0) {
			pr_err("failed to get battery current, rc=%d\n", rc);
			return rc;
		}
	}

	ibatt_avg /= MILLI_UNIT;
	/* clamp ibatt_avg to 100mA */
	if (ibatt_avg < 100)
		ibatt_avg = 100;

	rc = fg_get_prop_capacity(chip, &msoc);
	if (rc < 0) {
		pr_err("Error in getting capacity, rc=%d\n", rc);
		return rc;
	}

	rc = fg_get_sram_prop(chip, FG_SRAM_ACT_BATT_CAP, &act_cap_mah);
	if (rc < 0) {
		pr_err("Error in getting ACT_BATT_CAP, rc=%d\n", rc);
		return rc;
	}

	rc = fg_get_sram_prop(chip, FG_SRAM_FULL_SOC, &full_soc);
	if (rc < 0) {
		pr_err("failed to get full soc rc=%d\n", rc);
		return rc;
	}
	full_soc = DIV_ROUND_CLOSEST(((u16)full_soc >> 8) * FULL_CAPACITY,
								FULL_SOC_RAW);
	act_cap_mah = full_soc * act_cap_mah / 100;

	divisor = CENTI_ICORRECT_C0 * 100 + CENTI_ICORRECT_C1 * msoc;
	divisor = ibatt_avg * divisor / 100;
	divisor = max(100, divisor);
	*val = act_cap_mah * msoc * HOURS_TO_SECONDS / divisor;
	return 0;
}

static int fg_update_maint_soc(struct fg_chip *chip)
{
	int rc = 0, msoc;

	if (!chip->dt.linearize_soc)
		return 0;

	mutex_lock(&chip->charge_full_lock);
	if (chip->delta_soc <= 0)
		goto out;

	rc = fg_get_msoc(chip, &msoc);
	if (rc < 0) {
		pr_err("Error in getting msoc, rc=%d\n", rc);
		goto out;
	}

	if (msoc > chip->maint_soc) {
		/*
		 * When the monotonic SOC goes above maintenance SOC, we should
		 * stop showing the maintenance SOC.
		 */
		chip->delta_soc = 0;
		chip->maint_soc = 0;
	} else if (msoc <= chip->last_msoc) {
		/* MSOC is decreasing. Decrease maintenance SOC as well */
		chip->maint_soc -= 1;
		if (!(msoc % 10)) {
			/*
			 * Reduce the maintenance SOC additionally by 1 whenever
			 * it crosses a SOC multiple of 10.
			 */
			chip->maint_soc -= 1;
			chip->delta_soc -= 1;
		}
	}

	fg_dbg(chip, FG_IRQ, "msoc: %d last_msoc: %d maint_soc: %d delta_soc: %d\n",
		msoc, chip->last_msoc, chip->maint_soc, chip->delta_soc);
	chip->last_msoc = msoc;
out:
	mutex_unlock(&chip->charge_full_lock);
	return rc;
}

static int fg_esr_validate(struct fg_chip *chip)
{
	int rc, esr_uohms;
	u8 buf[2];

	if (chip->dt.esr_clamp_mohms <= 0)
		return 0;

	rc = fg_get_sram_prop(chip, FG_SRAM_ESR, &esr_uohms);
	if (rc < 0) {
		pr_err("failed to get ESR, rc=%d\n", rc);
		return rc;
	}

	if (esr_uohms >= chip->dt.esr_clamp_mohms * 1000) {
		pr_debug("ESR %d is > ESR_clamp\n", esr_uohms);
		return 0;
	}

	esr_uohms = chip->dt.esr_clamp_mohms * 1000;
	fg_encode(chip->sp, FG_SRAM_ESR, esr_uohms, buf);
	rc = fg_sram_write(chip, chip->sp[FG_SRAM_ESR].addr_word,
			chip->sp[FG_SRAM_ESR].addr_byte, buf,
			chip->sp[FG_SRAM_ESR].len, FG_IMA_DEFAULT);
	if (rc < 0) {
		pr_err("Error in writing ESR, rc=%d\n", rc);
		return rc;
	}

	fg_dbg(chip, FG_STATUS, "ESR clamped to %duOhms\n", esr_uohms);
	return 0;
}

static int fg_force_esr_meas(struct fg_chip *chip)
{
	int rc;
	int esr_uohms;

	mutex_lock(&chip->qnovo_esr_ctrl_lock);
	/* force esr extraction enable */
	rc = fg_sram_masked_write(chip, ESR_EXTRACTION_ENABLE_WORD,
			ESR_EXTRACTION_ENABLE_OFFSET, BIT(0), BIT(0),
			FG_IMA_DEFAULT);
	if (rc < 0) {
		pr_err("failed to enable esr extn rc=%d\n", rc);
		goto out;
	}

	rc = fg_masked_write(chip, BATT_INFO_QNOVO_CFG(chip),
			LD_REG_CTRL_BIT, 0);
	if (rc < 0) {
		pr_err("Error in configuring qnovo_cfg rc=%d\n", rc);
		goto out;
	}

	rc = fg_masked_write(chip, BATT_INFO_TM_MISC1(chip),
			ESR_REQ_CTL_BIT | ESR_REQ_CTL_EN_BIT,
			ESR_REQ_CTL_BIT | ESR_REQ_CTL_EN_BIT);
	if (rc < 0) {
		pr_err("Error in configuring force ESR rc=%d\n", rc);
		goto out;
	}

	/*
	 * Release and grab the lock again after 1.5 seconds so that prepare
	 * callback can succeed if the request comes in between.
	 */
	mutex_unlock(&chip->qnovo_esr_ctrl_lock);

	/* wait 1.5 seconds for hw to measure ESR */
	msleep(1500);

	mutex_lock(&chip->qnovo_esr_ctrl_lock);
	rc = fg_masked_write(chip, BATT_INFO_TM_MISC1(chip),
			ESR_REQ_CTL_BIT | ESR_REQ_CTL_EN_BIT,
			0);
	if (rc < 0) {
		pr_err("Error in restoring force ESR rc=%d\n", rc);
		goto out;
	}

	/* If qnovo is disabled, then leave ESR extraction enabled */
	if (!chip->qnovo_enable)
		goto done;

	rc = fg_masked_write(chip, BATT_INFO_QNOVO_CFG(chip),
			LD_REG_CTRL_BIT, LD_REG_CTRL_BIT);
	if (rc < 0) {
		pr_err("Error in restoring qnovo_cfg rc=%d\n", rc);
		goto out;
	}

	/* force esr extraction disable */
	rc = fg_sram_masked_write(chip, ESR_EXTRACTION_ENABLE_WORD,
			ESR_EXTRACTION_ENABLE_OFFSET, BIT(0), 0,
			FG_IMA_DEFAULT);
	if (rc < 0) {
		pr_err("failed to disable esr extn rc=%d\n", rc);
		goto out;
	}

done:
	fg_get_battery_resistance(chip, &esr_uohms);
	fg_dbg(chip, FG_STATUS, "ESR uohms = %d\n", esr_uohms);
out:
	mutex_unlock(&chip->qnovo_esr_ctrl_lock);
	return rc;
}

static int fg_prepare_for_qnovo(struct fg_chip *chip, int qnovo_enable)
{
	int rc = 0;

	mutex_lock(&chip->qnovo_esr_ctrl_lock);
	/* force esr extraction disable when qnovo enables */
	rc = fg_sram_masked_write(chip, ESR_EXTRACTION_ENABLE_WORD,
			ESR_EXTRACTION_ENABLE_OFFSET,
			BIT(0), qnovo_enable ? 0 : BIT(0),
			FG_IMA_DEFAULT);
	if (rc < 0) {
		pr_err("Error in configuring esr extraction rc=%d\n", rc);
		goto out;
	}

	rc = fg_masked_write(chip, BATT_INFO_QNOVO_CFG(chip),
			LD_REG_CTRL_BIT,
			qnovo_enable ? LD_REG_CTRL_BIT : 0);
	if (rc < 0) {
		pr_err("Error in configuring qnovo_cfg rc=%d\n", rc);
		goto out;
	}

	fg_dbg(chip, FG_STATUS, "%s for Qnovo\n",
		qnovo_enable ? "Prepared" : "Unprepared");
	chip->qnovo_enable = qnovo_enable;
out:
	mutex_unlock(&chip->qnovo_esr_ctrl_lock);
	return rc;
}

static void ttf_work(struct work_struct *work)
{
	struct fg_chip *chip = container_of(work, struct fg_chip,
					    ttf_work.work);
	int rc, ibatt_now, vbatt_now, ttf;
	ktime_t ktime_now;

	mutex_lock(&chip->ttf.lock);
	if (chip->charge_status != POWER_SUPPLY_STATUS_CHARGING &&
			chip->charge_status != POWER_SUPPLY_STATUS_DISCHARGING)
		goto end_work;

	rc = fg_get_battery_current(chip, &ibatt_now);
	if (rc < 0) {
		pr_err("failed to get battery current, rc=%d\n", rc);
		goto end_work;
	}

	rc = fg_get_battery_voltage(chip, &vbatt_now);
	if (rc < 0) {
		pr_err("failed to get battery voltage, rc=%d\n", rc);
		goto end_work;
	}

	fg_circ_buf_add(&chip->ttf.ibatt, ibatt_now);
	fg_circ_buf_add(&chip->ttf.vbatt, vbatt_now);

	if (chip->charge_status == POWER_SUPPLY_STATUS_CHARGING) {
		rc = fg_get_time_to_full_locked(chip, &ttf);
		if (rc < 0) {
			pr_err("failed to get ttf, rc=%d\n", rc);
			goto end_work;
		}

		/* keep the wake lock and prime the IBATT and VBATT buffers */
		if (ttf < 0) {
			/* delay for one FG cycle */
			schedule_delayed_work(&chip->ttf_work,
							msecs_to_jiffies(1500));
			mutex_unlock(&chip->ttf.lock);
			return;
		}

		/* update the TTF reference point every minute */
		ktime_now = ktime_get_boottime();
		if (ktime_ms_delta(ktime_now,
				   ms_to_ktime(chip->ttf.last_ms)) > 60000 ||
				   chip->ttf.last_ms == 0) {
			chip->ttf.last_ttf = ttf;
			chip->ttf.last_ms = ktime_to_ms(ktime_now);
		}
	}

	/* recurse every 10 seconds */
	schedule_delayed_work(&chip->ttf_work, msecs_to_jiffies(10000));
end_work:
	vote(chip->awake_votable, TTF_PRIMING, false, 0);
	mutex_unlock(&chip->ttf.lock);
}

/* PSY CALLBACKS STAY HERE */

static int fg_psy_get_property(struct power_supply *psy,
				       enum power_supply_property psp,
				       union power_supply_propval *pval)
{
	struct fg_chip *chip = power_supply_get_drvdata(psy);
	int rc = 0;

	switch (psp) {
	case POWER_SUPPLY_PROP_CAPACITY:
		rc = fg_get_prop_capacity(chip, &pval->intval);

		if (chip->param.batt_soc >= 0)
			pval->intval = chip->param.batt_soc;
		break;
	case POWER_SUPPLY_PROP_CAPACITY_RAW:
		rc = fg_get_msoc_raw(chip, &pval->intval);
		break;
	case POWER_SUPPLY_PROP_VOLTAGE_NOW:
		if (chip->battery_missing)
			pval->intval = 3700000;
		else
			rc = fg_get_battery_voltage(chip, &pval->intval);
		break;
	case POWER_SUPPLY_PROP_CURRENT_NOW:
		rc = fg_get_battery_current(chip, &pval->intval);
		break;
	case POWER_SUPPLY_PROP_TEMP:
		rc = fg_get_battery_temp(chip, &pval->intval);
		break;
	case POWER_SUPPLY_PROP_COLD_TEMP:
		rc = fg_get_jeita_threshold(chip, JEITA_COLD, &pval->intval);
		if (rc < 0) {
			pr_err("Error in reading jeita_cold, rc=%d\n", rc);
			return rc;
		}
		break;
	case POWER_SUPPLY_PROP_COOL_TEMP:
		rc = fg_get_jeita_threshold(chip, JEITA_COOL, &pval->intval);
		if (rc < 0) {
			pr_err("Error in reading jeita_cool, rc=%d\n", rc);
			return rc;
		}
		break;
	case POWER_SUPPLY_PROP_WARM_TEMP:
		rc = fg_get_jeita_threshold(chip, JEITA_WARM, &pval->intval);
		if (rc < 0) {
			pr_err("Error in reading jeita_warm, rc=%d\n", rc);
			return rc;
		}
		break;
	case POWER_SUPPLY_PROP_HOT_TEMP:
		rc = fg_get_jeita_threshold(chip, JEITA_HOT, &pval->intval);
		if (rc < 0) {
			pr_err("Error in reading jeita_hot, rc=%d\n", rc);
			return rc;
		}
		break;
	case POWER_SUPPLY_PROP_RESISTANCE:
		rc = fg_get_battery_resistance(chip, &pval->intval);
		break;
	case POWER_SUPPLY_PROP_VOLTAGE_OCV:
		rc = fg_get_sram_prop(chip, FG_SRAM_OCV, &pval->intval);
		break;
	case POWER_SUPPLY_PROP_CHARGE_FULL_DESIGN:
		if (-EINVAL != chip->bp.nom_cap_uah)
			pval->intval = chip->bp.nom_cap_uah * 1000;
		else
			pval->intval = chip->cl.nom_cap_uah;
		break;
	case POWER_SUPPLY_PROP_RESISTANCE_ID:
		pval->intval = chip->batt_id_ohms;
		break;
	case POWER_SUPPLY_PROP_BATTERY_TYPE:
		pval->strval = fg_get_battery_type(chip);
		break;
	case POWER_SUPPLY_PROP_VOLTAGE_MAX_DESIGN:
		pval->intval = chip->bp.float_volt_uv;
		break;
	case POWER_SUPPLY_PROP_CYCLE_COUNT:
		pval->intval = fg_get_cycle_count(chip);
		break;
	case POWER_SUPPLY_PROP_CYCLE_COUNTS:
		pval->strval = fg_get_cycle_counts(chip);
		break;
	case POWER_SUPPLY_PROP_CHARGE_NOW_RAW:
		rc = fg_get_charge_raw(chip, &pval->intval);
		break;
	case POWER_SUPPLY_PROP_CHARGE_NOW:
		pval->intval = chip->cl.init_cc_uah;
		break;
	case POWER_SUPPLY_PROP_CHARGE_FULL:
		pval->intval = chip->cl.learned_cc_uah;
		break;
	case POWER_SUPPLY_PROP_CHARGE_COUNTER:
		rc = fg_get_charge_counter(chip, &pval->intval);
		break;
	case POWER_SUPPLY_PROP_CHARGE_COUNTER_SHADOW:
		rc = fg_get_charge_counter_shadow(chip, &pval->intval);
		break;
	case POWER_SUPPLY_PROP_TIME_TO_FULL_AVG:
		rc = fg_get_time_to_full(chip, &pval->intval);
		break;
	case POWER_SUPPLY_PROP_TIME_TO_EMPTY_AVG:
		rc = fg_get_time_to_empty(chip, &pval->intval);
		break;
	case POWER_SUPPLY_PROP_SOC_REPORTING_READY:
		pval->intval = chip->soc_reporting_ready;
		break;
	case POWER_SUPPLY_PROP_DEBUG_BATTERY:
		pval->intval = is_debug_batt_id(chip);
		break;
	case POWER_SUPPLY_PROP_CONSTANT_CHARGE_VOLTAGE:
		rc = fg_get_sram_prop(chip, FG_SRAM_VBATT_FULL, &pval->intval);
		break;
	case POWER_SUPPLY_PROP_CC_STEP:
		if ((chip->ttf.cc_step.sel >= 0) &&
				(chip->ttf.cc_step.sel < MAX_CC_STEPS)) {
			pval->intval =
				chip->ttf.cc_step.arr[chip->ttf.cc_step.sel];
		} else {
			pr_err("cc_step_sel is out of bounds [0, %d]\n",
				chip->ttf.cc_step.sel);
			return -EINVAL;
		}
		break;
	case POWER_SUPPLY_PROP_CC_STEP_SEL:
		pval->intval = chip->ttf.cc_step.sel;
		break;
	case POWER_SUPPLY_PROP_REAL_CAPACITY:
		rc = fg_get_prop_real_capacity(chip, &pval->intval);
		break;
	default:
		pr_err("unsupported property %d\n", psp);
		rc = -EINVAL;
		break;
	}

	if (rc < 0)
		return -ENODATA;

	return 0;
}

static int fg_psy_set_property(struct power_supply *psy,
				  enum power_supply_property psp,
				  const union power_supply_propval *pval)
{
	struct fg_chip *chip = power_supply_get_drvdata(psy);
	int rc = 0;

	switch (psp) {
	case POWER_SUPPLY_PROP_CYCLE_COUNT:
		rc = fg_set_cycle_count(chip, pval->intval);
		pr_info("Cycle count is modified to %d by userspace\n", pval->intval);
		break;
	case POWER_SUPPLY_PROP_CONSTANT_CHARGE_VOLTAGE:
		rc = fg_set_constant_chg_voltage(chip, pval->intval);
		break;
	case POWER_SUPPLY_PROP_RESISTANCE:
		rc = fg_force_esr_meas(chip);
		break;
	case POWER_SUPPLY_PROP_CHARGE_QNOVO_ENABLE:
		rc = fg_prepare_for_qnovo(chip, pval->intval);
		break;
	case POWER_SUPPLY_PROP_CC_STEP:
		if ((chip->ttf.cc_step.sel >= 0) &&
				(chip->ttf.cc_step.sel < MAX_CC_STEPS)) {
			chip->ttf.cc_step.arr[chip->ttf.cc_step.sel] =
								pval->intval;
		} else {
			pr_err("cc_step_sel is out of bounds [0, %d]\n",
				chip->ttf.cc_step.sel);
			return -EINVAL;
		}
		break;
	case POWER_SUPPLY_PROP_CC_STEP_SEL:
		if ((pval->intval >= 0) && (pval->intval < MAX_CC_STEPS)) {
			chip->ttf.cc_step.sel = pval->intval;
		} else {
			pr_err("cc_step_sel is out of bounds [0, %d]\n",
				pval->intval);
			return -EINVAL;
		}
		break;
	case POWER_SUPPLY_PROP_CHARGE_FULL:
		if (chip->cl.active) {
			pr_warn("Capacity learning active!\n");
			return 0;
		}
		if (pval->intval <= 0 || pval->intval > chip->cl.nom_cap_uah) {
			pr_err("charge_full is out of bounds\n");
			return -EINVAL;
		}
		chip->cl.learned_cc_uah = pval->intval;
		rc = fg_save_learned_cap_to_sram(chip);
		if (rc < 0)
			pr_err("Error in saving learned_cc_uah, rc=%d\n", rc);
		break;
	case POWER_SUPPLY_PROP_COLD_TEMP:
		rc = fg_set_jeita_threshold(chip, JEITA_COLD, pval->intval);
		if (rc < 0) {
			pr_err("Error in writing jeita_cold, rc=%d\n", rc);
			return rc;
		}
		break;
	case POWER_SUPPLY_PROP_COOL_TEMP:
		rc = fg_set_jeita_threshold(chip, JEITA_COOL, pval->intval);
		if (rc < 0) {
			pr_err("Error in writing jeita_cool, rc=%d\n", rc);
			return rc;
		}
		break;
	case POWER_SUPPLY_PROP_WARM_TEMP:
		rc = fg_set_jeita_threshold(chip, JEITA_WARM, pval->intval);
		if (rc < 0) {
			pr_err("Error in writing jeita_warm, rc=%d\n", rc);
			return rc;
		}
		break;
	case POWER_SUPPLY_PROP_HOT_TEMP:
		rc = fg_set_jeita_threshold(chip, JEITA_HOT, pval->intval);
		if (rc < 0) {
			pr_err("Error in writing jeita_hot, rc=%d\n", rc);
			return rc;
		}
		break;
	default:
		break;
	}

	return rc;
}

static int fg_property_is_writeable(struct power_supply *psy,
						enum power_supply_property psp)
{
	switch (psp) {
	case POWER_SUPPLY_PROP_CONSTANT_CHARGE_VOLTAGE:
	case POWER_SUPPLY_PROP_CC_STEP:
	case POWER_SUPPLY_PROP_CC_STEP_SEL:
	case POWER_SUPPLY_PROP_CHARGE_FULL:
	case POWER_SUPPLY_PROP_COLD_TEMP:
	case POWER_SUPPLY_PROP_COOL_TEMP:
	case POWER_SUPPLY_PROP_WARM_TEMP:
	case POWER_SUPPLY_PROP_HOT_TEMP:
	case POWER_SUPPLY_PROP_CYCLE_COUNT:
		return 1;
	default:
		break;
	}

	return 0;
}

static void fg_external_power_changed(struct power_supply *psy)
{
	pr_debug("power supply changed\n");
}

static int fg_notifier_cb(struct notifier_block *nb,
		unsigned long event, void *data)
{
	struct power_supply *psy = data;
	struct fg_chip *chip = container_of(nb, struct fg_chip, nb);

	spin_lock(&chip->suspend_lock);
	if (chip->suspended) {
		/* Return if we are still suspended */
		spin_unlock(&chip->suspend_lock);
		return NOTIFY_OK;
	}
	spin_unlock(&chip->suspend_lock);

	if (event != PSY_EVENT_PROP_CHANGED)
		return NOTIFY_OK;

	if (work_pending(&chip->status_change_work))
		return NOTIFY_OK;

	if ((strcmp(psy->desc->name, "battery") == 0)
		|| (strcmp(psy->desc->name, "parallel") == 0)
		|| (strcmp(psy->desc->name, "usb") == 0)) {
		/*
		 * We cannot vote for awake votable here as that takes
		 * a mutex lock and this is executed in an atomic context.
		 */
		fg_stay_awake(chip, FG_STATUS_NOTIFY_WAKE);
		schedule_work(&chip->status_change_work);
	}

	return NOTIFY_OK;
}

static int twm_notifier_cb(struct notifier_block *nb,
				unsigned long action, void *data)
{
	struct fg_chip *chip = container_of(nb, struct fg_chip, twm_nb);

	if (action != PMIC_TWM_CLEAR &&
			action != PMIC_TWM_ENABLE) {
		pr_debug("Unsupported option %lu\n", action);
		return NOTIFY_OK;
	}

	chip->twm_state = (u8)action;

	return NOTIFY_OK;
}

static enum power_supply_property fg_psy_props[] = {
	POWER_SUPPLY_PROP_CAPACITY,
	POWER_SUPPLY_PROP_CAPACITY_RAW,
	POWER_SUPPLY_PROP_TEMP,
	POWER_SUPPLY_PROP_COLD_TEMP,
	POWER_SUPPLY_PROP_COOL_TEMP,
	POWER_SUPPLY_PROP_WARM_TEMP,
	POWER_SUPPLY_PROP_HOT_TEMP,
	POWER_SUPPLY_PROP_VOLTAGE_NOW,
	POWER_SUPPLY_PROP_VOLTAGE_OCV,
	POWER_SUPPLY_PROP_CURRENT_NOW,
	POWER_SUPPLY_PROP_RESISTANCE_ID,
	POWER_SUPPLY_PROP_RESISTANCE,
	POWER_SUPPLY_PROP_BATTERY_TYPE,
	POWER_SUPPLY_PROP_CHARGE_FULL_DESIGN,
	POWER_SUPPLY_PROP_VOLTAGE_MAX_DESIGN,
	POWER_SUPPLY_PROP_CYCLE_COUNT,
	POWER_SUPPLY_PROP_CYCLE_COUNTS,
	POWER_SUPPLY_PROP_CHARGE_NOW_RAW,
	POWER_SUPPLY_PROP_CHARGE_NOW,
	POWER_SUPPLY_PROP_CHARGE_FULL,
	POWER_SUPPLY_PROP_CHARGE_COUNTER,
	POWER_SUPPLY_PROP_CHARGE_COUNTER_SHADOW,
	POWER_SUPPLY_PROP_TIME_TO_FULL_AVG,
	POWER_SUPPLY_PROP_TIME_TO_EMPTY_AVG,
	POWER_SUPPLY_PROP_SOC_REPORTING_READY,
	POWER_SUPPLY_PROP_DEBUG_BATTERY,
	POWER_SUPPLY_PROP_CONSTANT_CHARGE_VOLTAGE,
	POWER_SUPPLY_PROP_CC_STEP,
	POWER_SUPPLY_PROP_CC_STEP_SEL,
	POWER_SUPPLY_PROP_REAL_CAPACITY,
};

static const struct power_supply_desc fg_psy_desc = {
	.name = "bms",
	.type = POWER_SUPPLY_TYPE_BMS,
	.properties = fg_psy_props,
	.num_properties = ARRAY_SIZE(fg_psy_props),
	.get_property = fg_psy_get_property,
	.set_property = fg_psy_set_property,
	.external_power_changed = fg_external_power_changed,
	.property_is_writeable = fg_property_is_writeable,
};

/* INIT FUNCTIONS STAY HERE */

#define DEFAULT_ESR_CHG_TIMER_RETRY	8
#define DEFAULT_ESR_CHG_TIMER_MAX	16
static int fg_hw_init(struct fg_chip *chip)
{
	int rc;
	u8 buf[4], val;

	fg_encode(chip->sp, FG_SRAM_CUTOFF_VOLT, chip->dt.cutoff_volt_mv, buf);
	rc = fg_sram_write(chip, chip->sp[FG_SRAM_CUTOFF_VOLT].addr_word,
			chip->sp[FG_SRAM_CUTOFF_VOLT].addr_byte, buf,
			chip->sp[FG_SRAM_CUTOFF_VOLT].len, FG_IMA_DEFAULT);
	if (rc < 0) {
		pr_err("Error in writing cutoff_volt, rc=%d\n", rc);
		return rc;
	}

	fg_encode(chip->sp, FG_SRAM_EMPTY_VOLT, chip->dt.empty_volt_mv, buf);
	rc = fg_sram_write(chip, chip->sp[FG_SRAM_EMPTY_VOLT].addr_word,
			chip->sp[FG_SRAM_EMPTY_VOLT].addr_byte, buf,
			chip->sp[FG_SRAM_EMPTY_VOLT].len, FG_IMA_DEFAULT);
	if (rc < 0) {
		pr_err("Error in writing empty_volt, rc=%d\n", rc);
		return rc;
	}

	fg_encode(chip->sp, FG_SRAM_CHG_TERM_CURR, chip->dt.chg_term_curr_ma,
		buf);
	rc = fg_sram_write(chip, chip->sp[FG_SRAM_CHG_TERM_CURR].addr_word,
			chip->sp[FG_SRAM_CHG_TERM_CURR].addr_byte, buf,
			chip->sp[FG_SRAM_CHG_TERM_CURR].len, FG_IMA_DEFAULT);
	if (rc < 0) {
		pr_err("Error in writing chg_term_curr, rc=%d\n", rc);
		return rc;
	}

	fg_encode(chip->sp, FG_SRAM_SYS_TERM_CURR, chip->dt.sys_term_curr_ma,
		buf);
	rc = fg_sram_write(chip, chip->sp[FG_SRAM_SYS_TERM_CURR].addr_word,
			chip->sp[FG_SRAM_SYS_TERM_CURR].addr_byte, buf,
			chip->sp[FG_SRAM_SYS_TERM_CURR].len, FG_IMA_DEFAULT);
	if (rc < 0) {
		pr_err("Error in writing sys_term_curr, rc=%d\n", rc);
		return rc;
	}

	fg_encode(chip->sp, FG_SRAM_CUTOFF_CURR, chip->dt.cutoff_curr_ma,
		buf);
	rc = fg_sram_write(chip, chip->sp[FG_SRAM_CUTOFF_CURR].addr_word,
			chip->sp[FG_SRAM_CUTOFF_CURR].addr_byte, buf,
			chip->sp[FG_SRAM_CUTOFF_CURR].len, FG_IMA_DEFAULT);
	if (rc < 0) {
		pr_err("Error in writing cutoff_curr, rc=%d\n", rc);
		return rc;
	}

	if (!(chip->wa_flags & PMI8998_V1_REV_WA)) {
		fg_encode(chip->sp, FG_SRAM_CHG_TERM_BASE_CURR,
			chip->dt.chg_term_base_curr_ma, buf);
		rc = fg_sram_write(chip,
				chip->sp[FG_SRAM_CHG_TERM_BASE_CURR].addr_word,
				chip->sp[FG_SRAM_CHG_TERM_BASE_CURR].addr_byte,
				buf, chip->sp[FG_SRAM_CHG_TERM_BASE_CURR].len,
				FG_IMA_DEFAULT);
		if (rc < 0) {
			pr_err("Error in writing chg_term_base_curr, rc=%d\n",
				rc);
			return rc;
		}
	}

	if (chip->dt.vbatt_low_thr_mv > 0) {
		fg_encode(chip->sp, FG_SRAM_VBATT_LOW,
			chip->dt.vbatt_low_thr_mv, buf);
		rc = fg_sram_write(chip, chip->sp[FG_SRAM_VBATT_LOW].addr_word,
				chip->sp[FG_SRAM_VBATT_LOW].addr_byte, buf,
				chip->sp[FG_SRAM_VBATT_LOW].len,
				FG_IMA_DEFAULT);
		if (rc < 0) {
			pr_err("Error in writing vbatt_low_thr, rc=%d\n", rc);
			return rc;
		}
	}

	if (chip->dt.delta_soc_thr > 0 && chip->dt.delta_soc_thr < 100) {
		fg_encode(chip->sp, FG_SRAM_DELTA_MSOC_THR,
			chip->dt.delta_soc_thr, buf);
		rc = fg_sram_write(chip,
				chip->sp[FG_SRAM_DELTA_MSOC_THR].addr_word,
				chip->sp[FG_SRAM_DELTA_MSOC_THR].addr_byte,
				buf, chip->sp[FG_SRAM_DELTA_MSOC_THR].len,
				FG_IMA_DEFAULT);
		if (rc < 0) {
			pr_err("Error in writing delta_msoc_thr, rc=%d\n", rc);
			return rc;
		}

		fg_encode(chip->sp, FG_SRAM_DELTA_BSOC_THR,
			chip->dt.delta_soc_thr, buf);
		rc = fg_sram_write(chip,
				chip->sp[FG_SRAM_DELTA_BSOC_THR].addr_word,
				chip->sp[FG_SRAM_DELTA_BSOC_THR].addr_byte,
				buf, chip->sp[FG_SRAM_DELTA_BSOC_THR].len,
				FG_IMA_DEFAULT);
		if (rc < 0) {
			pr_err("Error in writing delta_bsoc_thr, rc=%d\n", rc);
			return rc;
		}
	}

	/*
	 * configure battery thermal coefficients c1,c2,c3
	 * if its value is not zero.
	 */
	if (chip->dt.batt_therm_coeffs[0] > 0) {
		rc = fg_write(chip, BATT_INFO_THERM_C1(chip),
			chip->dt.batt_therm_coeffs, BATT_THERM_NUM_COEFFS);
		if (rc < 0) {
			pr_err("Error in writing battery thermal coefficients, rc=%d\n",
				rc);
			return rc;
		}
	}


	if (chip->dt.recharge_soc_thr > 0 && chip->dt.recharge_soc_thr < 100) {
		rc = fg_set_recharge_soc(chip, chip->dt.recharge_soc_thr);
		if (rc < 0) {
			pr_err("Error in setting recharge_soc, rc=%d\n", rc);
			return rc;
		}
	}

	if (chip->dt.recharge_volt_thr_mv > 0) {
		rc = fg_set_recharge_voltage(chip,
			chip->dt.recharge_volt_thr_mv);
		if (rc < 0) {
			pr_err("Error in setting recharge_voltage, rc=%d\n",
				rc);
			return rc;
		}
	}

	if (chip->dt.rsense_sel >= SRC_SEL_BATFET &&
			chip->dt.rsense_sel < SRC_SEL_RESERVED) {
		rc = fg_masked_write(chip, BATT_INFO_IBATT_SENSING_CFG(chip),
				SOURCE_SELECT_MASK, chip->dt.rsense_sel);
		if (rc < 0) {
			pr_err("Error in writing rsense_sel, rc=%d\n", rc);
			return rc;
		}
	}

	rc = fg_set_jeita_threshold(chip, JEITA_COLD,
		chip->dt.jeita_thresholds[JEITA_COLD] * 10);
	if (rc < 0) {
		pr_err("Error in writing jeita_cold, rc=%d\n", rc);
		return rc;
	}

	rc = fg_set_jeita_threshold(chip, JEITA_COOL,
		chip->dt.jeita_thresholds[JEITA_COOL] * 10);
	if (rc < 0) {
		pr_err("Error in writing jeita_cool, rc=%d\n", rc);
		return rc;
	}

	rc = fg_set_jeita_threshold(chip, JEITA_WARM,
		chip->dt.jeita_thresholds[JEITA_WARM] * 10);
	if (rc < 0) {
		pr_err("Error in writing jeita_warm, rc=%d\n", rc);
		return rc;
	}

	rc = fg_set_jeita_threshold(chip, JEITA_HOT,
		chip->dt.jeita_thresholds[JEITA_HOT] * 10);
	if (rc < 0) {
		pr_err("Error in writing jeita_hot, rc=%d\n", rc);
		return rc;
	}

	if (chip->pmic_rev_id->pmic_subtype == PMI8998_SUBTYPE) {
		chip->esr_timer_charging_default[TIMER_RETRY] =
			DEFAULT_ESR_CHG_TIMER_RETRY;
		chip->esr_timer_charging_default[TIMER_MAX] =
			DEFAULT_ESR_CHG_TIMER_MAX;
	} else {
		/* We don't need this for pm660 at present */
		chip->esr_timer_charging_default[TIMER_RETRY] = -EINVAL;
		chip->esr_timer_charging_default[TIMER_MAX] = -EINVAL;
	}

	rc = fg_set_esr_timer(chip, chip->dt.esr_timer_charging[TIMER_RETRY],
		chip->dt.esr_timer_charging[TIMER_MAX], true, FG_IMA_DEFAULT);
	if (rc < 0) {
		pr_err("Error in setting ESR timer, rc=%d\n", rc);
		return rc;
	}

	rc = fg_set_esr_timer(chip, chip->dt.esr_timer_awake[TIMER_RETRY],
		chip->dt.esr_timer_awake[TIMER_MAX], false, FG_IMA_DEFAULT);
	if (rc < 0) {
		pr_err("Error in setting ESR timer, rc=%d\n", rc);
		return rc;
	}

	restore_cycle_counter(chip);

	if (chip->dt.jeita_hyst_temp >= 0) {
		val = chip->dt.jeita_hyst_temp << JEITA_TEMP_HYST_SHIFT;
		rc = fg_masked_write(chip, BATT_INFO_BATT_TEMP_CFG(chip),
			JEITA_TEMP_HYST_MASK, val);
		if (rc < 0) {
			pr_err("Error in writing batt_temp_cfg, rc=%d\n", rc);
			return rc;
		}
	}

	get_batt_temp_delta(chip->dt.batt_temp_delta, &val);
	rc = fg_masked_write(chip, BATT_INFO_BATT_TMPR_INTR(chip),
			CHANGE_THOLD_MASK, val);
	if (rc < 0) {
		pr_err("Error in writing batt_temp_delta, rc=%d\n", rc);
		return rc;
	}

	fg_encode(chip->sp, FG_SRAM_ESR_TIGHT_FILTER,
		chip->dt.esr_tight_flt_upct, buf);
	rc = fg_sram_write(chip, chip->sp[FG_SRAM_ESR_TIGHT_FILTER].addr_word,
			chip->sp[FG_SRAM_ESR_TIGHT_FILTER].addr_byte, buf,
			chip->sp[FG_SRAM_ESR_TIGHT_FILTER].len, FG_IMA_DEFAULT);
	if (rc < 0) {
		pr_err("Error in writing ESR tight filter, rc=%d\n", rc);
		return rc;
	}

	fg_encode(chip->sp, FG_SRAM_ESR_BROAD_FILTER,
		chip->dt.esr_broad_flt_upct, buf);
	rc = fg_sram_write(chip, chip->sp[FG_SRAM_ESR_BROAD_FILTER].addr_word,
			chip->sp[FG_SRAM_ESR_BROAD_FILTER].addr_byte, buf,
			chip->sp[FG_SRAM_ESR_BROAD_FILTER].len, FG_IMA_DEFAULT);
	if (rc < 0) {
		pr_err("Error in writing ESR broad filter, rc=%d\n", rc);
		return rc;
	}

	fg_encode(chip->sp, FG_SRAM_ESR_PULSE_THRESH,
		chip->dt.esr_pulse_thresh_ma, buf);
	rc = fg_sram_write(chip, chip->sp[FG_SRAM_ESR_PULSE_THRESH].addr_word,
			chip->sp[FG_SRAM_ESR_PULSE_THRESH].addr_byte, buf,
			chip->sp[FG_SRAM_ESR_PULSE_THRESH].len, FG_IMA_DEFAULT);
	if (rc < 0) {
		pr_err("Error in writing esr_pulse_thresh_ma, rc=%d\n", rc);
		return rc;
	}

	get_esr_meas_current(chip->dt.esr_meas_curr_ma, &val);
	rc = fg_masked_write(chip, BATT_INFO_ESR_PULL_DN_CFG(chip),
			ESR_PULL_DOWN_IVAL_MASK, val);
	if (rc < 0) {
		pr_err("Error in writing esr_meas_curr_ma, rc=%d\n", rc);
		return rc;
	}

	if (is_debug_batt_id(chip) || chip->dt.disable_esr_pull_dn) {
		val = ESR_NO_PULL_DOWN;
		rc = fg_masked_write(chip, BATT_INFO_ESR_PULL_DN_CFG(chip),
			ESR_PULL_DOWN_MODE_MASK, val);
		if (rc < 0) {
			pr_err("Error in writing esr_pull_down, rc=%d\n", rc);
			return rc;
		}
	}

	if (chip->dt.ki_coeff_hi_chg != -EINVAL) {
		fg_encode(chip->sp, FG_SRAM_KI_COEFF_HI_CHG,
			chip->dt.ki_coeff_hi_chg, &val);
		rc = fg_sram_write(chip,
				chip->sp[FG_SRAM_KI_COEFF_HI_CHG].addr_word,
				chip->sp[FG_SRAM_KI_COEFF_HI_CHG].addr_byte,
				&val, chip->sp[FG_SRAM_KI_COEFF_HI_CHG].len,
				FG_IMA_DEFAULT);
		if (rc < 0) {
			pr_err("Error in writing ki_coeff_hi_chg, rc=%d\n", rc);
			return rc;
		}
	}

	if (chip->dt.use_esr_sw) {
		/* Enable ESR extraction explicitly */
		rc = fg_sram_masked_write(chip, ESR_EXTRACTION_ENABLE_WORD,
				ESR_EXTRACTION_ENABLE_OFFSET,
				ESR_EXTRACTION_ENABLE_MASK,
				0x1, FG_IMA_DEFAULT);
		if (rc < 0) {
			pr_err("Error in enabling ESR extraction rc=%d\n", rc);
			return rc;
		}
	}

	if (chip->dt.sync_sleep_threshold_ma != -EINVAL) {
		fg_encode(chip->sp, FG_SRAM_SYNC_SLEEP_THR,
			chip->dt.sync_sleep_threshold_ma, buf);
		rc = fg_sram_write(chip,
			chip->sp[FG_SRAM_SYNC_SLEEP_THR].addr_word,
			chip->sp[FG_SRAM_SYNC_SLEEP_THR].addr_byte, buf,
			chip->sp[FG_SRAM_SYNC_SLEEP_THR].len,
			FG_IMA_DEFAULT);
		if (rc < 0) {
			pr_err("Error in writing sync_sleep_threshold=%d\n",
				rc);
			return rc;
		}
	}

	return 0;
}

static int fg_memif_init(struct fg_chip *chip)
{
	if (chip->use_dma)
		return fg_dma_init(chip);

	return fg_ima_init(chip);
}

static int fg_adjust_timebase(struct fg_chip *chip)
{
	int rc = 0, die_temp;
	s32 time_base = 0;
	u8 buf[2] = {0};

	if ((chip->wa_flags & PM660_TSMC_OSC_WA) && chip->die_temp_chan) {
		rc = iio_read_channel_processed(chip->die_temp_chan, &die_temp);
		if (rc < 0) {
			pr_err("Error in reading die_temp, rc:%d\n", rc);
			return rc;
		}

		rc = fg_lerp(fg_tsmc_osc_table, ARRAY_SIZE(fg_tsmc_osc_table),
					die_temp / 1000, &time_base);
		if (rc < 0) {
			pr_err("Error to lookup fg_tsmc_osc_table rc=%d\n", rc);
			return rc;
		}

		fg_encode(chip->sp, FG_SRAM_TIMEBASE, time_base, buf);
		rc = fg_sram_write(chip,
			chip->sp[FG_SRAM_TIMEBASE].addr_word,
			chip->sp[FG_SRAM_TIMEBASE].addr_byte, buf,
			chip->sp[FG_SRAM_TIMEBASE].len, FG_IMA_DEFAULT);
		if (rc < 0) {
			pr_err("Error in writing timebase, rc=%d\n", rc);
			return rc;
		}
	}

	return 0;
}

/* INTERRUPT HANDLERS STAY HERE */

static irqreturn_t fg_mem_xcp_irq_handler(int irq, void *data)
{
	struct fg_chip *chip = data;
	u8 status;
	int rc;

	rc = fg_read(chip, MEM_IF_INT_RT_STS(chip), &status, 1);
	if (rc < 0) {
		pr_err("failed to read addr=0x%04x, rc=%d\n",
			MEM_IF_INT_RT_STS(chip), rc);
		return IRQ_HANDLED;
	}

	fg_dbg(chip, FG_IRQ, "irq %d triggered, status:%d\n", irq, status);

	mutex_lock(&chip->sram_rw_lock);
	rc = fg_clear_dma_errors_if_any(chip);
	if (rc < 0)
		pr_err("Error in clearing DMA error, rc=%d\n", rc);

	if (status & MEM_XCP_BIT) {
		rc = fg_clear_ima_errors_if_any(chip, true);
		if (rc < 0 && rc != -EAGAIN)
			pr_err("Error in checking IMA errors rc:%d\n", rc);
	}

	mutex_unlock(&chip->sram_rw_lock);
	return IRQ_HANDLED;
}

static irqreturn_t fg_vbatt_low_irq_handler(int irq, void *data)
{
	struct fg_chip *chip = data;

	fg_dbg(chip, FG_IRQ, "irq %d triggered\n", irq);
	return IRQ_HANDLED;
}

static irqreturn_t fg_batt_missing_irq_handler(int irq, void *data)
{
	struct fg_chip *chip = data;
	u8 status;
	int rc;

	rc = fg_read(chip, BATT_INFO_INT_RT_STS(chip), &status, 1);
	if (rc < 0) {
		pr_err("failed to read addr=0x%04x, rc=%d\n",
			BATT_INFO_INT_RT_STS(chip), rc);
		return IRQ_HANDLED;
	}

	fg_dbg(chip, FG_IRQ, "irq %d triggered sts:%d\n", irq, status);
	chip->battery_missing = (status & BT_MISS_BIT);

	if (chip->battery_missing) {
		chip->profile_available = false;
		chip->profile_loaded = false;
		chip->profile_load_status = PROFILE_NOT_LOADED;
		chip->soc_reporting_ready = false;
		chip->batt_id_ohms = -EINVAL;
		cancel_delayed_work_sync(&chip->pl_enable_work);
		vote(chip->pl_disable_votable, ESR_FCC_VOTER, true, 0);
		return IRQ_HANDLED;
	}

	clear_battery_profile(chip);
	schedule_delayed_work(&chip->profile_load_work, 0);

	if (chip->fg_psy)
		power_supply_changed(chip->fg_psy);

	return IRQ_HANDLED;
}

static irqreturn_t fg_delta_batt_temp_irq_handler(int irq, void *data)
{
	struct fg_chip *chip = data;
	union power_supply_propval prop = {0, };
	int rc, batt_temp;

	rc = fg_get_battery_temp(chip, &batt_temp);
	if (rc < 0) {
		pr_err("Error in getting batt_temp\n");
		return IRQ_HANDLED;
	}
	fg_dbg(chip, FG_IRQ, "irq %d triggered bat_temp: %d\n", irq, batt_temp);

	rc = fg_esr_filter_config(chip, batt_temp, false);
	if (rc < 0)
		pr_err("Error in configuring ESR filter rc:%d\n", rc);

	rc = fg_slope_limit_config(chip, batt_temp);
	if (rc < 0)
		pr_err("Error in configuring slope limiter rc:%d\n", rc);

	rc = fg_adjust_ki_coeff_full_soc(chip, batt_temp);
	if (rc < 0)
		pr_err("Error in configuring ki_coeff_full_soc rc:%d\n", rc);

	if (!batt_psy_initialized(chip)) {
		chip->last_batt_temp = batt_temp;
		return IRQ_HANDLED;
	}

	power_supply_get_property(chip->batt_psy, POWER_SUPPLY_PROP_HEALTH,
		&prop);
	chip->health = prop.intval;

	if (chip->last_batt_temp != batt_temp) {
		rc = fg_adjust_timebase(chip);
		if (rc < 0)
			pr_err("Error in adjusting timebase, rc=%d\n", rc);

		rc = fg_adjust_recharge_voltage(chip);
		if (rc < 0)
			pr_err("Error in adjusting recharge_voltage, rc=%d\n",
				rc);

		chip->last_batt_temp = batt_temp;
		power_supply_changed(chip->batt_psy);
	}

	if (abs(chip->last_batt_temp - batt_temp) > 30)
		pr_warn("Battery temperature last:%d current: %d\n",
			chip->last_batt_temp, batt_temp);
	return IRQ_HANDLED;
}

static irqreturn_t fg_first_est_irq_handler(int irq, void *data)
{
	struct fg_chip *chip = data;

	fg_dbg(chip, FG_IRQ, "irq %d triggered\n", irq);
	complete_all(&chip->soc_ready);
	if (chip->empty_restart_fg)
		chip->empty_restart_fg = false;
	return IRQ_HANDLED;
}

static irqreturn_t fg_soc_update_irq_handler(int irq, void *data)
{
	struct fg_chip *chip = data;

	fg_dbg(chip, FG_IRQ, "irq %d triggered\n", irq);
	complete_all(&chip->soc_update);
	return IRQ_HANDLED;
}

static irqreturn_t fg_delta_bsoc_irq_handler(int irq, void *data)
{
	struct fg_chip *chip = data;
	int rc;

	fg_dbg(chip, FG_IRQ, "irq %d triggered\n", irq);
	rc = fg_charge_full_update(chip);
	if (rc < 0)
		pr_err("Error in charge_full_update, rc=%d\n", rc);

	return IRQ_HANDLED;
}

static irqreturn_t fg_delta_msoc_irq_handler(int irq, void *data)
{
	struct fg_chip *chip = data;
	int rc;

	fg_dbg(chip, FG_IRQ, "irq %d triggered\n", irq);
	fg_cycle_counter_update(chip);

	if (chip->cl.active)
		fg_cap_learning_update(chip);

	rc = fg_charge_full_update(chip);
	if (rc < 0)
		pr_err("Error in charge_full_update, rc=%d\n", rc);

	rc = fg_adjust_ki_coeff_dischg(chip);
	if (rc < 0)
		pr_err("Error in adjusting ki_coeff_dischg, rc=%d\n", rc);

	rc = fg_update_maint_soc(chip);
	if (rc < 0)
		pr_err("Error in updating maint_soc, rc=%d\n", rc);

	rc = fg_esr_validate(chip);
	if (rc < 0)
		pr_err("Error in validating ESR, rc=%d\n", rc);

	rc = fg_adjust_timebase(chip);
	if (rc < 0)
		pr_err("Error in adjusting timebase, rc=%d\n", rc);

	if (batt_psy_initialized(chip))
		power_supply_changed(chip->batt_psy);

	return IRQ_HANDLED;
}

static irqreturn_t fg_empty_soc_irq_handler(int irq, void *data)
{
	struct fg_chip *chip = data;

	fg_dbg(chip, FG_IRQ, "irq %d triggered\n", irq);
	if (batt_psy_initialized(chip))
		power_supply_changed(chip->batt_psy);

	return IRQ_HANDLED;
}

static irqreturn_t fg_soc_irq_handler(int irq, void *data)
{
	struct fg_chip *chip = data;

	fg_dbg(chip, FG_IRQ, "irq %d triggered\n", irq);
	return IRQ_HANDLED;
}

static irqreturn_t fg_dummy_irq_handler(int irq, void *data)
{
	pr_debug("irq %d triggered\n", irq);
	return IRQ_HANDLED;
}

static struct fg_irq_info fg_irqs[FG_IRQ_MAX] = {
	/* BATT_SOC irqs */
	[MSOC_FULL_IRQ] = {
		.name		= "msoc-full",
		.handler	= fg_soc_irq_handler,
	},
	[MSOC_HIGH_IRQ] = {
		.name		= "msoc-high",
		.handler	= fg_soc_irq_handler,
		.wakeable	= true,
	},
	[MSOC_EMPTY_IRQ] = {
		.name		= "msoc-empty",
		.handler	= fg_empty_soc_irq_handler,
		.wakeable	= true,
	},
	[MSOC_LOW_IRQ] = {
		.name		= "msoc-low",
		.handler	= fg_soc_irq_handler,
		.wakeable	= true,
	},
	[MSOC_DELTA_IRQ] = {
		.name		= "msoc-delta",
		.handler	= fg_delta_msoc_irq_handler,
		.wakeable	= true,
	},
	[BSOC_DELTA_IRQ] = {
		.name		= "bsoc-delta",
		.handler	= fg_delta_bsoc_irq_handler,
		.wakeable	= true,
	},
	[SOC_READY_IRQ] = {
		.name		= "soc-ready",
		.handler	= fg_first_est_irq_handler,
		.wakeable	= true,
	},
	[SOC_UPDATE_IRQ] = {
		.name		= "soc-update",
		.handler	= fg_soc_update_irq_handler,
	},
	/* BATT_INFO irqs */
	[BATT_TEMP_DELTA_IRQ] = {
		.name		= "batt-temp-delta",
		.handler	= fg_delta_batt_temp_irq_handler,
		.wakeable	= true,
	},
	[BATT_MISSING_IRQ] = {
		.name		= "batt-missing",
		.handler	= fg_batt_missing_irq_handler,
		.wakeable	= true,
	},
	[ESR_DELTA_IRQ] = {
		.name		= "esr-delta",
		.handler	= fg_dummy_irq_handler,
	},
	[VBATT_LOW_IRQ] = {
		.name		= "vbatt-low",
		.handler	= fg_vbatt_low_irq_handler,
		.wakeable	= true,
	},
	[VBATT_PRED_DELTA_IRQ] = {
		.name		= "vbatt-pred-delta",
		.handler	= fg_dummy_irq_handler,
	},
	/* MEM_IF irqs */
	[DMA_GRANT_IRQ] = {
		.name		= "dma-grant",
		.handler	= fg_dummy_irq_handler,
		.wakeable	= true,
	},
	[MEM_XCP_IRQ] = {
		.name		= "mem-xcp",
		.handler	= fg_mem_xcp_irq_handler,
	},
	[IMA_RDY_IRQ] = {
		.name		= "ima-rdy",
		.handler	= fg_dummy_irq_handler,
	},
};

static int fg_get_irq_index_byname(const char *name)
{
	int i;

	for (i = 0; i < ARRAY_SIZE(fg_irqs); i++) {
		if (strcmp(fg_irqs[i].name, name) == 0)
			return i;
	}

	pr_err("%s is not in irq list\n", name);
	return -ENOENT;
}

static int fg_register_interrupts(struct fg_chip *chip)
{
	struct device_node *child, *node = chip->dev->of_node;
	struct property *prop;
	const char *name;
	int rc, irq, irq_index;

	for_each_available_child_of_node(node, child) {
		of_property_for_each_string(child, "interrupt-names", prop,
						name) {
			irq = of_irq_get_byname(child, name);
			if (irq < 0) {
				dev_err(chip->dev, "failed to get irq %s irq:%d\n",
					name, irq);
				return irq;
			}

			irq_index = fg_get_irq_index_byname(name);
			if (irq_index < 0)
				return irq_index;

			rc = devm_request_threaded_irq(chip->dev, irq, NULL,
					fg_irqs[irq_index].handler,
					IRQF_ONESHOT, name, chip);
			if (rc < 0) {
				dev_err(chip->dev, "failed to register irq handler for %s rc:%d\n",
					name, rc);
				return rc;
			}

			fg_irqs[irq_index].irq = irq;
			if (fg_irqs[irq_index].wakeable)
				enable_irq_wake(fg_irqs[irq_index].irq);
		}
	}

	return 0;
}

static int fg_parse_dt_property_u32_array(struct device_node *node,
				const char *prop_name, int *buf, int len)
{
	int rc;

	rc = of_property_count_elems_of_size(node, prop_name, sizeof(u32));
	if (rc < 0) {
		if (rc == -EINVAL)
			return 0;
		else
			return rc;
	} else if (rc != len) {
		pr_err("Incorrect length %d for %s, rc=%d\n", len, prop_name,
			rc);
		return -EINVAL;
	}

	rc = of_property_read_u32_array(node, prop_name, buf, len);
	if (rc < 0) {
		pr_err("Error in reading %s, rc=%d\n", prop_name, rc);
		return rc;
	}

	return 0;
}

static int fg_parse_slope_limit_coefficients(struct fg_chip *chip)
{
	struct device_node *node = chip->dev->of_node;
	int rc, i;

	rc = of_property_read_u32(node, "qcom,slope-limit-temp-threshold",
			&chip->dt.slope_limit_temp);
	if (rc < 0)
		return 0;

	rc = fg_parse_dt_property_u32_array(node, "qcom,slope-limit-coeffs",
		chip->dt.slope_limit_coeffs, SLOPE_LIMIT_NUM_COEFFS);
	if (rc < 0)
		return rc;

	for (i = 0; i < SLOPE_LIMIT_NUM_COEFFS; i++) {
		if (chip->dt.slope_limit_coeffs[i] > SLOPE_LIMIT_COEFF_MAX ||
			chip->dt.slope_limit_coeffs[i] < 0) {
			pr_err("Incorrect slope limit coefficient\n");
			return -EINVAL;
		}
	}

	chip->slope_limit_en = true;
	return 0;
}

static int fg_parse_ki_coefficients(struct fg_chip *chip)
{
	struct device_node *node = chip->dev->of_node;
	int rc, i, temp;

	rc = of_property_read_u32(node, "qcom,ki-coeff-full-dischg", &temp);
	if (!rc)
		chip->dt.ki_coeff_full_soc_dischg = temp;

	chip->dt.ki_coeff_hi_chg = -EINVAL;
	rc = of_property_read_u32(node, "qcom,ki-coeff-hi-chg", &temp);
	if (!rc)
		chip->dt.ki_coeff_hi_chg = temp;

	if (!of_find_property(node, "qcom,ki-coeff-soc-dischg", NULL) ||
		(!of_find_property(node, "qcom,ki-coeff-low-dischg", NULL) &&
		!of_find_property(node, "qcom,ki-coeff-med-dischg", NULL) &&
		!of_find_property(node, "qcom,ki-coeff-hi-dischg", NULL)))
		return 0;

	rc = fg_parse_dt_property_u32_array(node, "qcom,ki-coeff-soc-dischg",
		chip->dt.ki_coeff_soc, KI_COEFF_SOC_LEVELS);
	if (rc < 0)
		return rc;

	rc = fg_parse_dt_property_u32_array(node, "qcom,ki-coeff-low-dischg",
		chip->dt.ki_coeff_low_dischg, KI_COEFF_SOC_LEVELS);
	if (rc < 0)
		return rc;

	rc = fg_parse_dt_property_u32_array(node, "qcom,ki-coeff-med-dischg",
		chip->dt.ki_coeff_med_dischg, KI_COEFF_SOC_LEVELS);
	if (rc < 0)
		return rc;

	rc = fg_parse_dt_property_u32_array(node, "qcom,ki-coeff-hi-dischg",
		chip->dt.ki_coeff_hi_dischg, KI_COEFF_SOC_LEVELS);
	if (rc < 0)
		return rc;

	for (i = 0; i < KI_COEFF_SOC_LEVELS; i++) {
		if (chip->dt.ki_coeff_soc[i] < 0 ||
			chip->dt.ki_coeff_soc[i] > FULL_CAPACITY) {
			pr_err("Error in ki_coeff_soc_dischg values\n");
			return -EINVAL;
		}

		if (chip->dt.ki_coeff_low_dischg[i] < 0 ||
			chip->dt.ki_coeff_low_dischg[i] > KI_COEFF_MAX) {
			pr_err("Error in ki_coeff_low_dischg values\n");
			return -EINVAL;
		}

		if (chip->dt.ki_coeff_med_dischg[i] < 0 ||
			chip->dt.ki_coeff_med_dischg[i] > KI_COEFF_MAX) {
			pr_err("Error in ki_coeff_med_dischg values\n");
			return -EINVAL;
		}

		if (chip->dt.ki_coeff_hi_dischg[i] < 0 ||
			chip->dt.ki_coeff_hi_dischg[i] > KI_COEFF_MAX) {
			pr_err("Error in ki_coeff_hi_dischg values\n");
			return -EINVAL;
		}
	}
	chip->ki_coeff_dischg_en = true;
	return 0;
}

#define DEFAULT_CUTOFF_VOLT_MV		3200
#define DEFAULT_EMPTY_VOLT_MV		2850
#define DEFAULT_RECHARGE_VOLT_MV	4250
#define DEFAULT_CHG_TERM_CURR_MA	100
#define DEFAULT_CHG_TERM_BASE_CURR_MA	75
#define DEFAULT_SYS_TERM_CURR_MA	-125
#define DEFAULT_CUTOFF_CURR_MA		500
#define DEFAULT_DELTA_SOC_THR		1
#define DEFAULT_RECHARGE_SOC_THR	95
#define DEFAULT_BATT_TEMP_COLD		0
#define DEFAULT_BATT_TEMP_COOL		5
#define DEFAULT_BATT_TEMP_WARM		45
#define DEFAULT_BATT_TEMP_HOT		50
#define DEFAULT_CL_START_SOC		15
#define DEFAULT_CL_MIN_TEMP_DECIDEGC	150
#define DEFAULT_CL_MAX_TEMP_DECIDEGC	500
#define DEFAULT_CL_MAX_INC_DECIPERC	5
#define DEFAULT_CL_MAX_DEC_DECIPERC	100
#define DEFAULT_CL_MIN_LIM_DECIPERC	0
#define DEFAULT_CL_MAX_LIM_DECIPERC	0
#define BTEMP_DELTA_LOW			2
#define BTEMP_DELTA_HIGH		10
#define DEFAULT_ESR_FLT_TEMP_DECIDEGC	100
#define DEFAULT_ESR_TIGHT_FLT_UPCT	3907
#define DEFAULT_ESR_BROAD_FLT_UPCT	99610
#define DEFAULT_ESR_TIGHT_LT_FLT_UPCT	30000
#define DEFAULT_ESR_BROAD_LT_FLT_UPCT	30000
#define DEFAULT_ESR_FLT_RT_DECIDEGC	60
#define DEFAULT_ESR_TIGHT_RT_FLT_UPCT	5860
#define DEFAULT_ESR_BROAD_RT_FLT_UPCT	156250
#define DEFAULT_ESR_CLAMP_MOHMS		20
#define DEFAULT_ESR_PULSE_THRESH_MA	110
#define DEFAULT_ESR_MEAS_CURR_MA	120
#define DEFAULT_BMD_EN_DELAY_MS	200
static int fg_parse_dt(struct fg_chip *chip)
{
	struct device_node *child, *revid_node, *node = chip->dev->of_node;
	u32 base, temp;
	u8 subtype;
	int rc;

	if (!node)  {
		dev_err(chip->dev, "device tree node missing\n");
		return -ENXIO;
	}

	revid_node = of_parse_phandle(node, "qcom,pmic-revid", 0);
	if (!revid_node) {
		pr_err("Missing qcom,pmic-revid property - driver failed\n");
		return -EINVAL;
	}

	chip->pmic_rev_id = get_revid_data(revid_node);
	if (IS_ERR_OR_NULL(chip->pmic_rev_id)) {
		pr_err("Unable to get pmic_revid rc=%ld\n",
			PTR_ERR(chip->pmic_rev_id));
		/*
		 * the revid peripheral must be registered, any failure
		 * here only indicates that the rev-id module has not
		 * probed yet.
		 */
		return -EPROBE_DEFER;
	}

	pr_debug("PMIC subtype %d Digital major %d\n",
		chip->pmic_rev_id->pmic_subtype, chip->pmic_rev_id->rev4);

	switch (chip->pmic_rev_id->pmic_subtype) {
	case PMI8998_SUBTYPE:
		chip->use_dma = true;
		if (chip->pmic_rev_id->rev4 < PMI8998_V2P0_REV4) {
			chip->sp = pmi8998_v1_sram_params;
			chip->alg_flags = pmi8998_v1_alg_flags;
			chip->wa_flags |= PMI8998_V1_REV_WA;
		} else if (chip->pmic_rev_id->rev4 == PMI8998_V2P0_REV4) {
			chip->sp = pmi8998_v2_sram_params;
			chip->alg_flags = pmi8998_v2_alg_flags;
		} else {
			return -EINVAL;
		}
		break;
	case PM660_SUBTYPE:
		chip->sp = pmi8998_v2_sram_params;
		chip->alg_flags = pmi8998_v2_alg_flags;
		chip->use_ima_single_mode = true;
		if (chip->pmic_rev_id->fab_id == PM660_FAB_ID_TSMC)
			chip->wa_flags |= PM660_TSMC_OSC_WA;
		break;
	default:
		return -EINVAL;
	}

	if (of_get_available_child_count(node) == 0) {
		dev_err(chip->dev, "No child nodes specified!\n");
		return -ENXIO;
	}

	for_each_available_child_of_node(node, child) {
		rc = of_property_read_u32(child, "reg", &base);
		if (rc < 0) {
			dev_err(chip->dev, "reg not specified in node %s, rc=%d\n",
				child->full_name, rc);
			return rc;
		}

		rc = fg_read(chip, base + PERPH_SUBTYPE_REG, &subtype, 1);
		if (rc < 0) {
			dev_err(chip->dev, "Couldn't read subtype for base %d, rc=%d\n",
				base, rc);
			return rc;
		}

		switch (subtype) {
		case FG_BATT_SOC_PMI8998:
			chip->batt_soc_base = base;
			break;
		case FG_BATT_INFO_PMI8998:
			chip->batt_info_base = base;
			break;
		case FG_MEM_INFO_PMI8998:
			chip->mem_if_base = base;
			break;
		default:
			dev_err(chip->dev, "Invalid peripheral subtype 0x%x\n",
				subtype);
			return -ENXIO;
		}
	}

	rc = of_property_read_u32(node, "qcom,rradc-base", &base);
	if (rc < 0) {
		dev_err(chip->dev, "rradc-base not specified, rc=%d\n", rc);
		return rc;
	}
	chip->rradc_base = base;

	/* Read all the optional properties below */
	rc = of_property_read_u32(node, "qcom,fg-cutoff-voltage", &temp);
	if (rc < 0)
		chip->dt.cutoff_volt_mv = DEFAULT_CUTOFF_VOLT_MV;
	else
		chip->dt.cutoff_volt_mv = temp;

	rc = of_property_read_u32(node, "qcom,fg-empty-voltage", &temp);
	if (rc < 0)
		chip->dt.empty_volt_mv = DEFAULT_EMPTY_VOLT_MV;
	else
		chip->dt.empty_volt_mv = temp;

	rc = of_property_read_u32(node, "qcom,fg-vbatt-low-thr", &temp);
	if (rc < 0)
		chip->dt.vbatt_low_thr_mv = -EINVAL;
	else
		chip->dt.vbatt_low_thr_mv = temp;

	rc = of_property_read_u32(node, "qcom,fg-chg-term-current", &temp);
	if (rc < 0)
		chip->dt.chg_term_curr_ma = DEFAULT_CHG_TERM_CURR_MA;
	else
		chip->dt.chg_term_curr_ma = temp;

	rc = of_property_read_u32(node, "qcom,fg-sys-term-current", &temp);
	if (rc < 0)
		chip->dt.sys_term_curr_ma = DEFAULT_SYS_TERM_CURR_MA;
	else
		chip->dt.sys_term_curr_ma = temp;

	rc = of_property_read_u32(node, "qcom,fg-chg-term-base-current", &temp);
	if (rc < 0)
		chip->dt.chg_term_base_curr_ma = DEFAULT_CHG_TERM_BASE_CURR_MA;
	else
		chip->dt.chg_term_base_curr_ma = temp;

	rc = of_property_read_u32(node, "qcom,fg-cutoff-current", &temp);
	if (rc < 0)
		chip->dt.cutoff_curr_ma = DEFAULT_CUTOFF_CURR_MA;
	else
		chip->dt.cutoff_curr_ma = temp;

	rc = of_property_read_u32(node, "qcom,fg-delta-soc-thr", &temp);
	if (rc < 0)
		chip->dt.delta_soc_thr = DEFAULT_DELTA_SOC_THR;
	else
		chip->dt.delta_soc_thr = temp;

	rc = of_property_read_u32(node, "qcom,fg-recharge-soc-thr", &temp);
	if (rc < 0)
		chip->dt.recharge_soc_thr = DEFAULT_RECHARGE_SOC_THR;
	else
		chip->dt.recharge_soc_thr = temp;

	rc = of_property_read_u32(node, "qcom,fg-recharge-voltage", &temp);
	if (rc < 0)
		chip->dt.recharge_volt_thr_mv = DEFAULT_RECHARGE_VOLT_MV;
	else
		chip->dt.recharge_volt_thr_mv = temp;

	chip->dt.auto_recharge_soc = of_property_read_bool(node,
					"qcom,fg-auto-recharge-soc");

	rc = of_property_read_u32(node, "qcom,fg-rsense-sel", &temp);
	if (rc < 0)
		chip->dt.rsense_sel = SRC_SEL_BATFET_SMB;
	else
		chip->dt.rsense_sel = (u8)temp & SOURCE_SELECT_MASK;

	chip->dt.jeita_thresholds[JEITA_COLD] = DEFAULT_BATT_TEMP_COLD;
	chip->dt.jeita_thresholds[JEITA_COOL] = DEFAULT_BATT_TEMP_COOL;
	chip->dt.jeita_thresholds[JEITA_WARM] = DEFAULT_BATT_TEMP_WARM;
	chip->dt.jeita_thresholds[JEITA_HOT] = DEFAULT_BATT_TEMP_HOT;
	if (of_property_count_elems_of_size(node, "qcom,fg-jeita-thresholds",
		sizeof(u32)) == NUM_JEITA_LEVELS) {
		rc = of_property_read_u32_array(node,
				"qcom,fg-jeita-thresholds",
				chip->dt.jeita_thresholds, NUM_JEITA_LEVELS);
		if (rc < 0)
			pr_warn("Error reading Jeita thresholds, default values will be used rc:%d\n",
				rc);
	}
	pr_info("%s: jeita threshold %d, %d, %d, %d\n", __func__,
						chip->dt.jeita_thresholds[JEITA_COLD],
						chip->dt.jeita_thresholds[JEITA_COOL],
						chip->dt.jeita_thresholds[JEITA_WARM],
						chip->dt.jeita_thresholds[JEITA_HOT]);


	if (of_property_count_elems_of_size(node,
		"qcom,battery-thermal-coefficients",
		sizeof(u8)) == BATT_THERM_NUM_COEFFS) {
		rc = of_property_read_u8_array(node,
				"qcom,battery-thermal-coefficients",
				chip->dt.batt_therm_coeffs,
				BATT_THERM_NUM_COEFFS);
		if (rc < 0)
			pr_warn("Error reading battery thermal coefficients, rc:%d\n",
				rc);
	}

	rc = fg_parse_dt_property_u32_array(node, "qcom,fg-esr-timer-charging",
		chip->dt.esr_timer_charging, NUM_ESR_TIMERS);
	if (rc < 0) {
		chip->dt.esr_timer_charging[TIMER_RETRY] = -EINVAL;
		chip->dt.esr_timer_charging[TIMER_MAX] = -EINVAL;
	}

	rc = fg_parse_dt_property_u32_array(node, "qcom,fg-esr-timer-awake",
		chip->dt.esr_timer_awake, NUM_ESR_TIMERS);
	if (rc < 0) {
		chip->dt.esr_timer_awake[TIMER_RETRY] = -EINVAL;
		chip->dt.esr_timer_awake[TIMER_MAX] = -EINVAL;
	}

	rc = fg_parse_dt_property_u32_array(node, "qcom,fg-esr-timer-asleep",
		chip->dt.esr_timer_asleep, NUM_ESR_TIMERS);
	if (rc < 0) {
		chip->dt.esr_timer_asleep[TIMER_RETRY] = -EINVAL;
		chip->dt.esr_timer_asleep[TIMER_MAX] = -EINVAL;
	}

	rc = fg_parse_dt_property_u32_array(node, "qcom,fg-esr-timer-shutdown",
		chip->dt.esr_timer_shutdown, NUM_ESR_TIMERS);
	if (rc < 0) {
		chip->dt.esr_timer_shutdown[TIMER_RETRY] = -EINVAL;
		chip->dt.esr_timer_shutdown[TIMER_MAX] = -EINVAL;
	}

	chip->cyc_ctr.en = of_property_read_bool(node, "qcom,cycle-counter-en");
	if (chip->cyc_ctr.en)
		chip->cyc_ctr.id = 1;

	chip->dt.force_load_profile = of_property_read_bool(node,
					"qcom,fg-force-load-profile");

	rc = of_property_read_u32(node, "qcom,cl-start-capacity", &temp);
	if (rc < 0)
		chip->dt.cl_start_soc = DEFAULT_CL_START_SOC;
	else
		chip->dt.cl_start_soc = temp;

	rc = of_property_read_u32(node, "qcom,cl-min-temp", &temp);
	if (rc < 0)
		chip->dt.cl_min_temp = DEFAULT_CL_MIN_TEMP_DECIDEGC;
	else
		chip->dt.cl_min_temp = temp;

	rc = of_property_read_u32(node, "qcom,cl-max-temp", &temp);
	if (rc < 0)
		chip->dt.cl_max_temp = DEFAULT_CL_MAX_TEMP_DECIDEGC;
	else
		chip->dt.cl_max_temp = temp;

	rc = of_property_read_u32(node, "qcom,cl-max-increment", &temp);
	if (rc < 0)
		chip->dt.cl_max_cap_inc = DEFAULT_CL_MAX_INC_DECIPERC;
	else
		chip->dt.cl_max_cap_inc = temp;

	rc = of_property_read_u32(node, "qcom,cl-max-decrement", &temp);
	if (rc < 0)
		chip->dt.cl_max_cap_dec = DEFAULT_CL_MAX_DEC_DECIPERC;
	else
		chip->dt.cl_max_cap_dec = temp;

	rc = of_property_read_u32(node, "qcom,cl-min-limit", &temp);
	if (rc < 0)
		chip->dt.cl_min_cap_limit = DEFAULT_CL_MIN_LIM_DECIPERC;
	else
		chip->dt.cl_min_cap_limit = temp;

	rc = of_property_read_u32(node, "qcom,cl-max-limit", &temp);
	if (rc < 0)
		chip->dt.cl_max_cap_limit = DEFAULT_CL_MAX_LIM_DECIPERC;
	else
		chip->dt.cl_max_cap_limit = temp;

	rc = of_property_read_u32(node, "qcom,fg-jeita-hyst-temp", &temp);
	if (rc < 0)
		chip->dt.jeita_hyst_temp = -EINVAL;
	else
		chip->dt.jeita_hyst_temp = temp;

	rc = of_property_read_u32(node, "qcom,fg-batt-temp-delta", &temp);
	if (rc < 0)
		chip->dt.batt_temp_delta = -EINVAL;
	else if (temp > BTEMP_DELTA_LOW && temp <= BTEMP_DELTA_HIGH)
		chip->dt.batt_temp_delta = temp;

	chip->dt.hold_soc_while_full = of_property_read_bool(node,
					"qcom,hold-soc-while-full");

	chip->dt.linearize_soc = of_property_read_bool(node,
					"qcom,linearize-soc");

	rc = fg_parse_ki_coefficients(chip);
	if (rc < 0)
		pr_err("Error in parsing Ki coefficients, rc=%d\n", rc);

	rc = of_property_read_u32(node, "qcom,fg-rconn-mohms", &temp);
	if (!rc)
		chip->dt.rconn_mohms = temp;

	rc = of_property_read_u32(node, "qcom,fg-esr-filter-switch-temp",
			&temp);
	if (rc < 0)
		chip->dt.esr_flt_switch_temp = DEFAULT_ESR_FLT_TEMP_DECIDEGC;
	else
		chip->dt.esr_flt_switch_temp = temp;

	rc = of_property_read_u32(node, "qcom,fg-esr-tight-filter-micro-pct",
			&temp);
	if (rc < 0)
		chip->dt.esr_tight_flt_upct = DEFAULT_ESR_TIGHT_FLT_UPCT;
	else
		chip->dt.esr_tight_flt_upct = temp;

	rc = of_property_read_u32(node, "qcom,fg-esr-broad-filter-micro-pct",
			&temp);
	if (rc < 0)
		chip->dt.esr_broad_flt_upct = DEFAULT_ESR_BROAD_FLT_UPCT;
	else
		chip->dt.esr_broad_flt_upct = temp;

	rc = of_property_read_u32(node, "qcom,fg-esr-tight-lt-filter-micro-pct",
			&temp);
	if (rc < 0)
		chip->dt.esr_tight_lt_flt_upct = DEFAULT_ESR_TIGHT_LT_FLT_UPCT;
	else
		chip->dt.esr_tight_lt_flt_upct = temp;

	rc = of_property_read_u32(node, "qcom,fg-esr-broad-lt-filter-micro-pct",
			&temp);
	if (rc < 0)
		chip->dt.esr_broad_lt_flt_upct = DEFAULT_ESR_BROAD_LT_FLT_UPCT;
	else
		chip->dt.esr_broad_lt_flt_upct = temp;

	rc = of_property_read_u32(node, "qcom,fg-esr-rt-filter-switch-temp",
			&temp);
	if (rc < 0)
		chip->dt.esr_flt_rt_switch_temp = DEFAULT_ESR_FLT_RT_DECIDEGC;
	else
		chip->dt.esr_flt_rt_switch_temp = temp;

	rc = of_property_read_u32(node, "qcom,fg-esr-tight-rt-filter-micro-pct",
			&temp);
	if (rc < 0)
		chip->dt.esr_tight_rt_flt_upct = DEFAULT_ESR_TIGHT_RT_FLT_UPCT;
	else
		chip->dt.esr_tight_rt_flt_upct = temp;

	rc = of_property_read_u32(node, "qcom,fg-esr-broad-rt-filter-micro-pct",
			&temp);
	if (rc < 0)
		chip->dt.esr_broad_rt_flt_upct = DEFAULT_ESR_BROAD_RT_FLT_UPCT;
	else
		chip->dt.esr_broad_rt_flt_upct = temp;

	rc = fg_parse_slope_limit_coefficients(chip);
	if (rc < 0)
		pr_err("Error in parsing slope limit coeffs, rc=%d\n", rc);

	rc = of_property_read_u32(node, "qcom,fg-esr-clamp-mohms", &temp);
	if (rc < 0)
		chip->dt.esr_clamp_mohms = DEFAULT_ESR_CLAMP_MOHMS;
	else
		chip->dt.esr_clamp_mohms = temp;

	chip->dt.esr_pulse_thresh_ma = DEFAULT_ESR_PULSE_THRESH_MA;
	rc = of_property_read_u32(node, "qcom,fg-esr-pulse-thresh-ma", &temp);
	if (!rc) {
		/* ESR pulse qualification threshold range is 1-997 mA */
		if (temp > 0 && temp < 997)
			chip->dt.esr_pulse_thresh_ma = temp;
	}

	chip->dt.esr_meas_curr_ma = DEFAULT_ESR_MEAS_CURR_MA;
	rc = of_property_read_u32(node, "qcom,fg-esr-meas-curr-ma", &temp);
	if (!rc) {
		/* ESR measurement current range is 60-240 mA */
		if (temp >= 60 || temp <= 240)
			chip->dt.esr_meas_curr_ma = temp;
	}

	chip->dt.bmd_en_delay_ms = DEFAULT_BMD_EN_DELAY_MS;
	rc = of_property_read_u32(node, "qcom,fg-bmd-en-delay-ms", &temp);
	if (!rc) {
		if (temp > DEFAULT_BMD_EN_DELAY_MS)
			chip->dt.bmd_en_delay_ms = temp;
	}

	chip->dt.sync_sleep_threshold_ma = -EINVAL;
	rc = of_property_read_u32(node,
		"qcom,fg-sync-sleep-threshold-ma", &temp);
	if (!rc) {
		if (temp >= 0 && temp < 997)
			chip->dt.sync_sleep_threshold_ma = temp;
	}

	chip->dt.use_esr_sw = of_property_read_bool(node, "qcom,fg-use-sw-esr");

	chip->dt.disable_esr_pull_dn = of_property_read_bool(node,
					"qcom,fg-disable-esr-pull-dn");
	chip->dt.disable_fg_twm = of_property_read_bool(node,
					"qcom,fg-disable-in-twm");

	return 0;
}

#define SOC_WORK_MS	20000
static void soc_work_fn(struct work_struct *work)
{	struct fg_chip *chip = container_of(work,
				struct fg_chip,
				soc_work.work);
	int msoc = 0, esr_uohms = 0, curr_ua = 0, volt_uv = 0, temp = 0;
	int soc = 0;
	int cycle_count;
	int rc;
	u8 buf_top[4], buf_auto[4], buf_profile[4];
	static int prev_soc = -EINVAL;

	rc = fg_get_prop_capacity(chip, &soc);
	if (rc < 0)
		pr_err("Error in getting capacity, rc=%d\n", rc);

	rc = fg_get_msoc_raw(chip, &msoc);
	if (rc < 0)
		pr_err("Error in getting msoc, rc=%d\n", rc);

	rc = fg_get_sram_prop(chip, FG_SRAM_ESR, &esr_uohms);
	if (rc < 0)
		pr_err("failed to get ESR, rc=%d\n", rc);

	fg_get_battery_current(chip, &curr_ua);
	if (rc < 0)
		pr_err("failed to get current, rc=%d\n", rc);

	rc = fg_get_battery_voltage(chip, &volt_uv);
	if (rc < 0)
		pr_err("failed to get voltage, rc=%d\n", rc);

	rc = fg_get_battery_temp(chip, &temp);
	if (rc < 0)
		pr_err("failed to get temp, rc=%d\n", rc);

	cycle_count = fg_get_cycle_count(chip);

	rc = fg_sram_read(chip, 0, 0, buf_top, 4, FG_IMA_DEFAULT);
	if (rc < 0) {
		pr_err("sram read failed: address=0, rc=%d\n", rc);
		return;
	}
	rc = fg_sram_read(chip, 19, 0, buf_auto, 4, FG_IMA_DEFAULT);
	if (rc < 0) {
		pr_err("sram read failed: address=19, rc=%d\n", rc);
		return;
	}
	rc = fg_sram_read(chip, PROFILE_INTEGRITY_WORD, 0, buf_profile, 4, FG_IMA_DEFAULT);
	if (rc < 0) {
		pr_err("sram read failed: address=79, rc=%d\n", rc);
		return;
	}
	pr_info("adjust_soc: s %d r %d i %d v %d t %d cc %d m 0x%02x\n",
			soc,
			esr_uohms,
			curr_ua,
			volt_uv,
			temp,
			cycle_count,
			msoc);
	pr_info("adjust_soc: 000: %02x, %02x, %02x, %02x\n", buf_top[0], buf_top[1], buf_top[2], buf_top[3]);
	pr_info("adjust_soc: 019: %02x, %02x, %02x, %02x\n", buf_auto[0], buf_auto[1], buf_auto[2], buf_auto[3]);
	pr_info("adjust_soc: 079: %02x, %02x, %02x, %02x\n", buf_profile[0], buf_profile[1], buf_profile[2], buf_profile[3]);

	if (temp < 450 && chip->last_batt_temp >= 450) {
		/* follow the way that fg_notifier_cb use wake lock */
		pm_stay_awake(chip->dev);
		schedule_work(&chip->status_change_work);
	}

	chip->last_batt_temp = temp;

	/* if soc changes, report power supply changed uevent */
	if (msoc != prev_soc) {
		if (chip->batt_psy)
			power_supply_changed(chip->batt_psy);
		prev_soc = msoc;
	}

	schedule_delayed_work(
		&chip->soc_work,
		msecs_to_jiffies(SOC_WORK_MS));

}

static void empty_restart_fg_work(struct work_struct *work)
{
        struct fg_chip *chip = container_of(work,
                                struct fg_chip,
                                empty_restart_fg_work.work);
        union power_supply_propval prop = {0, };
        int usb_present = 0;
        int rc;

        if (usb_psy_initialized(chip)) {
                rc = power_supply_get_property(chip->usb_psy,
                        POWER_SUPPLY_PROP_PRESENT, &prop);
                if (rc < 0) {
                        pr_err("Couldn't read usb present prop rc=%d\n", rc);
                        return;
                }
                usb_present = prop.intval;
        }

        /* only when usb is absent, restart fg */
        if (!usb_present) {
                if (chip->profile_loaded) {
                        pr_info("soc empty after cold to warm, need to restart fg\n");
                        chip->empty_restart_fg = true;
                        rc = __fg_restart(chip);
                        if (rc < 0) {
                                pr_err("Error in restarting FG, rc=%d\n", rc);
                                chip->empty_restart_fg = false;
                                return;
                        }
                        pr_info("FG restart done\n");
                        if (batt_psy_initialized(chip))
                                power_supply_changed(chip->batt_psy);
                } else {
                        schedule_delayed_work(
                                        &chip->empty_restart_fg_work,
                                        msecs_to_jiffies(RESTART_FG_WORK_MS));
                }
        }
}

static int calculate_delta_time(struct timespec *time_stamp, int *delta_time_s)
{
	struct timespec now_time;

	/* default to delta time = 0 if anything fails */
	*delta_time_s = 0;

	get_monotonic_boottime(&now_time);

	*delta_time_s = (now_time.tv_sec - time_stamp->tv_sec);

	/* remember this time */
	*time_stamp = now_time;
	return 0;
}

static int calculate_average_current(struct fg_chip *chip)
{
	int i;
	int iavg_ma = chip->param.batt_ma;

	/* only continue if ibat has changed */
	if (chip->param.batt_ma == chip->param.batt_ma_prev)
		goto unchanged;
	else
		chip->param.batt_ma_prev = chip->param.batt_ma;

	chip->param.batt_ma_avg_samples[chip->param.samples_index] = iavg_ma;
	chip->param.samples_index = (chip->param.samples_index + 1) % BATT_MA_AVG_SAMPLES;
	chip->param.samples_num++;

	if (chip->param.samples_num >= BATT_MA_AVG_SAMPLES)
		chip->param.samples_num = BATT_MA_AVG_SAMPLES;

	if (chip->param.samples_num) {
		iavg_ma = 0;
		/* maintain a AVG_SAMPLES sample average of ibat */
		for (i = 0; i < chip->param.samples_num; i++) {
			pr_debug("iavg_samples_ma[%d] = %d\n", i, chip->param.batt_ma_avg_samples[i]);
			iavg_ma += chip->param.batt_ma_avg_samples[i];
		}
		chip->param.batt_ma_avg = DIV_ROUND_CLOSEST(iavg_ma, chip->param.samples_num);
	}

unchanged:
	pr_info("current_now_ma=%d averaged_iavg_ma=%d\n",
				chip->param.batt_ma, chip->param.batt_ma_avg);
	return chip->param.batt_ma_avg;
}

static void fg_battery_soc_smooth_tracking(struct fg_chip *chip)
{
	int delta_time = 0;
	int soc_changed;
	int last_batt_soc = chip->param.batt_soc;
	int time_since_last_change_sec;

	struct timespec last_change_time = chip->param.last_soc_change_time;

	calculate_delta_time(&last_change_time, &time_since_last_change_sec);

	if (chip->param.batt_temp > 150) {
		/* Battery in normal temperture */
		if (chip->param.batt_ma < 0)
			delta_time = time_since_last_change_sec / 30;
		else
			delta_time = time_since_last_change_sec / 60;
	} else {
		/* Battery in low temperture */
		calculate_average_current(chip);
		/* Calculated average current > 1000mA */
		if (chip->param.batt_ma_avg > 1000000)
			/* Heavy loading current, ignore battery soc limit*/
			delta_time = time_since_last_change_sec / 10;
		else
			delta_time = time_since_last_change_sec / 20;
	}


	if (delta_time < 0)
		delta_time = 0;

	soc_changed = min(1, delta_time);

	if (last_batt_soc >= 0) {
		if (last_batt_soc < chip->param.batt_raw_soc &&
					chip->param.batt_ma < 0)
		  /* Battery in charging status
		   * update the soc when resuming device
		   */
		  last_batt_soc = chip->param.update_now ?
			  chip->param.batt_raw_soc : last_batt_soc + soc_changed;
		else if (last_batt_soc > chip->param.batt_raw_soc
					&& chip->param.batt_ma > 0)
		  /* Battery in discharging status
		   * update the soc when resuming device
		   */
		  last_batt_soc = chip->param.update_now ?
			  chip->param.batt_raw_soc : last_batt_soc - soc_changed;
		else if (last_batt_soc != 100
					&& chip->param.batt_raw_soc >= 95
					&& chip->charge_status == POWER_SUPPLY_STATUS_FULL)

			last_batt_soc = chip->param.update_now ?
				100 : last_batt_soc + soc_changed;

		chip->param.update_now = false;
	} else {
		last_batt_soc = chip->param.batt_raw_soc;
	}

	if (chip->param.batt_soc != last_batt_soc) {
		chip->param.batt_soc = last_batt_soc;
		chip->param.last_soc_change_time = last_change_time;
		power_supply_changed(chip->batt_psy);
	}

	pr_info("soc:%d, last_soc:%d, raw_soc:%d, soc_changed:%d.\n",
				chip->param.batt_soc, last_batt_soc,
				chip->param.batt_raw_soc, soc_changed);
}

#define MONITOR_SOC_WAIT_MS					1000
#define MONITOR_SOC_WAIT_PER_MS             10000
static void soc_monitor_work(struct work_struct *work)
{
	int rc;
	struct delayed_work *dwork = to_delayed_work(work);
	struct fg_chip *chip = container_of(dwork,
				struct fg_chip, soc_monitor_work);

	rc = fg_get_battery_current(chip, &chip->param.batt_ma);
	if (rc < 0)
		pr_err("failded to get battery current, rc=%d\n", rc);

	rc = fg_get_prop_capacity(chip, &chip->param.batt_raw_soc);
	if (rc < 0)
		pr_err("failed to get battery capacity, rc=%d\n", rc);

	rc = fg_get_battery_temp(chip, &chip->param.batt_temp);
	if (rc < 0)
		pr_err("failed to get battery temperature, rc=%d\n", rc);

	fg_battery_soc_smooth_tracking(chip);

	pr_info("soc:%d, raw_soc:%d, c:%d, s:%d\n",
				chip->param.batt_soc, chip->param.batt_raw_soc,
				chip->param.batt_ma, chip->charge_status);
	schedule_delayed_work(&chip->soc_monitor_work,
				msecs_to_jiffies(MONITOR_SOC_WAIT_PER_MS));
}

static void fg_cleanup(struct fg_chip *chip)
{
	int i;

	power_supply_unreg_notifier(&chip->nb);
	qpnp_misc_twm_notifier_unregister(&chip->twm_nb);
	cancel_delayed_work_sync(&chip->ttf_work);
	cancel_delayed_work_sync(&chip->sram_dump_work);
	if (chip->dt.use_esr_sw)
		alarm_cancel(&chip->esr_sw_timer);
	cancel_work_sync(&chip->esr_sw_work);
	cancel_delayed_work_sync(&chip->profile_load_work);
	cancel_work_sync(&chip->status_change_work);
	cancel_work_sync(&chip->esr_filter_work);
	cancel_delayed_work_sync(&chip->pl_enable_work);

	for (i = 0; i < FG_IRQ_MAX; i++) {
		if (fg_irqs[i].irq)
			devm_free_irq(chip->dev, fg_irqs[i].irq, chip);
	}

	alarm_try_to_cancel(&chip->esr_filter_alarm);
	debugfs_remove_recursive(chip->dfs_root);
	if (chip->awake_votable)
		destroy_votable(chip->awake_votable);

	if (chip->delta_bsoc_irq_en_votable)
		destroy_votable(chip->delta_bsoc_irq_en_votable);

	if (chip->batt_miss_irq_en_votable)
		destroy_votable(chip->batt_miss_irq_en_votable);

	if (chip->batt_id_chan)
		iio_channel_release(chip->batt_id_chan);

	dev_set_drvdata(chip->dev, NULL);
}

static int fg_tz_get_temp(void *data, int *temperature)
{
	struct fg_chip *chip = (struct fg_chip *)data;
	int rc, batt_temp = 0;

	if (!temperature)
		return -EINVAL;

	rc = fg_get_battery_temp(chip, &batt_temp);
	if (rc < 0) {
		pr_err("Error in getting batt_temp\n");
		return rc;
	}

	/* Convert deciDegC to milliDegC */
	*temperature = batt_temp * 100;
	return 0;
}

static struct thermal_zone_of_device_ops fg_gen3_tz_ops = {
	.get_temp = fg_tz_get_temp,
};

static int fg_gen3_probe(struct platform_device *pdev)
{
	struct fg_chip *chip;
	struct power_supply_config fg_psy_cfg;
	int rc, msoc, volt_uv, batt_temp;

	chip = devm_kzalloc(&pdev->dev, sizeof(*chip), GFP_KERNEL);
	if (!chip)
		return -ENOMEM;

	chip->dev = &pdev->dev;
	chip->debug_mask = &fg_gen3_debug_mask;
	chip->irqs = fg_irqs;
	chip->charge_status = -EINVAL;
	chip->prev_charge_status = -EINVAL;
	chip->ki_coeff_full_soc = -EINVAL;
	chip->online_status = -EINVAL;
	chip->batt_id_ohms = -EINVAL;
	chip->regmap = dev_get_regmap(chip->dev->parent, NULL);
	if (!chip->regmap) {
		dev_err(chip->dev, "Parent regmap is unavailable\n");
		return -ENXIO;
	}

	chip->batt_id_chan = iio_channel_get(chip->dev, "rradc_batt_id");
	if (IS_ERR(chip->batt_id_chan)) {
		if (PTR_ERR(chip->batt_id_chan) != -EPROBE_DEFER)
			pr_err("batt_id_chan unavailable %ld\n",
				PTR_ERR(chip->batt_id_chan));
		rc = PTR_ERR(chip->batt_id_chan);
		chip->batt_id_chan = NULL;
		return rc;
	}

	rc = of_property_match_string(chip->dev->of_node,
				"io-channel-names", "rradc_die_temp");
	if (rc >= 0) {
		chip->die_temp_chan = iio_channel_get(chip->dev,
						"rradc_die_temp");
		if (IS_ERR(chip->die_temp_chan)) {
			if (PTR_ERR(chip->die_temp_chan) != -EPROBE_DEFER)
				pr_err("rradc_die_temp unavailable %ld\n",
					PTR_ERR(chip->die_temp_chan));
			rc = PTR_ERR(chip->die_temp_chan);
			chip->die_temp_chan = NULL;
			return rc;
		}
	}

	chip->pl_disable_votable = find_votable("PL_DISABLE");
	if (chip->pl_disable_votable == NULL) {
		rc = -EPROBE_DEFER;
		goto exit;
	}

	chip->awake_votable = create_votable("FG_WS", VOTE_SET_ANY, fg_awake_cb,
					chip);
	if (IS_ERR(chip->awake_votable)) {
		rc = PTR_ERR(chip->awake_votable);
		chip->awake_votable = NULL;
		goto exit;
	}

	chip->delta_bsoc_irq_en_votable = create_votable("FG_DELTA_BSOC_IRQ",
						VOTE_SET_ANY,
						fg_delta_bsoc_irq_en_cb, chip);
	if (IS_ERR(chip->delta_bsoc_irq_en_votable)) {
		rc = PTR_ERR(chip->delta_bsoc_irq_en_votable);
		chip->delta_bsoc_irq_en_votable = NULL;
		goto exit;
	}

	chip->batt_miss_irq_en_votable = create_votable("FG_BATT_MISS_IRQ",
						VOTE_SET_ANY,
						fg_batt_miss_irq_en_cb, chip);
	if (IS_ERR(chip->batt_miss_irq_en_votable)) {
		rc = PTR_ERR(chip->batt_miss_irq_en_votable);
		chip->batt_miss_irq_en_votable = NULL;
		goto exit;
	}

	rc = fg_parse_dt(chip);
	if (rc < 0) {
		dev_err(chip->dev, "Error in reading DT parameters, rc:%d\n",
			rc);
		goto exit;
	}

	mutex_init(&chip->bus_lock);
	mutex_init(&chip->sram_rw_lock);
	mutex_init(&chip->cyc_ctr.lock);
	mutex_init(&chip->cl.lock);
	mutex_init(&chip->ttf.lock);
	mutex_init(&chip->charge_full_lock);
	mutex_init(&chip->qnovo_esr_ctrl_lock);
	spin_lock_init(&chip->awake_lock);
	spin_lock_init(&chip->suspend_lock);
	init_completion(&chip->soc_update);
	init_completion(&chip->soc_ready);

	INIT_DELAYED_WORK(&chip->soc_monitor_work, soc_monitor_work);
	INIT_DELAYED_WORK(&chip->profile_load_work, profile_load_work);
	INIT_DELAYED_WORK(&chip->pl_enable_work, pl_enable_work);
	INIT_WORK(&chip->status_change_work, status_change_work);
	INIT_WORK(&chip->esr_sw_work, fg_esr_sw_work);
	INIT_DELAYED_WORK(&chip->ttf_work, ttf_work);
	INIT_DELAYED_WORK(&chip->esr_timer_config_work, fg_esr_timer_config_work);
	INIT_DELAYED_WORK(&chip->sram_dump_work, sram_dump_work);
	INIT_DELAYED_WORK(&chip->soc_work, soc_work_fn);
	INIT_DELAYED_WORK(&chip->empty_restart_fg_work, empty_restart_fg_work);
	INIT_WORK(&chip->esr_filter_work, esr_filter_work);
	alarm_init(&chip->esr_filter_alarm, ALARM_BOOTTIME,
			fg_esr_filter_alarm_cb);

	rc = fg_memif_init(chip);
	if (rc < 0) {
		dev_err(chip->dev, "Error in initializing FG_MEMIF, rc:%d\n",
			rc);
		goto exit;
	}

	platform_set_drvdata(pdev, chip);

	rc = fg_hw_init(chip);
	if (rc < 0) {
		dev_err(chip->dev, "Error in initializing FG hardware, rc:%d\n",
			rc);
		goto exit;
	}

	if (chip->dt.use_esr_sw) {
		if (alarmtimer_get_rtcdev()) {
			alarm_init(&chip->esr_sw_timer, ALARM_BOOTTIME,
				fg_esr_sw_timer);
		} else {
			pr_err("Failed to get esw_sw alarm-timer\n");
			/* RTC always registers, hence defer until it passes */
			rc = -EPROBE_DEFER;
			goto exit;
		}
		if (chip->dt.esr_timer_charging[TIMER_MAX] != -EINVAL)
			chip->esr_wakeup_ms =
				chip->dt.esr_timer_charging[TIMER_MAX] * 1460;
		else
			chip->esr_wakeup_ms = 140000;	/* 140 seconds */
	}

	/* Register the power supply */
	fg_psy_cfg.drv_data = chip;
	fg_psy_cfg.of_node = NULL;
	fg_psy_cfg.supplied_to = NULL;
	fg_psy_cfg.num_supplicants = 0;
	chip->fg_psy = devm_power_supply_register(chip->dev, &fg_psy_desc,
			&fg_psy_cfg);
	if (IS_ERR(chip->fg_psy)) {
		pr_err("failed to register fg_psy rc = %ld\n",
				PTR_ERR(chip->fg_psy));
		goto exit;
	}

	chip->nb.notifier_call = fg_notifier_cb;
	rc = power_supply_reg_notifier(&chip->nb);
	if (rc < 0) {
		pr_err("Couldn't register psy notifier rc = %d\n", rc);
		goto exit;
	}

	chip->twm_nb.notifier_call = twm_notifier_cb;
	rc = qpnp_misc_twm_notifier_register(&chip->twm_nb);
	if (rc < 0)
		pr_err("Failed to register twm_notifier_cb rc=%d\n", rc);

	rc = fg_register_interrupts(chip);
	if (rc < 0) {
		dev_err(chip->dev, "Error in registering interrupts, rc:%d\n",
			rc);
		goto exit;
	}

	/* Keep SOC_UPDATE irq disabled until we require it */
	if (fg_irqs[SOC_UPDATE_IRQ].irq)
		disable_irq_nosync(fg_irqs[SOC_UPDATE_IRQ].irq);

	/* Keep BSOC_DELTA_IRQ disabled until we require it */
	vote(chip->delta_bsoc_irq_en_votable, DELTA_BSOC_IRQ_VOTER, false, 0);

	/* Keep BATT_MISSING_IRQ disabled until we require it */
	vote(chip->batt_miss_irq_en_votable, BATT_MISS_IRQ_VOTER, false, 0);

	rc = fg_debugfs_create(chip);
	if (rc < 0) {
		dev_err(chip->dev, "Error in creating debugfs entries, rc:%d\n",
			rc);
		goto exit;
	}

	rc = fg_get_battery_voltage(chip, &volt_uv);
	if (!rc)
		rc = fg_get_prop_capacity(chip, &msoc);

	if (!rc)
		rc = fg_get_battery_temp(chip, &batt_temp);

	if (!rc) {
		pr_info("battery SOC:%d voltage: %duV temp: %d\n",
				msoc, volt_uv, batt_temp);
		rc = fg_esr_filter_config(chip, batt_temp, false);
		if (rc < 0)
			pr_err("Error in configuring ESR filter rc:%d\n", rc);
	}

	chip->tz_dev = thermal_zone_of_sensor_register(chip->dev, 0, chip,
							&fg_gen3_tz_ops);
	if (IS_ERR_OR_NULL(chip->tz_dev)) {
		rc = PTR_ERR(chip->tz_dev);
		chip->tz_dev = NULL;
		dev_err(chip->dev, "thermal_zone_of_sensor_register() failed rc:%d\n",
			rc);
	}

	device_init_wakeup(chip->dev, true);
	schedule_delayed_work(&chip->profile_load_work, 0);
	schedule_delayed_work(&chip->soc_work, 0);

	chip->param.batt_soc = -EINVAL;
	schedule_delayed_work(&chip->soc_monitor_work,
				msecs_to_jiffies(MONITOR_SOC_WAIT_MS));
	/*
         * if vbat is above 3.7V and msoc is 0% and battery temperature is
         * above 15 degree, we restart fg to do new first soc calculate to
         * improve user experience when device is shutdown in cold then
         * try to power on in normal temperature room.
         */
        if ((volt_uv >= VBAT_RESTART_FG_EMPTY_UV)
                        && (msoc == 0) && (batt_temp >= TEMP_THR_RESTART_FG))
                schedule_delayed_work(&chip->empty_restart_fg_work,
                                        msecs_to_jiffies(RESTART_FG_START_WORK_MS));

	pr_debug("FG GEN3 driver probed successfully\n");
	return 0;
exit:
	fg_cleanup(chip);
	return rc;
}

static int fg_gen3_suspend(struct device *dev)
{
	struct fg_chip *chip = dev_get_drvdata(dev);
	int rc;

	spin_lock(&chip->suspend_lock);
	chip->suspended = true;
	spin_unlock(&chip->suspend_lock);

	rc = fg_esr_timer_config(chip, true);
	if (rc < 0)
		pr_err("Error in configuring ESR timer, rc=%d\n", rc);

	cancel_delayed_work_sync(&chip->ttf_work);
	if (fg_sram_dump)
		cancel_delayed_work_sync(&chip->sram_dump_work);
	return 0;
}

static int fg_gen3_resume(struct device *dev)
{
	struct fg_chip *chip = dev_get_drvdata(dev);

	schedule_delayed_work(&chip->esr_timer_config_work, 0);
	schedule_delayed_work(&chip->ttf_work, 0);
	if (fg_sram_dump)
		schedule_delayed_work(&chip->sram_dump_work,
				msecs_to_jiffies(fg_sram_dump_period_ms));

	if (!work_pending(&chip->status_change_work)) {
		pm_stay_awake(chip->dev);
		schedule_work(&chip->status_change_work);
	}

	spin_lock(&chip->suspend_lock);
	chip->suspended = false;
	chip->param.update_now = true;
	spin_unlock(&chip->suspend_lock);

	schedule_delayed_work(&chip->soc_monitor_work,
				msecs_to_jiffies(MONITOR_SOC_WAIT_MS));

	return 0;
}

static const struct dev_pm_ops fg_gen3_pm_ops = {
	.suspend	= fg_gen3_suspend,
	.resume		= fg_gen3_resume,
};

static int fg_gen3_remove(struct platform_device *pdev)
{
	struct fg_chip *chip = dev_get_drvdata(&pdev->dev);

	if (chip->tz_dev)
		thermal_zone_of_sensor_unregister(chip->dev, chip->tz_dev);
	fg_cleanup(chip);
	return 0;
}

static void fg_gen3_shutdown(struct platform_device *pdev)
{
	struct fg_chip *chip = dev_get_drvdata(&pdev->dev);
	int rc, bsoc, msoc;
	u8 mask;

	rc = fg_get_prop_capacity(chip, &msoc);
	if (rc < 0) {
		pr_err("Error in getting capacity, rc=%d\n", rc);
		return;
	}

	if (chip->charge_full || (msoc == 100)) {
		rc = fg_get_sram_prop(chip, FG_SRAM_BATT_SOC, &bsoc);
		if (rc < 0) {
			pr_err("Error in getting BATT_SOC, rc=%d\n", rc);
			return;
		}

		/* We need 2 most significant bytes here */
		bsoc = (u32)bsoc >> 16;

		rc = fg_configure_full_soc(chip, bsoc);
		if (rc < 0) {
			pr_err("Error in configuring full_soc, rc=%d\n", rc);
			return;
		}
	}
	rc = fg_set_esr_timer(chip, chip->dt.esr_timer_shutdown[TIMER_RETRY],
				chip->dt.esr_timer_shutdown[TIMER_MAX], false,
				FG_IMA_NO_WLOCK);
	if (rc < 0)
		pr_err("Error in setting ESR timer at shutdown, rc=%d\n", rc);

	if (chip->twm_state == PMIC_TWM_ENABLE && chip->dt.disable_fg_twm) {
		rc = fg_masked_write(chip, BATT_SOC_EN_CTL(chip),
					FG_ALGORITHM_EN_BIT, 0);
		if (rc < 0)
			pr_err("Error in disabling FG rc=%d\n", rc);

		mask = BCL_RST_BIT | MEM_RST_BIT | ALG_RST_BIT;
		rc = fg_masked_write(chip, BATT_SOC_RST_CTRL0(chip),
					mask, mask);
		if (rc < 0)
			pr_err("Error in disabling FG resets rc=%d\n", rc);
	}
}

static const struct of_device_id fg_gen3_match_table[] = {
	{.compatible = FG_GEN3_DEV_NAME},
	{},
};

static struct platform_driver fg_gen3_driver = {
	.driver = {
		.name = FG_GEN3_DEV_NAME,
		.owner = THIS_MODULE,
		.of_match_table = fg_gen3_match_table,
		.pm		= &fg_gen3_pm_ops,
	},
	.probe		= fg_gen3_probe,
	.remove		= fg_gen3_remove,
	.shutdown	= fg_gen3_shutdown,
};

static int __init fg_gen3_init(void)
{
	return platform_driver_register(&fg_gen3_driver);
}

static void __exit fg_gen3_exit(void)
{
	return platform_driver_unregister(&fg_gen3_driver);
}

module_init(fg_gen3_init);
module_exit(fg_gen3_exit);

MODULE_DESCRIPTION("QPNP Fuel gauge GEN3 driver");
MODULE_LICENSE("GPL v2");
MODULE_ALIAS("platform:" FG_GEN3_DEV_NAME);<|MERGE_RESOLUTION|>--- conflicted
+++ resolved
@@ -2788,27 +2788,11 @@
 
 static int fg_get_cycle_count(struct fg_chip *chip)
 {
-<<<<<<< HEAD
-	int count = 0;
-	int i = 0;
-=======
 	int i, len = 0;
->>>>>>> e3417c9c
 
 	if (!chip->cyc_ctr.en)
 		return 0;
 
-<<<<<<< HEAD
-	if ((chip->cyc_ctr.id <= 0) || (chip->cyc_ctr.id > BUCKET_COUNT))
-		return -EINVAL;
-
-	mutex_lock(&chip->cyc_ctr.lock);
-	for (i = 0; i < BUCKET_COUNT; i++)
-		count += chip->cyc_ctr.count[i];
-	count /= BUCKET_COUNT;
-	mutex_unlock(&chip->cyc_ctr.lock);
-	return count;
-=======
 	mutex_lock(&chip->cyc_ctr.lock);
 	for (i = 0; i < BUCKET_COUNT; i++)
 		len += chip->cyc_ctr.count[i];
@@ -2818,7 +2802,6 @@
 	len = len / BUCKET_COUNT;
 
 	return len;
->>>>>>> e3417c9c
 }
 
 static const char *fg_get_cycle_counts(struct fg_chip *chip)

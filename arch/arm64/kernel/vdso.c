/*
 * VDSO implementation for AArch64 and vector page setup for AArch32.
 *
 * Copyright (C) 2012 ARM Limited
 *
 * This program is free software; you can redistribute it and/or modify
 * it under the terms of the GNU General Public License version 2 as
 * published by the Free Software Foundation.
 *
 * This program is distributed in the hope that it will be useful,
 * but WITHOUT ANY WARRANTY; without even the implied warranty of
 * MERCHANTABILITY or FITNESS FOR A PARTICULAR PURPOSE.  See the
 * GNU General Public License for more details.
 *
 * You should have received a copy of the GNU General Public License
 * along with this program.  If not, see <http://www.gnu.org/licenses/>.
 *
 * Author: Will Deacon <will.deacon@arm.com>
 */

#include <linux/cache.h>
#include <linux/clocksource.h>
#include <linux/elf.h>
#include <linux/err.h>
#include <linux/errno.h>
#include <linux/gfp.h>
#include <linux/kernel.h>
#include <linux/mm.h>
#include <linux/sched.h>
#include <linux/signal.h>
#include <linux/slab.h>
#include <linux/timekeeper_internal.h>
#include <linux/vmalloc.h>

#include <asm/cacheflush.h>
#include <asm/signal32.h>
#include <asm/vdso.h>
#include <asm/vdso_datapage.h>

extern char vdso_start[], vdso_end[];
static unsigned long vdso_pages __ro_after_init;

/*
 * The vDSO data page.
 */
static union {
	struct vdso_data	data;
	u8			page[PAGE_SIZE];
} vdso_data_store __page_aligned_data;
struct vdso_data *vdso_data = &vdso_data_store.data;

#ifdef CONFIG_COMPAT
/*
 * Create and map the vectors page for AArch32 tasks.
 */
static struct page *vectors_page[1] __ro_after_init;

static int __init alloc_vectors_page(void)
{
	extern char __kuser_helper_start[], __kuser_helper_end[];
	extern char __aarch32_sigret_code_start[], __aarch32_sigret_code_end[];

	int kuser_sz = __kuser_helper_end - __kuser_helper_start;
	int sigret_sz = __aarch32_sigret_code_end - __aarch32_sigret_code_start;
	unsigned long vpage;

	vpage = get_zeroed_page(GFP_ATOMIC);

	if (!vpage)
		return -ENOMEM;

	/* kuser helpers */
	memcpy((void *)vpage + 0x1000 - kuser_sz, __kuser_helper_start,
		kuser_sz);

	/* sigreturn code */
	memcpy((void *)vpage + AARCH32_KERN_SIGRET_CODE_OFFSET,
               __aarch32_sigret_code_start, sigret_sz);

	flush_icache_range(vpage, vpage + PAGE_SIZE);
	vectors_page[0] = virt_to_page(vpage);

	return 0;
}
arch_initcall(alloc_vectors_page);

int aarch32_setup_vectors_page(struct linux_binprm *bprm, int uses_interp)
{
	struct mm_struct *mm = current->mm;
	unsigned long addr = AARCH32_VECTORS_BASE;
	static const struct vm_special_mapping spec = {
		.name	= "[vectors]",
		.pages	= vectors_page,

	};
	void *ret;

	if (down_write_killable(&mm->mmap_sem))
		return -EINTR;
	current->mm->context.vdso = (void *)addr;

	/* Map vectors page at the high address. */
	ret = _install_special_mapping(mm, addr, PAGE_SIZE,
				       VM_READ|VM_EXEC|VM_MAYREAD|VM_MAYEXEC,
				       &spec);

	up_write(&mm->mmap_sem);

	return PTR_ERR_OR_ZERO(ret);
}
#endif /* CONFIG_COMPAT */

static struct vm_special_mapping vdso_spec[2] __ro_after_init = {
	{
		.name	= "[vvar]",
	},
	{
		.name	= "[vdso]",
	},
};

static int __init vdso_init(void)
{
	int i;
	struct page **vdso_pagelist;
	unsigned long pfn;

	if (memcmp(vdso_start, "\177ELF", 4)) {
		pr_err("vDSO is not a valid ELF object!\n");
		return -EINVAL;
	}

	vdso_pages = (vdso_end - vdso_start) >> PAGE_SHIFT;
	pr_info("vdso: %ld pages (%ld code @ %p, %ld data @ %p)\n",
		vdso_pages + 1, vdso_pages, vdso_start, 1L, vdso_data);

	/* Allocate the vDSO pagelist, plus a page for the data. */
	vdso_pagelist = kcalloc(vdso_pages + 1, sizeof(struct page *),
				GFP_KERNEL);
	if (vdso_pagelist == NULL)
		return -ENOMEM;

	/* Grab the vDSO data page. */
	vdso_pagelist[0] = phys_to_page(__pa_symbol(vdso_data));


	/* Grab the vDSO code pages. */
	pfn = sym_to_pfn(&vdso_start);

	for (i = 0; i < vdso_pages; i++)
<<<<<<< HEAD
		vdso_pagelist[i + 1] = pfn_to_page(pfn + i);
=======
		vdso_pagelist[i + 1] = pfn_to_page(PHYS_PFN(__pa(vdso_start)) + i);
>>>>>>> 9c51e110

	vdso_spec[0].pages = &vdso_pagelist[0];
	vdso_spec[1].pages = &vdso_pagelist[1];

	return 0;
}
arch_initcall(vdso_init);

int arch_setup_additional_pages(struct linux_binprm *bprm,
				int uses_interp)
{
	struct mm_struct *mm = current->mm;
	unsigned long vdso_base, vdso_text_len, vdso_mapping_len;
	void *ret;

	vdso_text_len = vdso_pages << PAGE_SHIFT;
	/* Be sure to map the data page */
	vdso_mapping_len = vdso_text_len + PAGE_SIZE;

	if (down_write_killable(&mm->mmap_sem))
		return -EINTR;
	vdso_base = get_unmapped_area(NULL, 0, vdso_mapping_len, 0, 0);
	if (IS_ERR_VALUE(vdso_base)) {
		ret = ERR_PTR(vdso_base);
		goto up_fail;
	}
	ret = _install_special_mapping(mm, vdso_base, PAGE_SIZE,
				       VM_READ|VM_MAYREAD,
				       &vdso_spec[0]);
	if (IS_ERR(ret))
		goto up_fail;

	vdso_base += PAGE_SIZE;
	mm->context.vdso = (void *)vdso_base;
	ret = _install_special_mapping(mm, vdso_base, vdso_text_len,
				       VM_READ|VM_EXEC|
				       VM_MAYREAD|VM_MAYWRITE|VM_MAYEXEC,
				       &vdso_spec[1]);
	if (IS_ERR(ret))
		goto up_fail;


	up_write(&mm->mmap_sem);
	return 0;

up_fail:
	mm->context.vdso = NULL;
	up_write(&mm->mmap_sem);
	return PTR_ERR(ret);
}

/*
 * Update the vDSO data page to keep in sync with kernel timekeeping.
 */
void update_vsyscall(struct timekeeper *tk)
{
	u32 use_syscall = !tk->tkr_mono.clock->archdata.vdso_direct;

	++vdso_data->tb_seq_count;
	smp_wmb();

	vdso_data->use_syscall			= use_syscall;
	vdso_data->xtime_coarse_sec		= tk->xtime_sec;
	vdso_data->xtime_coarse_nsec		= tk->tkr_mono.xtime_nsec >>
							tk->tkr_mono.shift;
	vdso_data->wtm_clock_sec		= tk->wall_to_monotonic.tv_sec;
	vdso_data->wtm_clock_nsec		= tk->wall_to_monotonic.tv_nsec;

	/* Read without the seqlock held by clock_getres() */
	WRITE_ONCE(vdso_data->hrtimer_res, hrtimer_resolution);

	if (!use_syscall) {
		/* tkr_mono.cycle_last == tkr_raw.cycle_last */
		vdso_data->cs_cycle_last	= tk->tkr_mono.cycle_last;
		vdso_data->raw_time_sec         = tk->raw_sec;
		vdso_data->raw_time_nsec        = tk->tkr_raw.xtime_nsec;
		vdso_data->xtime_clock_sec	= tk->xtime_sec;
		vdso_data->xtime_clock_nsec	= tk->tkr_mono.xtime_nsec;
		vdso_data->cs_mono_mult		= tk->tkr_mono.mult;
		vdso_data->cs_raw_mult		= tk->tkr_raw.mult;
		/* tkr_mono.shift == tkr_raw.shift */
		vdso_data->cs_shift		= tk->tkr_mono.shift;
	}

	smp_wmb();
	++vdso_data->tb_seq_count;
}

void update_vsyscall_tz(void)
{
	vdso_data->tz_minuteswest	= sys_tz.tz_minuteswest;
	vdso_data->tz_dsttime		= sys_tz.tz_dsttime;
}<|MERGE_RESOLUTION|>--- conflicted
+++ resolved
@@ -145,14 +145,10 @@
 
 
 	/* Grab the vDSO code pages. */
-	pfn = sym_to_pfn(&vdso_start);
+	pfn = sym_to_pfn(vdso_start);
 
 	for (i = 0; i < vdso_pages; i++)
-<<<<<<< HEAD
 		vdso_pagelist[i + 1] = pfn_to_page(pfn + i);
-=======
-		vdso_pagelist[i + 1] = pfn_to_page(PHYS_PFN(__pa(vdso_start)) + i);
->>>>>>> 9c51e110
 
 	vdso_spec[0].pages = &vdso_pagelist[0];
 	vdso_spec[1].pages = &vdso_pagelist[1];

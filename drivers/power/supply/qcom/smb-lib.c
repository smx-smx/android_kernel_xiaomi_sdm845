/* Copyright (c) 2016-2018 The Linux Foundation. All rights reserved.
 * Copyright (C) 2018 XiaoMi, Inc.
 *
 * This program is free software; you can redistribute it and/or modify
 * it under the terms of the GNU General Public License version 2 and
 * only version 2 as published by the Free Software Foundation.
 *
 * This program is distributed in the hope that it will be useful,
 * but WITHOUT ANY WARRANTY; without even the implied warranty of
 * MERCHANTABILITY or FITNESS FOR A PARTICULAR PURPOSE.  See the
 * GNU General Public License for more details.
 */

#include <linux/device.h>
#include <linux/regmap.h>
#include <linux/delay.h>
#include <linux/iio/consumer.h>
#include <linux/power_supply.h>
#include <linux/regulator/driver.h>
#include <linux/qpnp/qpnp-revid.h>
#include <linux/irq.h>
#include <linux/pmic-voter.h>
#include "smb-lib.h"
#include "smb-reg.h"
#include "battery.h"
#include "step-chg-jeita.h"
#include "storm-watch.h"

#define smblib_err(chg, fmt, ...)		\
	pr_err("%s: %s: " fmt, chg->name,	\
		__func__, ##__VA_ARGS__)	\

#define smblib_dbg(chg, reason, fmt, ...)			\
	do {							\
		if (*chg->debug_mask & (reason))		\
			pr_info("%s: %s: " fmt, chg->name,	\
				__func__, ##__VA_ARGS__);	\
		else						\
			pr_debug("%s: %s: " fmt, chg->name,	\
				__func__, ##__VA_ARGS__);	\
	} while (0)


static bool off_charge_flag;
static void smblib_wireless_set_enable(struct smb_charger *chg, int enable);

static bool is_secure(struct smb_charger *chg, int addr)
{
	if (addr == SHIP_MODE_REG || addr == FREQ_CLK_DIV_REG)
		return true;
	/* assume everything above 0xA0 is secure */
	return (bool)((addr & 0xFF) >= 0xA0);
}

int smblib_read(struct smb_charger *chg, u16 addr, u8 *val)
{
	unsigned int temp;
	int rc = 0;

	rc = regmap_read(chg->regmap, addr, &temp);
	if (rc >= 0)
		*val = (u8)temp;

	return rc;
}

int smblib_multibyte_read(struct smb_charger *chg, u16 addr, u8 *val,
				int count)
{
	return regmap_bulk_read(chg->regmap, addr, val, count);
}

int smblib_masked_write(struct smb_charger *chg, u16 addr, u8 mask, u8 val)
{
	int rc = 0;

	if (addr == TYPE_C_INTRPT_ENB_SOFTWARE_CTRL_REG) {
		smblib_dbg(chg, PR_MISC, "set 0x1368 mask:0x%x,val:0x%x\n",
			mask, val);
	}
	mutex_lock(&chg->write_lock);
	if (is_secure(chg, addr)) {
		rc = regmap_write(chg->regmap, (addr & 0xFF00) | 0xD0, 0xA5);
		if (rc < 0)
			goto unlock;
	}

	rc = regmap_update_bits(chg->regmap, addr, mask, val);

unlock:
	mutex_unlock(&chg->write_lock);
	return rc;
}

int smblib_write(struct smb_charger *chg, u16 addr, u8 val)
{
	int rc = 0;

	mutex_lock(&chg->write_lock);

	if (is_secure(chg, addr)) {
		rc = regmap_write(chg->regmap, (addr & ~(0xFF)) | 0xD0, 0xA5);
		if (rc < 0)
			goto unlock;
	}

	rc = regmap_write(chg->regmap, addr, val);

unlock:
	mutex_unlock(&chg->write_lock);
	return rc;
}

static int smblib_get_jeita_cc_delta(struct smb_charger *chg, int *cc_delta_ua)
{
	int rc, cc_minus_ua;
	u8 stat;
	union power_supply_propval batt_temp;

	rc = smblib_read(chg, BATTERY_CHARGER_STATUS_2_REG, &stat);
	if (rc < 0) {
		smblib_err(chg, "Couldn't read BATTERY_CHARGER_STATUS_2 rc=%d\n",
			rc);
		return rc;
	}

	smblib_dbg(chg, PR_REGISTER, "%s BATTERY_CHARGER_STATUS_2 = 0x%02x\n",
                __func__, stat);

	if (!(stat & BAT_TEMP_STATUS_SOFT_LIMIT_MASK)) {
		*cc_delta_ua = 0;
		return 0;
	}

	rc = smblib_get_prop_from_bms(chg,
				POWER_SUPPLY_PROP_TEMP, &batt_temp);
	if (rc < 0) {
		smblib_err(chg, "Couldn't get batt temp rc=%d\n", rc);
		return rc;
	}

	rc = smblib_get_charge_param(chg, &chg->param.jeita_cc_comp,
				     &cc_minus_ua);
	if (rc < 0) {
		smblib_err(chg, "Couldn't get jeita cc minus rc=%d\n", rc);
		return rc;
	}

	if ((stat & BAT_TEMP_STATUS_HOT_SOFT_LIMIT_BIT) == BAT_TEMP_STATUS_HOT_SOFT_LIMIT_BIT) {
		if (cc_minus_ua != chg->jeita_ccomp_hot_delta) {
			rc = smblib_set_charge_param(chg, &chg->param.jeita_cc_comp, chg->jeita_ccomp_hot_delta);
			if (rc < 0)
				pr_err("%s: Couldn't configure jeita_cc rc=%d\n", __func__, rc);
		}
	} else if ((stat & BAT_TEMP_STATUS_COLD_SOFT_LIMIT_BIT) == BAT_TEMP_STATUS_COLD_SOFT_LIMIT_BIT) {
		if (batt_temp.intval >= 0){
			if (batt_temp.intval <= BATT_TEMP_CRITICAL_LOW) {		/*set 0.1C on 0~5 Degree */
				rc = smblib_set_charge_param(chg, &chg->param.jeita_cc_comp,chg->jeita_ccomp_low_delta);
				if (rc < 0)
					pr_err("%s: Couldn't configure jeita_cc rc=%d\n", __func__, rc);
			} else {						/*set 0.3C on 5~15 Degree */
				rc = smblib_set_charge_param(chg, &chg->param.jeita_cc_comp, chg->jeita_ccomp_cool_delta);
				if (rc < 0)
					pr_err("%s: Couldn't configure jeita_cc rc=%d\n", __func__, rc);
			}
		}
	}

	rc = smblib_get_charge_param(chg, &chg->param.jeita_cc_comp,
					&cc_minus_ua);
	if (rc < 0) {
		smblib_err(chg, "Couldn't get jeita cc minus rc=%d\n", rc);
		return rc;
	}

	*cc_delta_ua = -cc_minus_ua;
	return 0;
}

static void smblib_monitor_low_temp_work(struct work_struct *work)
{
	struct smb_charger *chg = container_of(work, struct smb_charger,
						monitor_low_temp_work.work);
	int rc, jeita_cc_delta_ua;
	union power_supply_propval batt_temp;

	rc = smblib_get_prop_from_bms(chg,
				POWER_SUPPLY_PROP_TEMP, &batt_temp);
	if (rc < 0) {
		smblib_err(chg, "Couldn't get batt temp rc=%d\n", rc);
		return;
	}

	if (batt_temp.intval >= 0 && batt_temp.intval<= BATT_TEMP_COOL_THR) {		/*set 0.1C on 0~5 Degree */
		rc = smblib_get_jeita_cc_delta(chg, &jeita_cc_delta_ua);
		if (rc < 0) {
			smblib_err(chg, "Couldn't get jeita cc delta rc=%d\n", rc);
			jeita_cc_delta_ua = 0;
		}
	}
	schedule_delayed_work(&chg->monitor_low_temp_work,
				msecs_to_jiffies(CHG_MONITOR_WORK_DELAY_MS));

}

int smblib_icl_override(struct smb_charger *chg, bool override)
{
	int rc;

	rc = smblib_masked_write(chg, USBIN_LOAD_CFG_REG,
				ICL_OVERRIDE_AFTER_APSD_BIT,
				override ? ICL_OVERRIDE_AFTER_APSD_BIT : 0);
	if (rc < 0)
		smblib_err(chg, "Couldn't override ICL rc=%d\n", rc);

	return rc;
}

int smblib_stat_sw_override_cfg(struct smb_charger *chg, bool override)
{
	int rc;

	/* override  = 1, SW STAT override; override = 0, HW auto mode */
	rc = smblib_masked_write(chg, STAT_CFG_REG,
				STAT_SW_OVERRIDE_CFG_BIT,
				override ? STAT_SW_OVERRIDE_CFG_BIT : 0);
	if (rc < 0) {
		dev_err(chg->dev, "Couldn't configure SW STAT override rc=%d\n",
			rc);
		return rc;
	}

	return rc;
}

/********************
 * REGISTER GETTERS *
 ********************/

int smblib_get_charge_param(struct smb_charger *chg,
			    struct smb_chg_param *param, int *val_u)
{
	int rc = 0;
	u8 val_raw;

	rc = smblib_read(chg, param->reg, &val_raw);
	if (rc < 0) {
		smblib_err(chg, "%s: Couldn't read from 0x%04x rc=%d\n",
			param->name, param->reg, rc);
		return rc;
	}

	if (param->get_proc)
		*val_u = param->get_proc(param, val_raw);
	else
		*val_u = val_raw * param->step_u + param->min_u;
	smblib_dbg(chg, PR_REGISTER, "%s = %d (0x%02x)\n",
		   param->name, *val_u, val_raw);

	return rc;
}

int smblib_get_usb_suspend(struct smb_charger *chg, int *suspend)
{
	int rc = 0;
	u8 temp;

	rc = smblib_read(chg, USBIN_CMD_IL_REG, &temp);
	if (rc < 0) {
		smblib_err(chg, "Couldn't read USBIN_CMD_IL rc=%d\n", rc);
		return rc;
	}
	*suspend = temp & USBIN_SUSPEND_BIT;

	return rc;
}

struct apsd_result {
	const char * const name;
	const u8 bit;
	const enum power_supply_type pst;
};

enum {
	UNKNOWN,
	SDP,
	CDP,
	DCP,
	OCP,
	FLOAT,
	HVDCP2,
	HVDCP3,
	MAX_TYPES
};

static const struct apsd_result const smblib_apsd_results[] = {
	[UNKNOWN] = {
		.name	= "UNKNOWN",
		.bit	= 0,
		.pst	= POWER_SUPPLY_TYPE_UNKNOWN
	},
	[SDP] = {
		.name	= "SDP",
		.bit	= SDP_CHARGER_BIT,
		.pst	= POWER_SUPPLY_TYPE_USB
	},
	[CDP] = {
		.name	= "CDP",
		.bit	= CDP_CHARGER_BIT,
		.pst	= POWER_SUPPLY_TYPE_USB_CDP
	},
	[DCP] = {
		.name	= "DCP",
		.bit	= DCP_CHARGER_BIT,
		.pst	= POWER_SUPPLY_TYPE_USB_DCP
	},
	[OCP] = {
		.name	= "OCP",
		.bit	= OCP_CHARGER_BIT,
		.pst	= POWER_SUPPLY_TYPE_USB_DCP
	},
	[FLOAT] = {
		.name	= "FLOAT",
		.bit	= FLOAT_CHARGER_BIT,
		.pst	= POWER_SUPPLY_TYPE_USB_FLOAT
	},
	[HVDCP2] = {
		.name	= "HVDCP2",
		.bit	= DCP_CHARGER_BIT | QC_2P0_BIT,
		.pst	= POWER_SUPPLY_TYPE_USB_HVDCP
	},
	[HVDCP3] = {
		.name	= "HVDCP3",
		.bit	= DCP_CHARGER_BIT | QC_3P0_BIT,
		.pst	= POWER_SUPPLY_TYPE_USB_HVDCP_3,
	},
};

static const struct apsd_result *smblib_get_apsd_result(struct smb_charger *chg)
{
	int rc, i;
	u8 apsd_stat, stat;
	const struct apsd_result *result = &smblib_apsd_results[UNKNOWN];

	rc = smblib_read(chg, APSD_STATUS_REG, &apsd_stat);
	if (rc < 0) {
		smblib_err(chg, "Couldn't read APSD_STATUS rc=%d\n", rc);
		return result;
	}
	smblib_dbg(chg, PR_REGISTER, "APSD_STATUS = 0x%02x\n", apsd_stat);

	if (!(apsd_stat & APSD_DTC_STATUS_DONE_BIT))
		return result;

	rc = smblib_read(chg, APSD_RESULT_STATUS_REG, &stat);
	if (rc < 0) {
		smblib_err(chg, "Couldn't read APSD_RESULT_STATUS rc=%d\n",
			rc);
		return result;
	}
	stat &= APSD_RESULT_STATUS_MASK;

	for (i = 0; i < ARRAY_SIZE(smblib_apsd_results); i++) {
		if (smblib_apsd_results[i].bit == stat)
			result = &smblib_apsd_results[i];
	}

	if (apsd_stat & QC_CHARGER_BIT) {
		/* since its a qc_charger, either return HVDCP3 or HVDCP2 */
		if (result != &smblib_apsd_results[HVDCP3])
			result = &smblib_apsd_results[HVDCP2];
	}

	return result;
}

/********************
 * REGISTER SETTERS *
 ********************/

static int chg_freq_list[] = {
	9600, 9600, 6400, 4800, 3800, 3200, 2700, 2400, 2100, 1900, 1700,
	1600, 1500, 1400, 1300, 1200,
};

int smblib_set_chg_freq(struct smb_chg_param *param,
				int val_u, u8 *val_raw)
{
	u8 i;

	if (val_u > param->max_u || val_u < param->min_u)
		return -EINVAL;

	/* Charger FSW is the configured freqency / 2 */
	val_u *= 2;
	for (i = 0; i < ARRAY_SIZE(chg_freq_list); i++) {
		if (chg_freq_list[i] == val_u)
			break;
	}
	if (i == ARRAY_SIZE(chg_freq_list)) {
		pr_err("Invalid frequency %d Hz\n", val_u / 2);
		return -EINVAL;
	}

	*val_raw = i;

	return 0;
}

static int smblib_set_opt_freq_buck(struct smb_charger *chg, int fsw_khz)
{
	union power_supply_propval pval = {0, };
	int rc = 0;

	rc = smblib_set_charge_param(chg, &chg->param.freq_buck, fsw_khz);
	if (rc < 0)
		dev_err(chg->dev, "Error in setting freq_buck rc=%d\n", rc);

	if (chg->mode == PARALLEL_MASTER && chg->pl.psy) {
		pval.intval = fsw_khz;
		/*
		 * Some parallel charging implementations may not have
		 * PROP_BUCK_FREQ property - they could be running
		 * with a fixed frequency
		 */
		power_supply_set_property(chg->pl.psy,
				POWER_SUPPLY_PROP_BUCK_FREQ, &pval);
	}

	return rc;
}

int smblib_set_charge_param(struct smb_charger *chg,
			    struct smb_chg_param *param, int val_u)
{
	int rc = 0;
	u8 val_raw;

	if (param->set_proc) {
		rc = param->set_proc(param, val_u, &val_raw);
		if (rc < 0)
			return -EINVAL;
	} else {
		if (val_u > param->max_u || val_u < param->min_u) {
			smblib_err(chg, "%s: %d is out of range [%d, %d]\n",
				param->name, val_u, param->min_u, param->max_u);
			return -EINVAL;
		}

		val_raw = (val_u - param->min_u) / param->step_u;
	}

	rc = smblib_write(chg, param->reg, val_raw);
	if (rc < 0) {
		smblib_err(chg, "%s: Couldn't write 0x%02x to 0x%04x rc=%d\n",
			param->name, val_raw, param->reg, rc);
		return rc;
	}

	smblib_dbg(chg, PR_REGISTER, "%s = %d (0x%02x)\n",
		   param->name, val_u, val_raw);

	return rc;
}

int smblib_set_usb_suspend(struct smb_charger *chg, bool suspend)
{
	int rc = 0;
	int irq = chg->irq_info[USBIN_ICL_CHANGE_IRQ].irq;

	if (suspend && irq) {
		if (chg->usb_icl_change_irq_enabled) {
			disable_irq_nosync(irq);
			chg->usb_icl_change_irq_enabled = false;
		}
	}

	rc = smblib_masked_write(chg, USBIN_CMD_IL_REG, USBIN_SUSPEND_BIT,
				 suspend ? USBIN_SUSPEND_BIT : 0);
	if (rc < 0)
		smblib_err(chg, "Couldn't write %s to USBIN_SUSPEND_BIT rc=%d\n",
			suspend ? "suspend" : "resume", rc);

	if (!suspend && irq) {
		if (!chg->usb_icl_change_irq_enabled) {
			enable_irq(irq);
			chg->usb_icl_change_irq_enabled = true;
		}
	}

	return rc;
}

int smblib_set_dc_suspend(struct smb_charger *chg, bool suspend)
{
	int rc = 0;

	rc = smblib_masked_write(chg, DCIN_CMD_IL_REG, DCIN_SUSPEND_BIT,
				 suspend ? DCIN_SUSPEND_BIT : 0);
	if (rc < 0)
		smblib_err(chg, "Couldn't write %s to DCIN_SUSPEND_BIT rc=%d\n",
			suspend ? "suspend" : "resume", rc);

	return rc;
}

static int smblib_set_adapter_allowance(struct smb_charger *chg,
					u8 allowed_voltage)
{
	int rc = 0;

	/* PM660 only support max. 9V */
	if (chg->smb_version == PM660_SUBTYPE) {
		switch (allowed_voltage) {
		case USBIN_ADAPTER_ALLOW_12V:
		case USBIN_ADAPTER_ALLOW_9V_TO_12V:
			allowed_voltage = USBIN_ADAPTER_ALLOW_9V;
			break;
		case USBIN_ADAPTER_ALLOW_5V_OR_12V:
		case USBIN_ADAPTER_ALLOW_5V_OR_9V_TO_12V:
			allowed_voltage = USBIN_ADAPTER_ALLOW_5V_OR_9V;
			break;
		case USBIN_ADAPTER_ALLOW_5V_TO_12V:
			allowed_voltage = USBIN_ADAPTER_ALLOW_5V_TO_9V;
			break;
		}
	}

	rc = smblib_write(chg, USBIN_ADAPTER_ALLOW_CFG_REG, allowed_voltage);
	if (rc < 0) {
		smblib_err(chg, "Couldn't write 0x%02x to USBIN_ADAPTER_ALLOW_CFG rc=%d\n",
			allowed_voltage, rc);
		return rc;
	}

	return rc;
}

#define MICRO_5V	5000000
#define MICRO_9V	9000000
#define MICRO_12V	12000000
static int smblib_set_usb_pd_allowed_voltage(struct smb_charger *chg,
					int min_allowed_uv, int max_allowed_uv)
{
	int rc;
	u8 allowed_voltage;

	if (min_allowed_uv == MICRO_5V && max_allowed_uv == MICRO_5V) {
		allowed_voltage = USBIN_ADAPTER_ALLOW_5V;
		smblib_set_opt_freq_buck(chg, chg->chg_freq.freq_5V);
	} else if (min_allowed_uv == MICRO_9V && max_allowed_uv == MICRO_9V) {
		allowed_voltage = USBIN_ADAPTER_ALLOW_9V;
		smblib_set_opt_freq_buck(chg, chg->chg_freq.freq_9V);
	} else if (min_allowed_uv == MICRO_12V && max_allowed_uv == MICRO_12V) {
		allowed_voltage = USBIN_ADAPTER_ALLOW_12V;
		smblib_set_opt_freq_buck(chg, chg->chg_freq.freq_12V);
	} else if (min_allowed_uv < MICRO_9V && max_allowed_uv <= MICRO_9V) {
		allowed_voltage = USBIN_ADAPTER_ALLOW_5V_TO_9V;
	} else if (min_allowed_uv < MICRO_9V && max_allowed_uv <= MICRO_12V) {
		allowed_voltage = USBIN_ADAPTER_ALLOW_5V_TO_12V;
	} else if (min_allowed_uv < MICRO_12V && max_allowed_uv <= MICRO_12V) {
		allowed_voltage = USBIN_ADAPTER_ALLOW_9V_TO_12V;
	} else {
		smblib_err(chg, "invalid allowed voltage [%d, %d]\n",
			min_allowed_uv, max_allowed_uv);
		return -EINVAL;
	}

	rc = smblib_set_adapter_allowance(chg, allowed_voltage);
	if (rc < 0) {
		smblib_err(chg, "Couldn't configure adapter allowance rc=%d\n",
				rc);
		return rc;
	}

	return rc;
}

/********************
 * HELPER FUNCTIONS *
 ********************/
static int smblib_request_dpdm(struct smb_charger *chg, bool enable)
{
	int rc = 0;

	if (chg->pr_swap_in_progress)
		return 0;

	/* fetch the DPDM regulator */
	if (!chg->dpdm_reg && of_get_property(chg->dev->of_node,
				"dpdm-supply", NULL)) {
		chg->dpdm_reg = devm_regulator_get(chg->dev, "dpdm");
		if (IS_ERR(chg->dpdm_reg)) {
			rc = PTR_ERR(chg->dpdm_reg);
			smblib_err(chg, "Couldn't get dpdm regulator rc=%d\n",
					rc);
			chg->dpdm_reg = NULL;
			return rc;
		}
	}

	if (enable) {
		if (chg->dpdm_reg && !regulator_is_enabled(chg->dpdm_reg)) {
			smblib_dbg(chg, PR_MISC, "enabling DPDM regulator\n");
			rc = regulator_enable(chg->dpdm_reg);
			if (rc < 0)
				smblib_err(chg,
					"Couldn't enable dpdm regulator rc=%d\n",
					rc);
		}
	} else {
		if (chg->dpdm_reg && regulator_is_enabled(chg->dpdm_reg)) {
			smblib_dbg(chg, PR_MISC, "disabling DPDM regulator\n");
			rc = regulator_disable(chg->dpdm_reg);
			if (rc < 0)
				smblib_err(chg,
					"Couldn't disable dpdm regulator rc=%d\n",
					rc);
		}
	}

	return rc;
}

#define PERIPHERAL_MASK		0xFF
static u16 peripheral_base;
static char log[256] = "";
static char version[8] = "smb:01:";
static inline void dump_reg(struct smb_charger *chg, u16 addr,
		const char *name)
{
	u8 reg;
	int rc;
	char reg_data[50] = "";

	if (NULL == name) {
		strlcat(log, "\n", sizeof(log));
		printk(log);
		return;
	}

	rc = smblib_read(chg, addr, &reg);
	if (rc < 0)
		smblib_err(chg, "Couldn't read OTG status rc=%d\n", rc);
	/* print one peripheral base registers in one line */
	if (peripheral_base != (addr & ~PERIPHERAL_MASK)) {
		peripheral_base = addr & ~PERIPHERAL_MASK;
		memset(log, 0, sizeof(log));
		snprintf(reg_data, sizeof(reg_data), "%s%04x ", version, peripheral_base);
		strlcat(log, reg_data, sizeof(log));
	}
	memset(reg_data, 0, sizeof(reg_data));
	snprintf(reg_data, sizeof(reg_data), "%02x ", reg);
	strlcat(log, reg_data, sizeof(log));

	smblib_dbg(chg, PR_REGISTER, "%s - %04X = %02X\n",
							name, addr, reg);
}

static void dump_regs(struct smb_charger *chg)
{
	u16 addr;

	/* charger peripheral */
	for (addr = 0x6; addr <= 0xE; addr++)
		dump_reg(chg, CHGR_BASE + addr, "CHGR Status");

	for (addr = 0x10; addr <= 0x1B; addr++)
		dump_reg(chg, CHGR_BASE + addr, "CHGR INT");

	for (addr = 0x50; addr <= 0x70; addr++)
		dump_reg(chg, CHGR_BASE + addr, "CHGR Config");

	dump_reg(chg, CHGR_BASE + addr, NULL);

	for (addr = 0x6; addr <= 0x8; addr++)
		dump_reg(chg, OTG_BASE + addr, "OTG Status");

	for (addr = 0x9; addr <= 0x1B; addr++)
		dump_reg(chg, OTG_BASE + addr, "OTG INT");

	for (addr = 0x40; addr <= 0x53; addr++)
		dump_reg(chg, OTG_BASE + addr, "OTG Config");

	dump_reg(chg, OTG_BASE + addr, NULL);

	for (addr = 0x10; addr <= 0x1B; addr++)
		dump_reg(chg, BATIF_BASE + addr, "BATIF INT");

	for (addr = 0x50; addr <= 0x52; addr++)
		dump_reg(chg, BATIF_BASE + addr, "BATIF Config");

	for (addr = 0x60; addr <= 0x62; addr++)
		dump_reg(chg, BATIF_BASE + addr, "BATIF Config");

	for (addr = 0x70; addr <= 0x71; addr++)
		dump_reg(chg, BATIF_BASE + addr, "BATIF Config");

	dump_reg(chg, BATIF_BASE + addr, NULL);

	for (addr = 0x6; addr <= 0x10; addr++)
		dump_reg(chg, USBIN_BASE + addr, "USBIN Status");

	for (addr = 0x12; addr <= 0x19; addr++)
		dump_reg(chg, USBIN_BASE + addr, "USBIN INT ");

	for (addr = 0x40; addr <= 0x43; addr++)
		dump_reg(chg, USBIN_BASE + addr, "USBIN Cmd ");

	for (addr = 0x58; addr <= 0x70; addr++)
		dump_reg(chg, USBIN_BASE + addr, "USBIN Config ");

	for (addr = 0x80; addr <= 0x84; addr++)
		dump_reg(chg, USBIN_BASE + addr, "USBIN Config ");

	dump_reg(chg, USBIN_BASE + addr, NULL);

	for (addr = 0x6; addr <= 0x10; addr++)
		dump_reg(chg, MISC_BASE + addr, "MISC Status");

	for (addr = 0x15; addr <= 0x1B; addr++)
		dump_reg(chg, MISC_BASE + addr, "MISC INT");

	for (addr = 0x51; addr <= 0x62; addr++)
		dump_reg(chg, MISC_BASE + addr, "MISC Config");

	for (addr = 0x70; addr <= 0x76; addr++)
		dump_reg(chg, MISC_BASE + addr, "MISC Config");

	for (addr = 0x80; addr <= 0x84; addr++)
		dump_reg(chg, MISC_BASE + addr, "MISC Config");

	for (addr = 0x90; addr <= 0x94; addr++)
		dump_reg(chg, MISC_BASE + addr, "MISC Config");

	dump_reg(chg, MISC_BASE + addr, NULL);

	for (addr = 0x10; addr <= 0x1A; addr++)
		dump_reg(chg, 0x1700 + addr, "PDPHY INT");

	for (addr = 0x40; addr <= 0x48; addr++)
		dump_reg(chg, 0x1700 + addr, "PDPHY INT");

	for (addr = 0x4A; addr <= 0x4C; addr++)
		dump_reg(chg, 0x1700 + addr, "PDPHY Config");

	dump_reg(chg, 0x1700 + 0x58, "PDPHY Ctrl");

	dump_reg(chg, 0x1700 + addr, NULL);
}

static void smblib_rerun_apsd(struct smb_charger *chg)
{
	int rc;

	smblib_dbg(chg, PR_MISC, "re-running APSD\n");
	if (chg->wa_flags & QC_AUTH_INTERRUPT_WA_BIT) {
		rc = smblib_masked_write(chg,
				USBIN_SOURCE_CHANGE_INTRPT_ENB_REG,
				AUTH_IRQ_EN_CFG_BIT, AUTH_IRQ_EN_CFG_BIT);
		if (rc < 0)
			smblib_err(chg, "Couldn't enable HVDCP auth IRQ rc=%d\n",
									rc);
	}

	rc = smblib_masked_write(chg, CMD_APSD_REG,
				APSD_RERUN_BIT, APSD_RERUN_BIT);
	if (rc < 0)
		smblib_err(chg, "Couldn't re-run APSD rc=%d\n", rc);
}

static const struct apsd_result *smblib_update_usb_type(struct smb_charger *chg)
{
	const struct apsd_result *apsd_result = smblib_get_apsd_result(chg);

	/* if PD is active, APSD is disabled so won't have a valid result */
	if (chg->pd_active) {
		chg->real_charger_type = POWER_SUPPLY_TYPE_USB_PD;
		chg->usb_psy_desc.type = POWER_SUPPLY_TYPE_USB_PD;
	} else {
		/*
		 * Update real charger type only if its not FLOAT
		 * detected as as SDP
		 */
		if (!(apsd_result->pst == POWER_SUPPLY_TYPE_USB_FLOAT &&
			chg->real_charger_type == POWER_SUPPLY_TYPE_USB)) {
			chg->real_charger_type = apsd_result->pst;
			chg->usb_psy_desc.type = apsd_result->pst;
		}
	}

	smblib_dbg(chg, PR_MISC, "APSD=%s PD=%d\n",
					apsd_result->name, chg->pd_active);
	return apsd_result;
}

static int smblib_notifier_call(struct notifier_block *nb,
		unsigned long ev, void *v)
{
	struct power_supply *psy = v;
	struct smb_charger *chg = container_of(nb, struct smb_charger, nb);

	if (!strcmp(psy->desc->name, "bms")) {
		if (!chg->bms_psy)
			chg->bms_psy = psy;
		if (ev == PSY_EVENT_PROP_CHANGED)
			schedule_work(&chg->bms_update_work);
	}

	if (!chg->pl.psy && !strcmp(psy->desc->name, "parallel")) {
		chg->pl.psy = psy;
		schedule_work(&chg->pl_update_work);
	}

	return NOTIFY_OK;
}

static int smblib_register_notifier(struct smb_charger *chg)
{
	int rc;

	chg->nb.notifier_call = smblib_notifier_call;
	rc = power_supply_reg_notifier(&chg->nb);
	if (rc < 0) {
		smblib_err(chg, "Couldn't register psy notifier rc = %d\n", rc);
		return rc;
	}

	return 0;
}

int smblib_mapping_soc_from_field_value(struct smb_chg_param *param,
					     int val_u, u8 *val_raw)
{
	if (val_u > param->max_u || val_u < param->min_u)
		return -EINVAL;

	*val_raw = val_u << 1;

	return 0;
}

int smblib_mapping_cc_delta_to_field_value(struct smb_chg_param *param,
					   u8 val_raw)
{
	int val_u  = val_raw * param->step_u + param->min_u;

	if (val_u > param->max_u)
		val_u -= param->max_u * 2;

	return val_u;
}

int smblib_mapping_cc_delta_from_field_value(struct smb_chg_param *param,
					     int val_u, u8 *val_raw)
{
	if (val_u > param->max_u || val_u < param->min_u - param->max_u)
		return -EINVAL;

	val_u += param->max_u * 2 - param->min_u;
	val_u %= param->max_u * 2;
	*val_raw = val_u / param->step_u;

	return 0;
}

static void smblib_uusb_removal(struct smb_charger *chg)
{
	int rc;
	struct smb_irq_data *data;
	struct storm_watch *wdata;

	cancel_delayed_work_sync(&chg->pl_enable_work);

	rc = smblib_request_dpdm(chg, false);
	if (rc < 0)
		smblib_err(chg, "Couldn't to disable DPDM rc=%d\n", rc);

	if (chg->wa_flags & BOOST_BACK_WA) {
		data = chg->irq_info[SWITCH_POWER_OK_IRQ].irq_data;
		if (data) {
			wdata = &data->storm_data;
			update_storm_count(wdata, WEAK_CHG_STORM_COUNT);
			vote(chg->usb_icl_votable, BOOST_BACK_VOTER, false, 0);
			vote(chg->usb_icl_votable, WEAK_CHARGER_VOTER,
					false, 0);
		}
	}
	vote(chg->pl_disable_votable, PL_DELAY_VOTER, true, 0);
	vote(chg->awake_votable, PL_DELAY_VOTER, false, 0);

	/* reset both usbin current and voltage votes */
	vote(chg->pl_enable_votable_indirect, USBIN_I_VOTER, false, 0);
	vote(chg->pl_enable_votable_indirect, USBIN_V_VOTER, false, 0);
	vote(chg->usb_icl_votable, SW_QC3_VOTER, false, 0);
	vote(chg->usb_icl_votable, USBIN_USBIN_BOOST_VOTER, false, 0);
	vote(chg->usb_icl_votable, HVDCP2_ICL_VOTER, false, 0);
	vote(chg->hvdcp_hw_inov_dis_votable, OV_VOTER, false, 0);

	cancel_delayed_work_sync(&chg->hvdcp_detect_work);

	if (chg->wa_flags & QC_AUTH_INTERRUPT_WA_BIT) {
		/* re-enable AUTH_IRQ_EN_CFG_BIT */
		rc = smblib_masked_write(chg,
				USBIN_SOURCE_CHANGE_INTRPT_ENB_REG,
				AUTH_IRQ_EN_CFG_BIT, AUTH_IRQ_EN_CFG_BIT);
		if (rc < 0)
			smblib_err(chg,
				"Couldn't enable QC auth setting rc=%d\n", rc);
	}

	/* reconfigure allowed voltage for HVDCP */
	rc = smblib_set_adapter_allowance(chg,
			USBIN_ADAPTER_ALLOW_5V_OR_9V_TO_12V);
	if (rc < 0)
		smblib_err(chg, "Couldn't set USBIN_ADAPTER_ALLOW_5V_OR_9V_TO_12V rc=%d\n",
			rc);

	chg->voltage_min_uv = MICRO_5V;
	chg->voltage_max_uv = MICRO_5V;
	chg->usb_icl_delta_ua = 0;
	chg->pulse_cnt = 0;
	chg->uusb_apsd_rerun_done = false;

	/* clear USB ICL vote for USB_PSY_VOTER */
	rc = vote(chg->usb_icl_votable, USB_PSY_VOTER, false, 0);
	if (rc < 0)
		smblib_err(chg, "Couldn't un-vote for USB ICL rc=%d\n", rc);

	/* clear USB ICL vote for DCP_VOTER */
	rc = vote(chg->usb_icl_votable, DCP_VOTER, false, 0);
	if (rc < 0)
		smblib_err(chg,
			"Couldn't un-vote DCP from USB ICL rc=%d\n", rc);
}

void smblib_suspend_on_debug_battery(struct smb_charger *chg)
{
	int rc;
	union power_supply_propval val;

	if (!chg->suspend_input_on_debug_batt)
		return;

	rc = power_supply_get_property(chg->bms_psy,
			POWER_SUPPLY_PROP_DEBUG_BATTERY, &val);
	if (rc < 0) {
		smblib_err(chg, "Couldn't get debug battery prop rc=%d\n", rc);
		return;
	}

	vote(chg->usb_icl_votable, DEBUG_BOARD_VOTER, val.intval, 0);
	vote(chg->dc_suspend_votable, DEBUG_BOARD_VOTER, val.intval, 0);
	if (val.intval)
		pr_info("Input suspended: Fake battery\n");
}

int smblib_rerun_apsd_if_required(struct smb_charger *chg)
{
	union power_supply_propval val;
	const struct apsd_result *apsd_result;
	int rc;

	rc = smblib_get_prop_usb_present(chg, &val);
	if (rc < 0) {
		smblib_err(chg, "Couldn't get usb present rc = %d\n", rc);
		return rc;
	}

	if (!val.intval)
		return 0;

	/*
	rc = smblib_request_dpdm(chg, true);
	if (rc < 0)
		smblib_err(chg, "Couldn't to enable DPDM rc=%d\n", rc);
	*/

	chg->uusb_apsd_rerun_done = true;

	if (!off_charge_flag) {
		rc = smblib_request_dpdm(chg, true);
		if (rc < 0)
			smblib_err(chg, "Couldn't to enable DPDM rc=%d\n", rc);
		smblib_rerun_apsd(chg);
	} else {
		apsd_result = smblib_update_usb_type(chg);
		/* if apsd result is SDP and off-charge mode, no need rerun apsd */
		if (!(apsd_result->bit & SDP_CHARGER_BIT)) {
			rc = smblib_request_dpdm(chg, true);
			if (rc < 0)
				smblib_err(chg, "Couldn't to enable DPDM rc=%d\n", rc);
			smblib_rerun_apsd(chg);
		}
	}

	return 0;
}

static int smblib_get_hw_pulse_cnt(struct smb_charger *chg, int *count)
{
	int rc;
	u8 val[2];

	switch (chg->smb_version) {
	case PMI8998_SUBTYPE:
		rc = smblib_read(chg, QC_PULSE_COUNT_STATUS_REG, val);
		if (rc) {
			pr_err("failed to read QC_PULSE_COUNT_STATUS_REG rc=%d\n",
					rc);
			return rc;
		}
		*count = val[0] & QC_PULSE_COUNT_MASK;
		break;
	case PM660_SUBTYPE:
		rc = smblib_multibyte_read(chg,
				QC_PULSE_COUNT_STATUS_1_REG, val, 2);
		if (rc) {
			pr_err("failed to read QC_PULSE_COUNT_STATUS_1_REG rc=%d\n",
					rc);
			return rc;
		}
		*count = (val[1] << 8) | val[0];
		break;
	default:
		smblib_dbg(chg, PR_PARALLEL, "unknown SMB chip %d\n",
				chg->smb_version);
		return -EINVAL;
	}

	return 0;
}

static int smblib_get_pulse_cnt(struct smb_charger *chg, int *count)
{
	int rc;

	/* Use software based pulse count if HW INOV is disabled */
	if (get_effective_result(chg->hvdcp_hw_inov_dis_votable) > 0) {
		*count = chg->pulse_cnt;
		return 0;
	}

	/* Use h/w pulse count if autonomous mode is enabled */
	rc = smblib_get_hw_pulse_cnt(chg, count);
	if (rc < 0)
		smblib_err(chg, "failed to read h/w pulse count rc=%d\n", rc);

	return rc;
}

#define USBIN_25MA	25000
#define USBIN_100MA	100000
#define USBIN_150MA	150000
#define USBIN_500MA	500000
#define USBIN_900MA	900000

static int set_sdp_current(struct smb_charger *chg, int icl_ua)
{
	int rc;
	u8 icl_options;
	const struct apsd_result *apsd_result = smblib_get_apsd_result(chg);

	/* power source is SDP */
	switch (icl_ua) {
	case USBIN_100MA:
		/* USB 2.0 100mA */
		icl_options = 0;
		break;
	case USBIN_150MA:
		/* USB 3.0 150mA */
		icl_options = CFG_USB3P0_SEL_BIT;
		break;
	case USBIN_500MA:
		/* USB 2.0 500mA */
		icl_options = USB51_MODE_BIT;
		break;
	case USBIN_900MA:
		/* USB 3.0 900mA */
		icl_options = CFG_USB3P0_SEL_BIT | USB51_MODE_BIT;
		break;
	default:
		smblib_err(chg, "ICL %duA isn't supported for SDP\n", icl_ua);
		return -EINVAL;
	}

	if (chg->real_charger_type == POWER_SUPPLY_TYPE_USB &&
		apsd_result->pst == POWER_SUPPLY_TYPE_USB_FLOAT) {
		/*
		 * change the float charger configuration to SDP, if this
		 * is the case of SDP being detected as FLOAT
		 */
		rc = smblib_masked_write(chg, USBIN_OPTIONS_2_CFG_REG,
			FORCE_FLOAT_SDP_CFG_BIT, FORCE_FLOAT_SDP_CFG_BIT);
		if (rc < 0) {
			smblib_err(chg, "Couldn't set float ICL options rc=%d\n",
						rc);
			return rc;
		}
	}

	rc = smblib_masked_write(chg, USBIN_ICL_OPTIONS_REG,
		CFG_USB3P0_SEL_BIT | USB51_MODE_BIT, icl_options);
	if (rc < 0) {
		smblib_err(chg, "Couldn't set ICL options rc=%d\n", rc);
		return rc;
	}

	return rc;
}

static int get_sdp_current(struct smb_charger *chg, int *icl_ua)
{
	int rc;
	u8 icl_options;
	bool usb3 = false;

	rc = smblib_read(chg, USBIN_ICL_OPTIONS_REG, &icl_options);
	if (rc < 0) {
		smblib_err(chg, "Couldn't get ICL options rc=%d\n", rc);
		return rc;
	}

	usb3 = (icl_options & CFG_USB3P0_SEL_BIT);

	if (icl_options & USB51_MODE_BIT)
		*icl_ua = usb3 ? USBIN_900MA : USBIN_500MA;
	else
		*icl_ua = usb3 ? USBIN_150MA : USBIN_100MA;

	return rc;
}

int smblib_set_icl_current(struct smb_charger *chg, int icl_ua)
{
	int rc = 0;
	bool override;
	union power_supply_propval val = {0, };
	int usb_present = 0;

	pr_info("%s: set icl %d\n", __func__, icl_ua);

	/* suspend and return if 25mA or less is requested */
	if (icl_ua <= USBIN_25MA)
		return smblib_set_usb_suspend(chg, true);

	if (icl_ua == INT_MAX)
		goto override_suspend_config;

	/* configure current */
	if (chg->typec_mode == POWER_SUPPLY_TYPEC_SOURCE_DEFAULT
		&& (chg->real_charger_type == POWER_SUPPLY_TYPE_USB)) {
		rc = set_sdp_current(chg, icl_ua);
		if (rc < 0) {
			smblib_err(chg, "Couldn't set SDP ICL rc=%d\n", rc);
			goto enable_icl_changed_interrupt;
		}
	} else {
		rc = smblib_get_prop_usb_present(chg, &val);
		if (rc < 0)
			smblib_err(chg, "Couldn't get usb present rc = %d\n", rc);
		else
			usb_present = val.intval;
		if (usb_present && chg->typec_mode == POWER_SUPPLY_TYPEC_NONE)
			set_sdp_current(chg, 500000);
		else
			set_sdp_current(chg, 100000);
		rc = smblib_set_charge_param(chg, &chg->param.usb_icl, icl_ua);
		if (rc < 0) {
			smblib_err(chg, "Couldn't set HC ICL rc=%d\n", rc);
			goto enable_icl_changed_interrupt;
		}
	}

override_suspend_config:
	/* determine if override needs to be enforced */
	override = true;
	if (icl_ua == INT_MAX) {
		/* remove override if no voters - hw defaults is desired */
		override = false;
	} else if (chg->typec_mode == POWER_SUPPLY_TYPEC_SOURCE_DEFAULT) {
		if (chg->real_charger_type == POWER_SUPPLY_TYPE_USB)
			/* For std cable with type = SDP never override */
			override = false;
		else if (chg->real_charger_type == POWER_SUPPLY_TYPE_USB_CDP
			&& icl_ua == 1500000)
			/*
			 * For std cable with type = CDP override only if
			 * current is not 1500mA
			 */
			override = false;
	}

	/* enforce override */
	rc = smblib_masked_write(chg, USBIN_ICL_OPTIONS_REG,
		USBIN_MODE_CHG_BIT, override ? USBIN_MODE_CHG_BIT : 0);

	rc = smblib_icl_override(chg, override);
	if (rc < 0) {
		smblib_err(chg, "Couldn't set ICL override rc=%d\n", rc);
		goto enable_icl_changed_interrupt;
	}

	/* unsuspend after configuring current and override */
	rc = smblib_set_usb_suspend(chg, false);
	if (rc < 0) {
		smblib_err(chg, "Couldn't resume input rc=%d\n", rc);
		goto enable_icl_changed_interrupt;
	}

enable_icl_changed_interrupt:
	return rc;
}

int smblib_get_icl_current(struct smb_charger *chg, int *icl_ua)
{
	int rc = 0;
	u8 load_cfg;
	bool override;

	if (((chg->typec_mode == POWER_SUPPLY_TYPEC_SOURCE_DEFAULT)
		|| (chg->connector_type == POWER_SUPPLY_CONNECTOR_MICRO_USB))
		&& (chg->usb_psy_desc.type == POWER_SUPPLY_TYPE_USB)) {
		rc = get_sdp_current(chg, icl_ua);
		if (rc < 0) {
			smblib_err(chg, "Couldn't get SDP ICL rc=%d\n", rc);
			return rc;
		}
	} else {
		rc = smblib_read(chg, USBIN_LOAD_CFG_REG, &load_cfg);
		if (rc < 0) {
			smblib_err(chg, "Couldn't get load cfg rc=%d\n", rc);
			return rc;
		}
		override = load_cfg & ICL_OVERRIDE_AFTER_APSD_BIT;
		if (!override)
			return INT_MAX;

		/* override is set */
		rc = smblib_get_charge_param(chg, &chg->param.usb_icl, icl_ua);
		if (rc < 0) {
			smblib_err(chg, "Couldn't get HC ICL rc=%d\n", rc);
			return rc;
		}
	}

	return 0;
}

int smblib_toggle_stat(struct smb_charger *chg, int reset)
{
	int rc = 0;

	if (reset) {
		rc = smblib_masked_write(chg, STAT_CFG_REG,
			STAT_SW_OVERRIDE_CFG_BIT | STAT_SW_OVERRIDE_VALUE_BIT,
			STAT_SW_OVERRIDE_CFG_BIT | 0);
		if (rc < 0) {
			smblib_err(chg,
				"Couldn't pull STAT pin low rc=%d\n", rc);
			return rc;
		}

		/*
		 * A minimum of 20us delay is expected before switching on STAT
		 * pin
		 */
		usleep_range(20, 30);

		rc = smblib_masked_write(chg, STAT_CFG_REG,
			STAT_SW_OVERRIDE_CFG_BIT | STAT_SW_OVERRIDE_VALUE_BIT,
			STAT_SW_OVERRIDE_CFG_BIT | STAT_SW_OVERRIDE_VALUE_BIT);
		if (rc < 0) {
			smblib_err(chg,
				"Couldn't pull STAT pin high rc=%d\n", rc);
			return rc;
		}

		rc = smblib_masked_write(chg, STAT_CFG_REG,
			STAT_SW_OVERRIDE_CFG_BIT | STAT_SW_OVERRIDE_VALUE_BIT,
			0);
		if (rc < 0) {
			smblib_err(chg,
				"Couldn't set hardware control rc=%d\n", rc);
			return rc;
		}
	}

	return rc;
}

static int smblib_micro_usb_disable_power_role_switch(struct smb_charger *chg,
				bool disable)
{
	int rc = 0;
	u8 power_role;

	power_role = disable ? TYPEC_DISABLE_CMD_BIT : 0;
	/* Disable pullup on CC1_ID pin and stop detection on CC pins */
	rc = smblib_masked_write(chg, TYPE_C_INTRPT_ENB_SOFTWARE_CTRL_REG,
				 (uint8_t)TYPEC_POWER_ROLE_CMD_MASK,
				 power_role);
	if (rc < 0) {
		smblib_err(chg, "Couldn't write 0x%02x to TYPE_C_INTRPT_ENB_SOFTWARE_CTRL rc=%d\n",
			power_role, rc);
		return rc;
	}

	if (disable) {
		/* configure TypeC mode */
		rc = smblib_masked_write(chg, TYPE_C_CFG_REG,
					 TYPE_C_OR_U_USB_BIT, 0);
		if (rc < 0) {
			smblib_err(chg, "Couldn't configure typec mode rc=%d\n",
				rc);
			return rc;
		}

		/* wait for FSM to enter idle state */
		usleep_range(5000, 5100);

		/* configure micro USB mode */
		rc = smblib_masked_write(chg, TYPE_C_CFG_REG,
					 TYPE_C_OR_U_USB_BIT,
					 TYPE_C_OR_U_USB_BIT);
		if (rc < 0) {
			smblib_err(chg, "Couldn't configure micro USB mode rc=%d\n",
				rc);
			return rc;
		}
	}

	return rc;
}

static int __smblib_set_prop_typec_power_role(struct smb_charger *chg,
				     const union power_supply_propval *val)
{
	int rc = 0;
	u8 power_role;

	switch (val->intval) {
	case POWER_SUPPLY_TYPEC_PR_NONE:
		power_role = TYPEC_DISABLE_CMD_BIT;
		break;
	case POWER_SUPPLY_TYPEC_PR_DUAL:
		power_role = 0;
		break;
	case POWER_SUPPLY_TYPEC_PR_SINK:
		power_role = UFP_EN_CMD_BIT;
		break;
	case POWER_SUPPLY_TYPEC_PR_SOURCE:
		power_role = DFP_EN_CMD_BIT;
		break;
	default:
		smblib_err(chg, "power role %d not supported\n", val->intval);
		return -EINVAL;
	}

	if (chg->wa_flags & TYPEC_PBS_WA_BIT) {
		if (power_role == UFP_EN_CMD_BIT) {
			/* disable PBS workaround when forcing sink mode */
			rc = smblib_write(chg, TM_IO_DTEST4_SEL, 0x0);
			if (rc < 0) {
				smblib_err(chg, "Couldn't write to TM_IO_DTEST4_SEL rc=%d\n",
					rc);
			}
		} else {
			/* restore it back to 0xA5 */
			rc = smblib_write(chg, TM_IO_DTEST4_SEL, 0xA5);
			if (rc < 0) {
				smblib_err(chg, "Couldn't write to TM_IO_DTEST4_SEL rc=%d\n",
					rc);
			}
		}
	}
	smblib_dbg(chg, PR_MISC, "set power_role to %d\n", power_role);

	rc = smblib_masked_write(chg, TYPE_C_INTRPT_ENB_SOFTWARE_CTRL_REG,
				 TYPEC_POWER_ROLE_CMD_MASK, power_role);
	if (rc < 0) {
		smblib_err(chg, "Couldn't write 0x%02x to TYPE_C_INTRPT_ENB_SOFTWARE_CTRL rc=%d\n",
			power_role, rc);
		return rc;
	}

	return rc;
}

/*********************
 * VOTABLE CALLBACKS *
 *********************/

static int smblib_dc_suspend_vote_callback(struct votable *votable, void *data,
			int suspend, const char *client)
{
	struct smb_charger *chg = data;

	/* resume input if suspend is invalid */
	if (suspend < 0)
		suspend = 0;

	return smblib_set_dc_suspend(chg, (bool)suspend);
}

static int smblib_dc_icl_vote_callback(struct votable *votable, void *data,
			int icl_ua, const char *client)
{
	struct smb_charger *chg = data;
	int rc = 0;
	bool suspend;

	if (icl_ua < 0) {
		smblib_dbg(chg, PR_MISC, "No Voter hence suspending\n");
		icl_ua = 0;
	}

	suspend = (icl_ua <= USBIN_25MA);
	if (suspend)
		goto suspend;

	rc = smblib_set_charge_param(chg, &chg->param.dc_icl, icl_ua);
	if (rc < 0) {
		smblib_err(chg, "Couldn't set DC input current limit rc=%d\n",
			rc);
		return rc;
	}

suspend:
	rc = vote(chg->dc_suspend_votable, USER_VOTER, suspend, 0);
	if (rc < 0) {
		smblib_err(chg, "Couldn't vote to %s DC rc=%d\n",
			suspend ? "suspend" : "resume", rc);
		return rc;
	}
	return rc;
}

static int smblib_pd_disallowed_votable_indirect_callback(
	struct votable *votable, void *data, int disallowed, const char *client)
{
	struct smb_charger *chg = data;
	int rc;

	rc = vote(chg->pd_allowed_votable, PD_DISALLOWED_INDIRECT_VOTER,
		!disallowed, 0);

	return rc;
}

static int smblib_awake_vote_callback(struct votable *votable, void *data,
			int awake, const char *client)
{
	struct smb_charger *chg = data;

	if (awake)
		pm_stay_awake(chg->dev);
	else
		pm_relax(chg->dev);

	return 0;
}

static int smblib_chg_disable_vote_callback(struct votable *votable, void *data,
			int chg_disable, const char *client)
{
	struct smb_charger *chg = data;
	int rc;

	rc = smblib_masked_write(chg, CHARGING_ENABLE_CMD_REG,
				 CHARGING_ENABLE_CMD_BIT,
				 chg_disable ? 0 : CHARGING_ENABLE_CMD_BIT);
	if (rc < 0) {
		smblib_err(chg, "Couldn't %s charging rc=%d\n",
			chg_disable ? "disable" : "enable", rc);
		return rc;
	}

	return 0;
}

static int smblib_hvdcp_enable_vote_callback(struct votable *votable,
			void *data,
			int hvdcp_enable, const char *client)
{
	struct smb_charger *chg = data;
	int rc;
	u8 val = HVDCP_AUTH_ALG_EN_CFG_BIT | HVDCP_EN_BIT;
	u8 stat;

	/* vote to enable/disable HW autonomous INOV */
	vote(chg->hvdcp_hw_inov_dis_votable, client, !hvdcp_enable, 0);

	/*
	 * Disable the autonomous bit and auth bit for disabling hvdcp.
	 * This ensures only qc 2.0 detection runs but no vbus
	 * negotiation happens.
	 */
	if (!hvdcp_enable)
		val = HVDCP_EN_BIT;

	rc = smblib_masked_write(chg, USBIN_OPTIONS_1_CFG_REG,
				 HVDCP_EN_BIT | HVDCP_AUTH_ALG_EN_CFG_BIT,
				 val);
	if (rc < 0) {
		smblib_err(chg, "Couldn't %s hvdcp rc=%d\n",
			hvdcp_enable ? "enable" : "disable", rc);
		return rc;
	}

	rc = smblib_read(chg, APSD_STATUS_REG, &stat);
	if (rc < 0) {
		smblib_err(chg, "Couldn't read APSD status rc=%d\n", rc);
		return rc;
	}

	/* re-run APSD if HVDCP was detected */
	if (stat & QC_CHARGER_BIT)
		smblib_rerun_apsd(chg);

	return 0;
}

static int smblib_hvdcp_disable_indirect_vote_callback(struct votable *votable,
			void *data, int hvdcp_disable, const char *client)
{
	struct smb_charger *chg = data;

	vote(chg->hvdcp_enable_votable, HVDCP_INDIRECT_VOTER,
			!hvdcp_disable, 0);

	return 0;
}

static int smblib_apsd_disable_vote_callback(struct votable *votable,
			void *data,
			int apsd_disable, const char *client)
{
	struct smb_charger *chg = data;
	int rc;

	if (apsd_disable) {
		rc = smblib_masked_write(chg, USBIN_OPTIONS_1_CFG_REG,
							AUTO_SRC_DETECT_BIT,
							0);
		if (rc < 0) {
			smblib_err(chg, "Couldn't disable APSD rc=%d\n", rc);
			return rc;
		}
	} else {
		rc = smblib_masked_write(chg, USBIN_OPTIONS_1_CFG_REG,
							AUTO_SRC_DETECT_BIT,
							AUTO_SRC_DETECT_BIT);
		if (rc < 0) {
			smblib_err(chg, "Couldn't enable APSD rc=%d\n", rc);
			return rc;
		}
	}

	return 0;
}

static int smblib_hvdcp_hw_inov_dis_vote_callback(struct votable *votable,
				void *data, int disable, const char *client)
{
	struct smb_charger *chg = data;
	int rc;

	if (disable) {
		/*
		 * the pulse count register get zeroed when autonomous mode is
		 * disabled. Track that in variables before disabling
		 */
		rc = smblib_get_hw_pulse_cnt(chg, &chg->pulse_cnt);
		if (rc < 0) {
			pr_err("failed to read QC_PULSE_COUNT_STATUS_REG rc=%d\n",
					rc);
			return rc;
		}
	}

	rc = smblib_masked_write(chg, USBIN_OPTIONS_1_CFG_REG,
			HVDCP_AUTONOMOUS_MODE_EN_CFG_BIT,
			disable ? 0 : HVDCP_AUTONOMOUS_MODE_EN_CFG_BIT);
	if (rc < 0) {
		smblib_err(chg, "Couldn't %s hvdcp rc=%d\n",
				disable ? "disable" : "enable", rc);
		return rc;
	}

	return rc;
}

static int smblib_usb_irq_enable_vote_callback(struct votable *votable,
				void *data, int enable, const char *client)
{
	struct smb_charger *chg = data;

	if (!chg->irq_info[INPUT_CURRENT_LIMIT_IRQ].irq ||
				!chg->irq_info[HIGH_DUTY_CYCLE_IRQ].irq)
		return 0;

	if (enable) {
		enable_irq(chg->irq_info[INPUT_CURRENT_LIMIT_IRQ].irq);
		enable_irq(chg->irq_info[HIGH_DUTY_CYCLE_IRQ].irq);
	} else {
		disable_irq(chg->irq_info[INPUT_CURRENT_LIMIT_IRQ].irq);
		disable_irq(chg->irq_info[HIGH_DUTY_CYCLE_IRQ].irq);
	}

	return 0;
}

static int smblib_typec_irq_disable_vote_callback(struct votable *votable,
				void *data, int disable, const char *client)
{
	struct smb_charger *chg = data;

	if (!chg->irq_info[TYPE_C_CHANGE_IRQ].irq)
		return 0;

	if (disable)
		disable_irq_nosync(chg->irq_info[TYPE_C_CHANGE_IRQ].irq);
	else
		enable_irq(chg->irq_info[TYPE_C_CHANGE_IRQ].irq);

	return 0;
}

static int smblib_disable_power_role_switch_callback(struct votable *votable,
			void *data, int disable, const char *client)
{
	struct smb_charger *chg = data;
	union power_supply_propval pval;
	int rc = 0;

	if (chg->connector_type == POWER_SUPPLY_CONNECTOR_MICRO_USB) {
		rc = smblib_micro_usb_disable_power_role_switch(chg, disable);
	} else {
		pval.intval = disable ? POWER_SUPPLY_TYPEC_PR_SINK
				      : POWER_SUPPLY_TYPEC_PR_DUAL;
		rc = __smblib_set_prop_typec_power_role(chg, &pval);
	}

	if (rc)
		smblib_err(chg, "power_role_switch = %s failed, rc=%d\n",
				disable ? "disabled" : "enabled", rc);
	else
		smblib_dbg(chg, PR_MISC, "power_role_switch = %s\n",
				disable ? "disabled" : "enabled");

	return rc;
}

/*******************
 * VCONN REGULATOR *
 * *****************/

#define MAX_OTG_SS_TRIES 2
static int _smblib_vconn_regulator_enable(struct regulator_dev *rdev)
{
	struct smb_charger *chg = rdev_get_drvdata(rdev);
	int rc = 0;
	u8 val;

	/*
	 * When enabling VCONN using the command register the CC pin must be
	 * selected. VCONN should be supplied to the inactive CC pin hence using
	 * the opposite of the CC_ORIENTATION_BIT.
	 */
	smblib_dbg(chg, PR_OTG, "enabling VCONN\n");
	val = chg->typec_status[3] &
			CC_ORIENTATION_BIT ? 0 : VCONN_EN_ORIENTATION_BIT;
	rc = smblib_masked_write(chg, TYPE_C_INTRPT_ENB_SOFTWARE_CTRL_REG,
				 VCONN_EN_VALUE_BIT | VCONN_EN_ORIENTATION_BIT,
				 VCONN_EN_VALUE_BIT | val);
	if (rc < 0) {
		smblib_err(chg, "Couldn't enable vconn setting rc=%d\n", rc);
		return rc;
	}

	return rc;
}

int smblib_vconn_regulator_enable(struct regulator_dev *rdev)
{
	struct smb_charger *chg = rdev_get_drvdata(rdev);
	int rc = 0;

	mutex_lock(&chg->vconn_oc_lock);
	if (chg->vconn_en)
		goto unlock;

	rc = _smblib_vconn_regulator_enable(rdev);
	if (rc >= 0)
		chg->vconn_en = true;

unlock:
	mutex_unlock(&chg->vconn_oc_lock);
	return rc;
}

static int _smblib_vconn_regulator_disable(struct regulator_dev *rdev)
{
	struct smb_charger *chg = rdev_get_drvdata(rdev);
	int rc = 0;

	smblib_dbg(chg, PR_OTG, "disabling VCONN\n");
	rc = smblib_masked_write(chg, TYPE_C_INTRPT_ENB_SOFTWARE_CTRL_REG,
				 VCONN_EN_VALUE_BIT, 0);
	if (rc < 0)
		smblib_err(chg, "Couldn't disable vconn regulator rc=%d\n", rc);

	return rc;
}

int smblib_vconn_regulator_disable(struct regulator_dev *rdev)
{
	struct smb_charger *chg = rdev_get_drvdata(rdev);
	int rc = 0;

	mutex_lock(&chg->vconn_oc_lock);
	if (!chg->vconn_en)
		goto unlock;

	rc = _smblib_vconn_regulator_disable(rdev);
	if (rc >= 0)
		chg->vconn_en = false;

unlock:
	mutex_unlock(&chg->vconn_oc_lock);
	return rc;
}

int smblib_vconn_regulator_is_enabled(struct regulator_dev *rdev)
{
	struct smb_charger *chg = rdev_get_drvdata(rdev);
	int ret;

	mutex_lock(&chg->vconn_oc_lock);
	ret = chg->vconn_en;
	mutex_unlock(&chg->vconn_oc_lock);
	return ret;
}

/*****************
 * OTG REGULATOR *
 *****************/
#define MAX_RETRY		15
#define MIN_DELAY_US		2000
#define MAX_DELAY_US		9000
static int otg_current[] = {250000, 500000, 1000000, 1500000};
static int smblib_enable_otg_wa(struct smb_charger *chg)
{
	u8 stat;
	int rc, i, retry_count = 0, min_delay = MIN_DELAY_US;

	for (i = 0; i < ARRAY_SIZE(otg_current); i++) {
		smblib_dbg(chg, PR_OTG, "enabling OTG with %duA\n",
						otg_current[i]);
		rc = smblib_set_charge_param(chg, &chg->param.otg_cl,
						otg_current[i]);
		if (rc < 0) {
			smblib_err(chg, "Couldn't set otg limit rc=%d\n", rc);
			return rc;
		}

		rc = smblib_write(chg, CMD_OTG_REG, OTG_EN_BIT);
		if (rc < 0) {
			smblib_err(chg, "Couldn't enable OTG rc=%d\n", rc);
			return rc;
		}

		retry_count = 0;
		min_delay = MIN_DELAY_US;
		do {
			usleep_range(min_delay, min_delay + 100);
			rc = smblib_read(chg, OTG_STATUS_REG, &stat);
			if (rc < 0) {
				smblib_err(chg, "Couldn't read OTG status rc=%d\n",
							rc);
				goto out;
			}

			if (stat & BOOST_SOFTSTART_DONE_BIT) {
				rc = smblib_set_charge_param(chg,
					&chg->param.otg_cl, chg->otg_cl_ua);
				if (rc < 0) {
					smblib_err(chg, "Couldn't set otg limit rc=%d\n",
							rc);
					goto out;
				}
				break;
			}
			/* increase the delay for following iterations */
			if (retry_count > 5)
				min_delay = MAX_DELAY_US;

		} while (retry_count++ < MAX_RETRY);

		if (retry_count >= MAX_RETRY) {
			smblib_dbg(chg, PR_OTG, "OTG enable failed with %duA\n",
								otg_current[i]);
			rc = smblib_write(chg, CMD_OTG_REG, 0);
			if (rc < 0) {
				smblib_err(chg, "disable OTG rc=%d\n", rc);
				goto out;
			}
		} else {
			smblib_dbg(chg, PR_OTG, "OTG enabled\n");
			return 0;
		}
	}

	if (i == ARRAY_SIZE(otg_current)) {
		rc = -EINVAL;
		goto out;
	}

	return 0;
out:
	smblib_write(chg, CMD_OTG_REG, 0);
	return rc;
}

static int _smblib_vbus_regulator_enable(struct regulator_dev *rdev)
{
	struct smb_charger *chg = rdev_get_drvdata(rdev);
	int rc;

	smblib_dbg(chg, PR_OTG, "halt 1 in 8 mode\n");
	rc = smblib_masked_write(chg, OTG_ENG_OTG_CFG_REG,
				 ENG_BUCKBOOST_HALT1_8_MODE_BIT,
				 ENG_BUCKBOOST_HALT1_8_MODE_BIT);
	if (rc < 0) {
		smblib_err(chg, "Couldn't set OTG_ENG_OTG_CFG_REG rc=%d\n",
			rc);
		return rc;
	}

	smblib_dbg(chg, PR_OTG, "enabling OTG\n");

	if (chg->wa_flags & OTG_WA) {
		rc = smblib_enable_otg_wa(chg);
		if (rc < 0)
			smblib_err(chg, "Couldn't enable OTG rc=%d\n", rc);
	} else {
		rc = smblib_write(chg, CMD_OTG_REG, OTG_EN_BIT);
		if (rc < 0)
			smblib_err(chg, "Couldn't enable OTG rc=%d\n", rc);
	}

	return rc;
}

int smblib_vbus_regulator_enable(struct regulator_dev *rdev)
{
	struct smb_charger *chg = rdev_get_drvdata(rdev);
	int rc = 0;

	mutex_lock(&chg->otg_oc_lock);
	if (chg->otg_en)
		goto unlock;

	if (!chg->usb_icl_votable) {
		chg->usb_icl_votable = find_votable("USB_ICL");

		if (!chg->usb_icl_votable) {
			rc = -EINVAL;
			goto unlock;
		}
	}
	vote(chg->usb_icl_votable, USBIN_USBIN_BOOST_VOTER, true, 0);

	rc = _smblib_vbus_regulator_enable(rdev);
	if (rc >= 0)
		chg->otg_en = true;
	else
		vote(chg->usb_icl_votable, USBIN_USBIN_BOOST_VOTER, false, 0);

unlock:
	mutex_unlock(&chg->otg_oc_lock);
	return rc;
}

static int _smblib_vbus_regulator_disable(struct regulator_dev *rdev)
{
	struct smb_charger *chg = rdev_get_drvdata(rdev);
	int rc;

	if (chg->wa_flags & OTG_WA) {
		/* set OTG current limit to minimum value */
		rc = smblib_set_charge_param(chg, &chg->param.otg_cl,
						chg->param.otg_cl.min_u);
		if (rc < 0) {
			smblib_err(chg,
				"Couldn't set otg current limit rc=%d\n", rc);
			return rc;
		}
	}

	smblib_dbg(chg, PR_OTG, "disabling OTG\n");
	rc = smblib_write(chg, CMD_OTG_REG, 0);
	if (rc < 0) {
		smblib_err(chg, "Couldn't disable OTG regulator rc=%d\n", rc);
		return rc;
	}

	smblib_dbg(chg, PR_OTG, "start 1 in 8 mode\n");
	rc = smblib_masked_write(chg, OTG_ENG_OTG_CFG_REG,
				 ENG_BUCKBOOST_HALT1_8_MODE_BIT, 0);
	if (rc < 0) {
		smblib_err(chg, "Couldn't set OTG_ENG_OTG_CFG_REG rc=%d\n", rc);
		return rc;
	}

	return 0;
}

int smblib_vbus_regulator_disable(struct regulator_dev *rdev)
{
	struct smb_charger *chg = rdev_get_drvdata(rdev);
	int rc = 0;

	mutex_lock(&chg->otg_oc_lock);
	if (!chg->otg_en)
		goto unlock;

	rc = _smblib_vbus_regulator_disable(rdev);
	if (rc >= 0)
		chg->otg_en = false;

	if (chg->usb_icl_votable)
		vote(chg->usb_icl_votable, USBIN_USBIN_BOOST_VOTER, false, 0);
unlock:
	mutex_unlock(&chg->otg_oc_lock);
	return rc;
}

int smblib_vbus_regulator_is_enabled(struct regulator_dev *rdev)
{
	struct smb_charger *chg = rdev_get_drvdata(rdev);
	int ret;

	mutex_lock(&chg->otg_oc_lock);
	ret = chg->otg_en;
	mutex_unlock(&chg->otg_oc_lock);
	return ret;
}

/********************
 * BATT PSY GETTERS *
 ********************/

int smblib_get_prop_input_suspend(struct smb_charger *chg,
				  union power_supply_propval *val)
{
	val->intval
		= (get_client_vote(chg->usb_icl_votable, USER_VOTER) == 0)
		 || get_client_vote(chg->dc_suspend_votable, USER_VOTER);
	return 0;
}

int smblib_get_prop_batt_present(struct smb_charger *chg,
				union power_supply_propval *val)
{
	int rc;
	u8 stat;

	rc = smblib_read(chg, BATIF_BASE + INT_RT_STS_OFFSET, &stat);
	if (rc < 0) {
		smblib_err(chg, "Couldn't read BATIF_INT_RT_STS rc=%d\n", rc);
		return rc;
	}

	val->intval = !(stat & (BAT_THERM_OR_ID_MISSING_RT_STS_BIT
					| BAT_TERMINAL_MISSING_RT_STS_BIT));

	return rc;
}

int smblib_get_prop_batt_voltage_now(struct smb_charger *chg,
			union power_supply_propval *val)
{
	int rc;
	if (!chg->bms_psy)
	  return -EINVAL;

	rc = power_supply_get_property(chg->bms_psy,
				POWER_SUPPLY_PROP_VOLTAGE_NOW, val);
	return rc;
}

static void smblib_check_usb_status(struct smb_charger *chg)
{
	int rc;
	int usb_present = 0, vbat_uv = 0;
	union power_supply_propval pval = {0,};

	rc = smblib_get_prop_usb_present(chg, &pval);
	if (rc < 0) {
		smblib_err(chg, "Couldn't get usb present rc = %d\n", rc);
		return;
	}
	usb_present = pval.intval;

	if (!usb_present)
		return;

	rc = smblib_get_prop_batt_voltage_now(chg, &pval);
	if (rc < 0) {
		pr_err("Couldn't get vbat rc=%d\n", rc);
		return;
	}
	vbat_uv = pval.intval;
	/*
	 *	 if battery soc is 0%, vbat is below 3400mV and usb is present in
	 *	 normal mode(not power-off charging mode), set online to
	 *	 false to notify system to power off.
	 */
	if ((usb_present == 1) && (!off_charge_flag)
				&& (vbat_uv <= CUTOFF_VOL_THR)) {
		chg->report_usb_absent = true;
		power_supply_changed(chg->batt_psy);
	}
}

int smblib_get_prop_batt_capacity(struct smb_charger *chg,
				  union power_supply_propval *val)
{
	int rc = -EINVAL;

	if (chg->fake_capacity >= 0) {
		val->intval = chg->fake_capacity;
		return 0;
	}

	if (chg->bms_psy)
		rc = power_supply_get_property(chg->bms_psy,
				POWER_SUPPLY_PROP_CAPACITY, val);

	if (val->intval == 0)
	  smblib_check_usb_status(chg);

	return rc;
}

int smblib_get_prop_batt_status(struct smb_charger *chg,
				union power_supply_propval *val)
{
	union power_supply_propval pval = {0, };
	bool usb_online, dc_online, qnovo_en;
	u8 stat, pt_en_cmd;
	int rc;

	rc = smblib_get_prop_usb_online(chg, &pval);
	if (rc < 0) {
		smblib_err(chg, "Couldn't get usb online property rc=%d\n",
			rc);
		return rc;
	}
	usb_online = (bool)pval.intval;

	rc = smblib_get_prop_dc_online(chg, &pval);
	if (rc < 0) {
		smblib_err(chg, "Couldn't get dc online property rc=%d\n",
			rc);
		return rc;
	}
	dc_online = (bool)pval.intval;

	rc = smblib_read(chg, BATTERY_CHARGER_STATUS_1_REG, &stat);
	if (rc < 0) {
		smblib_err(chg, "Couldn't read BATTERY_CHARGER_STATUS_1 rc=%d\n",
			rc);
		return rc;
	}
	stat = stat & BATTERY_CHARGER_STATUS_MASK;

	if (!usb_online && !dc_online) {
		val->intval = POWER_SUPPLY_STATUS_DISCHARGING;
		return rc;
	}

	rc = smblib_get_prop_batt_health(chg, &pval);
	if (rc < 0)
		smblib_err(chg, "Couldn't get batt health rc=%d\n", rc);

	/* this is a workaround to support type-c adapter without PD */
	if (chg->typec_en_dis_active && pval.intval != POWER_SUPPLY_HEALTH_OVERHEAT
					&& pval.intval != POWER_SUPPLY_HEALTH_COLD)
	{
		val->intval = POWER_SUPPLY_STATUS_CHARGING;
		return 0;
	}

	switch (stat) {
	case TRICKLE_CHARGE:
	case PRE_CHARGE:
	case FAST_CHARGE:
	case FULLON_CHARGE:
	case TAPER_CHARGE:
		val->intval = POWER_SUPPLY_STATUS_CHARGING;
		break;
	case TERMINATE_CHARGE:
	case INHIBIT_CHARGE:
		if (POWER_SUPPLY_HEALTH_WARM == pval.intval
			|| POWER_SUPPLY_HEALTH_OVERHEAT == pval.intval)
			val->intval = POWER_SUPPLY_STATUS_CHARGING;
		else
			val->intval = POWER_SUPPLY_STATUS_FULL;
		break;
	case DISABLE_CHARGE:
		val->intval = POWER_SUPPLY_STATUS_NOT_CHARGING;
		break;
	default:
		val->intval = POWER_SUPPLY_STATUS_UNKNOWN;
		break;
	}

	if (val->intval != POWER_SUPPLY_STATUS_CHARGING
			|| pval.intval == POWER_SUPPLY_HEALTH_WARM)
		return 0;

	rc = smblib_read(chg, BATTERY_CHARGER_STATUS_7_REG, &stat);
	if (rc < 0) {
		smblib_err(chg, "Couldn't read BATTERY_CHARGER_STATUS_7 rc=%d\n",
				rc);
		return rc;
	}

	stat &= ENABLE_TRICKLE_BIT | ENABLE_PRE_CHARGING_BIT |
		 ENABLE_FAST_CHARGING_BIT | ENABLE_FULLON_MODE_BIT;

	rc = smblib_read(chg, QNOVO_PT_ENABLE_CMD_REG, &pt_en_cmd);
	if (rc < 0) {
		smblib_err(chg, "Couldn't read QNOVO_PT_ENABLE_CMD_REG rc=%d\n",
				rc);
		return rc;
	}

	qnovo_en = (bool)(pt_en_cmd & QNOVO_PT_ENABLE_CMD_BIT);

	/* ignore stat7 when qnovo is enabled */
	if (!qnovo_en && !stat)
		val->intval = POWER_SUPPLY_STATUS_NOT_CHARGING;

	return 0;
}

int smblib_get_prop_batt_charge_type(struct smb_charger *chg,
				union power_supply_propval *val)
{
	int rc;
	u8 stat;

	rc = smblib_read(chg, BATTERY_CHARGER_STATUS_1_REG, &stat);
	if (rc < 0) {
		smblib_err(chg, "Couldn't read BATTERY_CHARGER_STATUS_1 rc=%d\n",
			rc);
		return rc;
	}

	switch (stat & BATTERY_CHARGER_STATUS_MASK) {
	case TRICKLE_CHARGE:
	case PRE_CHARGE:
		val->intval = POWER_SUPPLY_CHARGE_TYPE_TRICKLE;
		break;
	case FAST_CHARGE:
	case FULLON_CHARGE:
		val->intval = POWER_SUPPLY_CHARGE_TYPE_FAST;
		break;
	case TAPER_CHARGE:
		val->intval = POWER_SUPPLY_CHARGE_TYPE_TAPER;
		break;
	default:
		val->intval = POWER_SUPPLY_CHARGE_TYPE_NONE;
	}

	return rc;
}

int smblib_get_prop_batt_health(struct smb_charger *chg,
				union power_supply_propval *val)
{
	union power_supply_propval pval;
	int rc;
	int effective_fv_uv;
	u8 stat;

	rc = smblib_read(chg, BATTERY_CHARGER_STATUS_2_REG, &stat);
	if (rc < 0) {
		smblib_err(chg, "Couldn't read BATTERY_CHARGER_STATUS_2 rc=%d\n",
			rc);
		return rc;
	}
	smblib_dbg(chg, PR_REGISTER, "BATTERY_CHARGER_STATUS_2 = 0x%02x\n",
		   stat);

	if (stat & CHARGER_ERROR_STATUS_BAT_OV_BIT) {
		rc = smblib_get_prop_from_bms(chg,
				POWER_SUPPLY_PROP_VOLTAGE_NOW, &pval);
		if (!rc) {
			/*
			 * If Vbatt is within 40mV above Vfloat, then don't
			 * treat it as overvoltage.
			 */
			effective_fv_uv = get_effective_result(chg->fv_votable);
			if (pval.intval >= effective_fv_uv + 40000) {
				val->intval = POWER_SUPPLY_HEALTH_OVERVOLTAGE;
				smblib_err(chg, "battery over-voltage vbat_fg = %duV, fv = %duV\n",
						pval.intval, effective_fv_uv);
				goto done;
			}
		}
	}

	if (stat & BAT_TEMP_STATUS_TOO_COLD_BIT)
		val->intval = POWER_SUPPLY_HEALTH_COLD;
	else if (stat & BAT_TEMP_STATUS_TOO_HOT_BIT)
		val->intval = POWER_SUPPLY_HEALTH_OVERHEAT;
	else if (stat & BAT_TEMP_STATUS_COLD_SOFT_LIMIT_BIT)
		val->intval = POWER_SUPPLY_HEALTH_COOL;
	else if (stat & BAT_TEMP_STATUS_HOT_SOFT_LIMIT_BIT)
		val->intval = POWER_SUPPLY_HEALTH_WARM;
	else
		val->intval = POWER_SUPPLY_HEALTH_GOOD;

done:
	return rc;
}

int smblib_get_prop_system_temp_level(struct smb_charger *chg,
				union power_supply_propval *val)
{
	val->intval = chg->system_temp_level;
	return 0;
}

int smblib_get_prop_dc_temp_level(struct smb_charger *chg,
				union power_supply_propval *val)
{
	val->intval = chg->dc_temp_level;
	return 0;
}

int smblib_get_prop_system_temp_level_max(struct smb_charger *chg,
				union power_supply_propval *val)
{
	val->intval = chg->thermal_levels;
	return 0;
}

int smblib_get_prop_input_current_limited(struct smb_charger *chg,
				union power_supply_propval *val)
{
	u8 stat;
	int rc;

	if (chg->fake_input_current_limited >= 0) {
		val->intval = chg->fake_input_current_limited;
		return 0;
	}

	rc = smblib_read(chg, AICL_STATUS_REG, &stat);
	if (rc < 0) {
		smblib_err(chg, "Couldn't read AICL_STATUS rc=%d\n", rc);
		return rc;
	}
	val->intval = (stat & SOFT_ILIMIT_BIT) || chg->is_hdc;
	return 0;
}

int smblib_get_prop_batt_charge_done(struct smb_charger *chg,
					union power_supply_propval *val)
{
	int rc;
	u8 stat;

	rc = smblib_read(chg, BATTERY_CHARGER_STATUS_1_REG, &stat);
	if (rc < 0) {
		smblib_err(chg, "Couldn't read BATTERY_CHARGER_STATUS_1 rc=%d\n",
			rc);
		return rc;
	}

	stat = stat & BATTERY_CHARGER_STATUS_MASK;
	val->intval = (stat == TERMINATE_CHARGE);

	/* if charge is done, clear the chg_awake_voter */
	if (val->intval == 1) {
		vote(chg->awake_votable, CHG_AWAKE_VOTER, false, 0);
		vote(chg->awake_votable, DC_AWAKE_VOTER, false, 0);
	}

	return 0;
}

int smblib_get_prop_charge_qnovo_enable(struct smb_charger *chg,
				  union power_supply_propval *val)
{
	int rc;
	u8 stat;

	rc = smblib_read(chg, QNOVO_PT_ENABLE_CMD_REG, &stat);
	if (rc < 0) {
		smblib_err(chg, "Couldn't read QNOVO_PT_ENABLE_CMD rc=%d\n",
			rc);
		return rc;
	}

	val->intval = (bool)(stat & QNOVO_PT_ENABLE_CMD_BIT);
	return 0;
}

int smblib_get_prop_from_bms(struct smb_charger *chg,
				enum power_supply_property psp,
				union power_supply_propval *val)
{
	int rc;

	if (!chg->bms_psy)
		return -EINVAL;

	rc = power_supply_get_property(chg->bms_psy, psp, val);

	return rc;
}

/***********************
 * BATTERY PSY SETTERS *
 ***********************/

int smblib_set_prop_input_suspend(struct smb_charger *chg,
				  const union power_supply_propval *val)
{
	int rc;

	/* vote 0mA when suspended */
	rc = vote(chg->usb_icl_votable, USER_VOTER, (bool)val->intval, 0);
	if (rc < 0) {
		smblib_err(chg, "Couldn't vote to %s USB rc=%d\n",
			(bool)val->intval ? "suspend" : "resume", rc);
		return rc;
	}
/*
	rc = vote(chg->dc_suspend_votable, USER_VOTER, (bool)val->intval, 0);
	if (rc < 0) {
		smblib_err(chg, "Couldn't vote to %s DC rc=%d\n",
			(bool)val->intval ? "suspend" : "resume", rc);
		return rc;
	}
*/
	smblib_wireless_set_enable(chg, !val->intval);

	power_supply_changed(chg->batt_psy);
	return rc;
}

int smblib_set_prop_batt_capacity(struct smb_charger *chg,
				  const union power_supply_propval *val)
{
	chg->fake_capacity = val->intval;

	power_supply_changed(chg->batt_psy);

	return 0;
}

int smblib_set_prop_batt_status(struct smb_charger *chg,
				  const union power_supply_propval *val)
{
	/* Faking battery full */
	if (val->intval == POWER_SUPPLY_STATUS_FULL)
		chg->fake_batt_status = val->intval;
	else
		chg->fake_batt_status = -EINVAL;

	power_supply_changed(chg->batt_psy);

	return 0;
}

int smblib_set_prop_dc_temp_level(struct smb_charger *chg,
				const union power_supply_propval *val)
{
	union power_supply_propval dc_present;
	union power_supply_propval batt_temp;
	int rc;

	rc = smblib_get_prop_dc_present(chg, &dc_present);
	if (rc < 0) {
		pr_err("Couldn't get dc present rc=%d\n", rc);
		return -EINVAL;
	}

	rc = smblib_get_prop_from_bms(chg,
				POWER_SUPPLY_PROP_TEMP, &batt_temp);
	if (rc < 0) {
		pr_err("Couldn't get batt temp rc=%d\n", rc);
		return -EINVAL;
	}

	if (val->intval < 0)
		return -EINVAL;
	if (chg->dc_thermal_levels <= 0)
		return -EINVAL;
	if (val->intval > chg->dc_thermal_levels)
		return -EINVAL;
	chg->dc_temp_level = val->intval;

	if (!dc_present.intval)
		return 0;
	if (chg->dc_temp_level == chg->dc_thermal_levels)
		return vote(chg->chg_disable_votable,
			THERMAL_DAEMON_VOTER, true, 0);

	vote(chg->chg_disable_votable, THERMAL_DAEMON_VOTER, false, 0);
	if (chg->dc_temp_level == 0)
		return vote(chg->dc_icl_votable, THERMAL_DAEMON_VOTER, false, 0);

	smblib_dbg(chg, PR_OEM, "thermal level:%d, batt temp:%d, thermal_levels:%d dc_present=%d\n",
			val->intval, batt_temp.intval, chg->dc_thermal_levels,dc_present.intval);

	vote(chg->dc_icl_votable, THERMAL_DAEMON_VOTER, true,
		chg->thermal_mitigation_dc[chg->dc_temp_level]);

	return 0;
}

#define CHARGING_PERIOD_S 500
#define NOT_CHARGING_PERIOD_S 1800
static void smblib_reg_work(struct work_struct *work)
{
	struct smb_charger *chg = container_of(work, struct smb_charger,
							reg_work.work);
	int rc, usb_present;
	union power_supply_propval val;
	int icl_settle, usb_cur_in, usb_vol_in;
	int main_fcc, parallel_fcc, parallel_charging_enable;
	int charge_type, typec_mode, typec_orientation;

	dump_regs(chg);
	rc = smblib_get_prop_usb_present(chg, &val);
	if (rc < 0) {
		pr_err("Couldn't get usb present rc=%d\n", rc);
		schedule_delayed_work(&chg->reg_work,
			NOT_CHARGING_PERIOD_S * HZ);
		return;
	}
	usb_present = val.intval;

	if (usb_present) {
		smblib_dbg(chg, PR_OEM, "ICL vote value is %d voted by %s\n",
					get_effective_result(chg->usb_icl_votable),
					get_effective_client(chg->usb_icl_votable));
		smblib_dbg(chg, PR_OEM, "FCC vote value is %d voted by %s\n",
					get_effective_result(chg->fcc_votable),
					get_effective_client(chg->fcc_votable));
		smblib_dbg(chg, PR_OEM, "FV vote value is %d voted by %s\n",
					get_effective_result(chg->fv_votable),
					get_effective_client(chg->fv_votable));

		power_supply_get_property(chg->usb_psy,
					POWER_SUPPLY_PROP_INPUT_CURRENT_NOW,
					&val);
		usb_cur_in = val.intval;

		power_supply_get_property(chg->usb_psy,
					POWER_SUPPLY_PROP_VOLTAGE_NOW,
					&val);
		usb_vol_in = val.intval;

		power_supply_get_property(chg->usb_psy,
					POWER_SUPPLY_PROP_CURRENT_MAX,
					&val);
		icl_settle = val.intval;

		power_supply_get_property(chg->usb_psy,
					POWER_SUPPLY_PROP_REAL_TYPE,
					&val);
		charge_type = val.intval;

		power_supply_get_property(chg->usb_psy,
					POWER_SUPPLY_PROP_TYPEC_MODE,
					&val);
		typec_mode = val.intval;

		power_supply_get_property(chg->usb_psy,
					POWER_SUPPLY_PROP_TYPEC_CC_ORIENTATION,
					&val);
		typec_orientation = val.intval;

		smblib_dbg(chg, PR_OEM, "ICL settle value[%d], usbin adc current[%d], vbusin adc vol[%d]\n",
							icl_settle, usb_cur_in, usb_vol_in);
		if (!chg->usb_main_psy) {
			chg->usb_main_psy = power_supply_get_by_name("main");
		}
		else {
			power_supply_get_property(chg->usb_main_psy,
							POWER_SUPPLY_PROP_CONSTANT_CHARGE_CURRENT_MAX,
							&val);
			main_fcc = val.intval;
			smblib_dbg(chg, PR_OEM, "Main FCC[%d] ", main_fcc);
		}

		if (!chg->pl.psy) {
			chg->pl.psy = power_supply_get_by_name("parallel");
		}
		else {
			power_supply_get_property(chg->pl.psy,
							POWER_SUPPLY_PROP_CONSTANT_CHARGE_CURRENT_MAX,
							&val);
			parallel_fcc = val.intval;
			power_supply_get_property(chg->pl.psy,
							POWER_SUPPLY_PROP_INPUT_SUSPEND,
							&val);
			parallel_charging_enable = !val.intval;
			smblib_dbg(chg, PR_OEM, "parallel ENABLE[%d] FCC[%d]\n", parallel_charging_enable, parallel_fcc);
		}

		smblib_dbg(chg, PR_OEM, "Type-C orientation[%d], Type-C mode[%d], Real Charge Type[%d]\n",
                                                        typec_orientation, typec_mode, charge_type);

		schedule_delayed_work(&chg->reg_work,
			CHARGING_PERIOD_S * HZ);
	}
	else
		schedule_delayed_work(&chg->reg_work,
			NOT_CHARGING_PERIOD_S * HZ);
}
#ifdef CONFIG_THERMAL
#define MAX_TEMP_LEVEL		16
/* percent of ICL compared to base 5V for different PD voltage_min voltage */
#define PD_6P5V_PERCENT		85
#define PD_7P5V_PERCENT		75
#define PD_8P5V_PERCENT		65
#define PD_9V_PERCENT		60
/* PD voltage range is 5V to 9V for SDM660 platform */
#define PD_MICRO_5V		5000000
#define PD_MICRO_5P9V	5900000
#define PD_MICRO_6P5V	6500000
#define PD_MICRO_7P5V	7500000
#define PD_MICRO_8P5V	8500000
#define PD_MICRO_9V		9000000
static int smblib_therm_charging(struct smb_charger *chg)
{
	int thermal_icl_ua = 0;
	int rc;

	if (chg->system_temp_level >= MAX_TEMP_LEVEL)
		return 0;

	switch (chg->usb_psy_desc.type) {
	case POWER_SUPPLY_TYPE_USB_HVDCP:
		thermal_icl_ua = chg->thermal_mitigation_qc2[chg->system_temp_level];
		break;
	case POWER_SUPPLY_TYPE_USB_HVDCP_3:
		thermal_icl_ua =
			chg->thermal_mitigation_qc3[chg->system_temp_level];
		break;
	case POWER_SUPPLY_TYPE_USB_PD:
		if (chg->voltage_min_uv >= PD_MICRO_5V
				&& chg->voltage_min_uv < PD_MICRO_5P9V)
			thermal_icl_ua = chg->thermal_mitigation_pd_base[chg->system_temp_level];
		else if (chg->voltage_min_uv >= PD_MICRO_5P9V
					&& chg->voltage_min_uv < PD_MICRO_6P5V)
			thermal_icl_ua = chg->thermal_mitigation_pd_base[chg->system_temp_level]
					* PD_6P5V_PERCENT / 100;
		else if (chg->voltage_min_uv >= PD_MICRO_6P5V
					&& chg->voltage_min_uv < PD_MICRO_7P5V)
			thermal_icl_ua = chg->thermal_mitigation_pd_base[chg->system_temp_level]
					* PD_7P5V_PERCENT / 100;
		else if (chg->voltage_min_uv >= PD_MICRO_7P5V
					&& chg->voltage_min_uv <= PD_MICRO_8P5V)
			thermal_icl_ua = chg->thermal_mitigation_pd_base[chg->system_temp_level]
					* PD_8P5V_PERCENT / 100;
		else if (chg->voltage_min_uv >= PD_MICRO_8P5V)
			thermal_icl_ua = chg->thermal_mitigation_pd_base[chg->system_temp_level]
					* PD_9V_PERCENT / 100;
		else
			thermal_icl_ua = chg->thermal_mitigation_pd_base[chg->system_temp_level];
		break;
	case POWER_SUPPLY_TYPE_USB_DCP:
	default:
		thermal_icl_ua = chg->thermal_mitigation_dcp[chg->system_temp_level];
		break;
	}

	if (chg->system_temp_level == 0) {
		/* if therm_lvl_sel is 0, clear thermal voter */
		rc = vote(chg->usb_icl_votable, THERMAL_DAEMON_VOTER, false, 0);
		if (rc < 0)
			pr_err("Couldn't disable USB thermal ICL vote rc=%d\n",
				rc);
	} else {
		pr_info("thermal_icl_ua is %d, chg->system_temp_level: %d\n",
				thermal_icl_ua, chg->system_temp_level);

		rc = vote(chg->usb_icl_votable, THERMAL_DAEMON_VOTER, true,
					thermal_icl_ua);
		if (rc < 0)
			pr_err("Couldn't disable USB thermal ICL vote rc=%d\n",
				rc);
	}

	return rc;
}

int smblib_set_prop_system_temp_level(struct smb_charger *chg,
				const union power_supply_propval *val)
{
	int rc;
	union power_supply_propval batt_temp = {0, };

	rc = smblib_get_prop_from_bms(chg,
				POWER_SUPPLY_PROP_TEMP, &batt_temp);
	if (rc < 0) {
		pr_err("Couldn't get batt temp rc=%d\n", rc);
		return -EINVAL;
	}

	if (val->intval < 0)
		return -EINVAL;

	if (chg->thermal_levels <= 0)
		return -EINVAL;

	if (val->intval > chg->thermal_levels)
		return -EINVAL;

	chg->system_temp_level = val->intval;

	if (!chg->typec_present)
		return 0;

	if (chg->system_temp_level >= chg->thermal_levels)
		return vote(chg->chg_disable_votable,
			THERMAL_DAEMON_VOTER, true, 0);

	vote(chg->chg_disable_votable, THERMAL_DAEMON_VOTER, false, 0);

#ifdef CONFIG_THERMAL
	smblib_therm_charging(chg);
#else
	if (chg->system_temp_level == 0)
		return vote(chg->fcc_votable, THERMAL_DAEMON_VOTER, false, 0);

	vote(chg->fcc_votable, THERMAL_DAEMON_VOTER, true,
			chg->thermal_mitigation[chg->system_temp_level]);
#endif
	smblib_dbg(chg, PR_OEM, "thermal level:%d, batt temp:%d, thermal_levels:%d"
                        "chg->system_temp_level:%d, chg->typec_present=%d charger_type:%d\n",
                        val->intval, batt_temp.intval, chg->thermal_levels,
                        chg->system_temp_level, chg->typec_present, chg->usb_psy_desc.type);
	return 0;
}
#endif
int smblib_set_prop_charge_qnovo_enable(struct smb_charger *chg,
				  const union power_supply_propval *val)
{
	int rc = 0;

	rc = smblib_masked_write(chg, QNOVO_PT_ENABLE_CMD_REG,
			QNOVO_PT_ENABLE_CMD_BIT,
			val->intval ? QNOVO_PT_ENABLE_CMD_BIT : 0);
	if (rc < 0) {
		dev_err(chg->dev, "Couldn't enable qnovo rc=%d\n", rc);
		return rc;
	}

	return rc;
}

int smblib_set_prop_input_current_limited(struct smb_charger *chg,
				const union power_supply_propval *val)
{
	chg->fake_input_current_limited = val->intval;
	return 0;
}

#define PPS_MAX_ALLOWED_5P8V		5800000
int smblib_rerun_aicl(struct smb_charger *chg)
{
	int rc, settled_icl_ua;
	u8 stat;

	rc = smblib_read(chg, POWER_PATH_STATUS_REG, &stat);
	if (rc < 0) {
		smblib_err(chg, "Couldn't read POWER_PATH_STATUS rc=%d\n",
								rc);
		return rc;
	}

	/* USB is suspended so skip re-running AICL */
	if (stat & USBIN_SUSPEND_STS_BIT)
		return rc;

	smblib_dbg(chg, PR_MISC, "re-running AICL\n");

	if (chg->real_charger_type == POWER_SUPPLY_TYPE_USB_PD
			&& chg->voltage_min_uv == PPS_MAX_ALLOWED_5P8V) {
		smblib_dbg(chg, PR_MISC,
			"PPS maxium allowed voltage is reached, no need rerun aicl\n");
		return rc;
	}
	rc = smblib_get_charge_param(chg, &chg->param.icl_stat,
			&settled_icl_ua);
	if (rc < 0) {
		smblib_err(chg, "Couldn't get settled ICL rc=%d\n", rc);
		return rc;
	}

	vote(chg->usb_icl_votable, AICL_RERUN_VOTER, true,
			max(settled_icl_ua - chg->param.usb_icl.step_u,
				chg->param.usb_icl.step_u));
	vote(chg->usb_icl_votable, AICL_RERUN_VOTER, false, 0);

	return 0;
}

static int smblib_dp_pulse(struct smb_charger *chg)
{
	int rc;

	/* QC 3.0 increment */
	rc = smblib_masked_write(chg, CMD_HVDCP_2_REG, SINGLE_INCREMENT_BIT,
			SINGLE_INCREMENT_BIT);
	if (rc < 0)
		smblib_err(chg, "Couldn't write to CMD_HVDCP_2_REG rc=%d\n",
				rc);

	return rc;
}

static int smblib_dm_pulse(struct smb_charger *chg)
{
	int rc;

	/* QC 3.0 decrement */
	rc = smblib_masked_write(chg, CMD_HVDCP_2_REG, SINGLE_DECREMENT_BIT,
			SINGLE_DECREMENT_BIT);
	if (rc < 0)
		smblib_err(chg, "Couldn't write to CMD_HVDCP_2_REG rc=%d\n",
				rc);

	return rc;
}

static int smblib_force_vbus_voltage(struct smb_charger *chg, u8 val)
{
	int rc;

	rc = smblib_masked_write(chg, CMD_HVDCP_2_REG, val, val);
	if (rc < 0)
		smblib_err(chg, "Couldn't write to CMD_HVDCP_2_REG rc=%d\n",
				rc);

	return rc;
}

int smblib_dp_dm(struct smb_charger *chg, int val)
{
	int target_icl_ua, rc = 0;
	union power_supply_propval pval;

	switch (val) {
	case POWER_SUPPLY_DP_DM_DP_PULSE:
		rc = smblib_dp_pulse(chg);
		if (!rc)
			chg->pulse_cnt++;
		smblib_dbg(chg, PR_PARALLEL, "DP_DM_DP_PULSE rc=%d cnt=%d\n",
				rc, chg->pulse_cnt);
		break;
	case POWER_SUPPLY_DP_DM_DM_PULSE:
		rc = smblib_dm_pulse(chg);
		if (!rc && chg->pulse_cnt)
			chg->pulse_cnt--;
		smblib_dbg(chg, PR_PARALLEL, "DP_DM_DM_PULSE rc=%d cnt=%d\n",
				rc, chg->pulse_cnt);
		break;
	case POWER_SUPPLY_DP_DM_ICL_DOWN:
		target_icl_ua = get_effective_result(chg->usb_icl_votable);
		if (target_icl_ua < 0) {
			/* no client vote, get the ICL from charger */
			rc = power_supply_get_property(chg->usb_psy,
					POWER_SUPPLY_PROP_HW_CURRENT_MAX,
					&pval);
			if (rc < 0) {
				smblib_err(chg,
					"Couldn't get max current rc=%d\n",
					rc);
				return rc;
			}
			target_icl_ua = pval.intval;
		}

		/*
		 * Check if any other voter voted on USB_ICL in case of
		 * voter other than SW_QC3_VOTER reset and restart reduction
		 * again.
		 */
		if (target_icl_ua != get_client_vote(chg->usb_icl_votable,
							SW_QC3_VOTER))
			chg->usb_icl_delta_ua = 0;

		chg->usb_icl_delta_ua += 100000;
		vote(chg->usb_icl_votable, SW_QC3_VOTER, true,
						target_icl_ua - 100000);
		smblib_dbg(chg, PR_PARALLEL, "ICL DOWN ICL=%d reduction=%d\n",
				target_icl_ua, chg->usb_icl_delta_ua);
		break;
	case POWER_SUPPLY_DP_DM_FORCE_5V:
		rc = smblib_force_vbus_voltage(chg, FORCE_5V_BIT);
		if (rc < 0)
			pr_err("Failed to force 5V\n");
		break;
	case POWER_SUPPLY_DP_DM_FORCE_9V:
		/* Force 1A ICL before requesting higher voltage */
		vote(chg->usb_icl_votable, HVDCP2_ICL_VOTER, true, 1000000);
		rc = smblib_force_vbus_voltage(chg, FORCE_9V_BIT);
		if (rc < 0)
			pr_err("Failed to force 9V\n");
		break;
	case POWER_SUPPLY_DP_DM_FORCE_12V:
		/* Force 1A ICL before requesting higher voltage */
		vote(chg->usb_icl_votable, HVDCP2_ICL_VOTER, true, 1000000);
		rc = smblib_force_vbus_voltage(chg, FORCE_12V_BIT);
		if (rc < 0)
			pr_err("Failed to force 12V\n");
		break;
	case POWER_SUPPLY_DP_DM_ICL_UP:
	default:
		break;
	}

	return rc;
}

int smblib_disable_hw_jeita(struct smb_charger *chg, bool disable)
{
	int rc;
	u8 mask;

	/*
	 * Disable h/w base JEITA compensation if s/w JEITA is enabled
	 */
	mask = JEITA_EN_COLD_SL_FCV_BIT
		| JEITA_EN_HOT_SL_FCV_BIT
		| JEITA_EN_HOT_SL_CCC_BIT
		| JEITA_EN_COLD_SL_CCC_BIT,
	rc = smblib_masked_write(chg, JEITA_EN_CFG_REG, mask,
			disable ? 0 : mask);
	if (rc < 0) {
		dev_err(chg->dev,
			"Couldn't configure s/w jeita rc=%d\n",
			rc);
		return rc;
	}
	return 0;
}

/*******************
 * DC PSY GETTERS *
 *******************/

int smblib_get_prop_dc_present(struct smb_charger *chg,
				union power_supply_propval *val)
{
	int rc;
	u8 stat;

	rc = smblib_read(chg, DCIN_BASE + INT_RT_STS_OFFSET, &stat);
	if (rc < 0) {
		smblib_err(chg, "Couldn't read DCIN_RT_STS rc=%d\n", rc);
		return rc;
	}

	val->intval = (bool)(stat & DCIN_PLUGIN_RT_STS_BIT);
	return 0;
}

int smblib_get_prop_dc_online(struct smb_charger *chg,
			       union power_supply_propval *val)
{
	int rc = 0;
	u8 stat;

	if (get_client_vote(chg->dc_suspend_votable, USER_VOTER)) {
		val->intval = false;
		return rc;
	}

	if (chg->fake_dc_online > 0) {
		val->intval = chg->fake_dc_online;
		smblib_dbg(chg, PR_OEM, "DC online: %s\n", __func__);
		return 0;
	}

	rc = smblib_read(chg, POWER_PATH_STATUS_REG, &stat);
	if (rc < 0) {
		smblib_err(chg, "Couldn't read POWER_PATH_STATUS rc=%d\n",
			rc);
		return rc;
	}
	smblib_dbg(chg, PR_REGISTER, "POWER_PATH_STATUS = 0x%02x\n",
		   stat);

	val->intval = (stat & USE_DCIN_BIT) &&
		      (stat & VALID_INPUT_POWER_SOURCE_STS_BIT);

	return rc;
}

int smblib_get_prop_dc_current_max(struct smb_charger *chg,
				    union power_supply_propval *val)
{
	val->intval = get_effective_result_locked(chg->dc_icl_votable);
	return 0;
}

int smblib_get_prop_wireless_version(struct smb_charger *chg,
				     union power_supply_propval *val)
{
	int rc;

	if (!chg->idtp_psy) {
		chg->idtp_psy = power_supply_get_by_name("idt");
		if (!chg->idtp_psy)
			return -EINVAL;
	}
	rc = power_supply_get_property(chg->idtp_psy,
				       POWER_SUPPLY_PROP_WIRELESS_VERSION, val);
	return rc;
}

/*******************
 * DC PSY SETTERS *
 * *****************/

int smblib_set_prop_dc_current_max(struct smb_charger *chg,
				    const union power_supply_propval *val)
{
	int rc;

	rc = vote(chg->dc_icl_votable, DCIN_ADAPTER_VOTER, true, val->intval);
	return rc;
}

int smblib_set_prop_dc_online(struct smb_charger *chg,
				    const union power_supply_propval *val)
{

	if (val->intval)
		chg->fake_dc_online = 1;
	else
		chg->fake_dc_online = 0;

	return 0;
}

int smblib_set_prop_wireless_wakelock(struct smb_charger *chg,
				const union power_supply_propval *val)
{
	if (val->intval) {
		vote(chg->awake_votable, DC_AWAKE_VOTER, true, 0);
		schedule_delayed_work(&chg->dc_input_current_work,
						msecs_to_jiffies(100));
	} else {
		vote(chg->awake_votable, DC_AWAKE_VOTER, false, 0);
		cancel_delayed_work_sync(&chg->dc_input_current_work);
	}
	return 0;
}

/*******************
 * USB PSY GETTERS *
 *******************/

int smblib_get_prop_usb_present(struct smb_charger *chg,
				union power_supply_propval *val)
{
	int rc;
	u8 stat;

	rc = smblib_read(chg, USBIN_BASE + INT_RT_STS_OFFSET, &stat);
	if (rc < 0) {
		smblib_err(chg, "Couldn't read USBIN_RT_STS rc=%d\n", rc);
		return rc;
	}

	val->intval = (bool)(stat & USBIN_PLUGIN_RT_STS_BIT);
	return 0;
}

int smblib_get_prop_usb_online(struct smb_charger *chg,
			       union power_supply_propval *val)
{
	int rc = 0;
	u8 stat;

	if (get_client_vote_locked(chg->usb_icl_votable, USER_VOTER) == 0) {
		val->intval = false;
		return rc;
	}

	if (chg->typec_en_dis_active) {
		val->intval = 1;
		return 0;
	}
	if (chg->ignore_recheck_flag) {
		val->intval = 1;
		return 0;
	}
	rc = smblib_read(chg, POWER_PATH_STATUS_REG, &stat);
	if (rc < 0) {
		smblib_err(chg, "Couldn't read POWER_PATH_STATUS rc=%d\n",
			rc);
		return rc;
	}
	smblib_dbg(chg, PR_REGISTER, "POWER_PATH_STATUS = 0x%02x\n",
		   stat);

	val->intval = (stat & USE_USBIN_BIT) &&
		      (stat & VALID_INPUT_POWER_SOURCE_STS_BIT);
	return rc;
}

int smblib_get_prop_usb_voltage_max(struct smb_charger *chg,
				    union power_supply_propval *val)
{
	switch (chg->real_charger_type) {
	case POWER_SUPPLY_TYPE_USB_HVDCP:
	case POWER_SUPPLY_TYPE_USB_HVDCP_3:
		if (chg->smb_version == PM660_SUBTYPE)
			val->intval = MICRO_9V;
		else
			val->intval = MICRO_12V;
		break;
	case POWER_SUPPLY_TYPE_USB_PD:
		val->intval = chg->voltage_max_uv;
		break;
	default:
		val->intval = MICRO_5V;
		break;
	}

	return 0;
}

int smblib_get_prop_usb_voltage_max_design(struct smb_charger *chg,
					union power_supply_propval *val)
{
	switch (chg->real_charger_type) {
	case POWER_SUPPLY_TYPE_USB_HVDCP:
	case POWER_SUPPLY_TYPE_USB_HVDCP_3:
	case POWER_SUPPLY_TYPE_USB_PD:
		if (chg->smb_version == PM660_SUBTYPE)
			val->intval = MICRO_9V;
		else
			val->intval = MICRO_12V;
		break;
	default:
		val->intval = MICRO_5V;
		break;
	}

	return 0;
}

int smblib_get_prop_usb_voltage_now(struct smb_charger *chg,
				    union power_supply_propval *val)
{
	if (!chg->iio.usbin_v_chan ||
		PTR_ERR(chg->iio.usbin_v_chan) == -EPROBE_DEFER)
		chg->iio.usbin_v_chan = iio_channel_get(chg->dev, "usbin_v");

	if (IS_ERR(chg->iio.usbin_v_chan))
		return PTR_ERR(chg->iio.usbin_v_chan);

	return iio_read_channel_processed(chg->iio.usbin_v_chan, &val->intval);
}

int smblib_get_prop_usb_current_now(struct smb_charger *chg,
				    union power_supply_propval *val)
{
	int rc = 0;

	rc = smblib_get_prop_usb_present(chg, val);
	if (rc < 0 || !val->intval)
		return rc;

	if (!chg->iio.usbin_i_chan ||
		PTR_ERR(chg->iio.usbin_i_chan) == -EPROBE_DEFER)
		chg->iio.usbin_i_chan = iio_channel_get(chg->dev, "usbin_i");

	if (IS_ERR(chg->iio.usbin_i_chan))
		return PTR_ERR(chg->iio.usbin_i_chan);

	return iio_read_channel_processed(chg->iio.usbin_i_chan, &val->intval);
}

int smblib_get_prop_charger_temp(struct smb_charger *chg,
				 union power_supply_propval *val)
{
	int rc;

	if (!chg->iio.temp_chan ||
		PTR_ERR(chg->iio.temp_chan) == -EPROBE_DEFER)
		chg->iio.temp_chan = iio_channel_get(chg->dev, "charger_temp");

	if (IS_ERR(chg->iio.temp_chan))
		return PTR_ERR(chg->iio.temp_chan);

	rc = iio_read_channel_processed(chg->iio.temp_chan, &val->intval);
	val->intval /= 100;
	return rc;
}

int smblib_get_prop_charger_temp_max(struct smb_charger *chg,
				    union power_supply_propval *val)
{
	int rc;

	if (!chg->iio.temp_max_chan ||
		PTR_ERR(chg->iio.temp_max_chan) == -EPROBE_DEFER)
		chg->iio.temp_max_chan = iio_channel_get(chg->dev,
							 "charger_temp_max");
	if (IS_ERR(chg->iio.temp_max_chan))
		return PTR_ERR(chg->iio.temp_max_chan);

	rc = iio_read_channel_processed(chg->iio.temp_max_chan, &val->intval);
	val->intval /= 100;
	return rc;
}

int smblib_get_prop_typec_cc_orientation(struct smb_charger *chg,
					 union power_supply_propval *val)
{
	if (chg->typec_status[3] & CC_ATTACHED_BIT)
		val->intval =
			(bool)(chg->typec_status[3] & CC_ORIENTATION_BIT) + 1;
	else
		val->intval = 0;

	return 0;
}

static const char * const smblib_typec_mode_name[] = {
	[POWER_SUPPLY_TYPEC_NONE]		  = "NONE",
	[POWER_SUPPLY_TYPEC_SOURCE_DEFAULT]	  = "SOURCE_DEFAULT",
	[POWER_SUPPLY_TYPEC_SOURCE_MEDIUM]	  = "SOURCE_MEDIUM",
	[POWER_SUPPLY_TYPEC_SOURCE_HIGH]	  = "SOURCE_HIGH",
	[POWER_SUPPLY_TYPEC_NON_COMPLIANT]	  = "NON_COMPLIANT",
	[POWER_SUPPLY_TYPEC_SINK]		  = "SINK",
	[POWER_SUPPLY_TYPEC_SINK_POWERED_CABLE]   = "SINK_POWERED_CABLE",
	[POWER_SUPPLY_TYPEC_SINK_DEBUG_ACCESSORY] = "SINK_DEBUG_ACCESSORY",
	[POWER_SUPPLY_TYPEC_SINK_AUDIO_ADAPTER]   = "SINK_AUDIO_ADAPTER",
	[POWER_SUPPLY_TYPEC_POWERED_CABLE_ONLY]   = "POWERED_CABLE_ONLY",
};

static int smblib_get_prop_ufp_mode(struct smb_charger *chg)
{
	switch (chg->typec_status[0]) {
	case UFP_TYPEC_RDSTD_BIT:
		return POWER_SUPPLY_TYPEC_SOURCE_DEFAULT;
	case UFP_TYPEC_RD1P5_BIT:
		return POWER_SUPPLY_TYPEC_SOURCE_MEDIUM;
	case UFP_TYPEC_RD3P0_BIT:
		return POWER_SUPPLY_TYPEC_SOURCE_HIGH;
	default:
		break;
	}

	return POWER_SUPPLY_TYPEC_NONE;
}

static int smblib_get_prop_dfp_mode(struct smb_charger *chg)
{
	switch (chg->typec_status[1] & DFP_TYPEC_MASK) {
	case DFP_RA_RA_BIT:
		return POWER_SUPPLY_TYPEC_SINK_AUDIO_ADAPTER;
	case DFP_RD_RD_BIT:
		return POWER_SUPPLY_TYPEC_SINK_DEBUG_ACCESSORY;
	case DFP_RD_RA_VCONN_BIT:
		return POWER_SUPPLY_TYPEC_SINK_POWERED_CABLE;
	case DFP_RD_OPEN_BIT:
		return POWER_SUPPLY_TYPEC_SINK;
	default:
		break;
	}

	return POWER_SUPPLY_TYPEC_NONE;
}

static int smblib_get_prop_typec_mode(struct smb_charger *chg)
{
	if (chg->typec_status[3] & UFP_DFP_MODE_STATUS_BIT)
		return smblib_get_prop_dfp_mode(chg);
	else
		return smblib_get_prop_ufp_mode(chg);
}

int smblib_get_prop_typec_power_role(struct smb_charger *chg,
				     union power_supply_propval *val)
{
	int rc = 0;
	u8 ctrl;

	rc = smblib_read(chg, TYPE_C_INTRPT_ENB_SOFTWARE_CTRL_REG, &ctrl);
	if (rc < 0) {
		smblib_err(chg, "Couldn't read TYPE_C_INTRPT_ENB_SOFTWARE_CTRL rc=%d\n",
			rc);
		return rc;
	}
	smblib_dbg(chg, PR_MISC, "TYPE_C_INTRPT_ENB_SOFTWARE_CTRL = 0x%02x\n",
		   ctrl);

	if (ctrl & TYPEC_DISABLE_CMD_BIT) {
		val->intval = POWER_SUPPLY_TYPEC_PR_NONE;
		return rc;
	}

	switch (ctrl & (DFP_EN_CMD_BIT | UFP_EN_CMD_BIT)) {
	case 0:
		val->intval = POWER_SUPPLY_TYPEC_PR_DUAL;
		break;
	case DFP_EN_CMD_BIT:
		val->intval = POWER_SUPPLY_TYPEC_PR_SOURCE;
		break;
	case UFP_EN_CMD_BIT:
		val->intval = POWER_SUPPLY_TYPEC_PR_SINK;
		break;
	default:
		val->intval = POWER_SUPPLY_TYPEC_PR_NONE;
		smblib_err(chg, "unsupported power role 0x%02lx\n",
			ctrl & (DFP_EN_CMD_BIT | UFP_EN_CMD_BIT));
		return -EINVAL;
	}

	return rc;
}

int smblib_get_prop_pd_allowed(struct smb_charger *chg,
			       union power_supply_propval *val)
{
	val->intval = get_effective_result(chg->pd_allowed_votable);
	return 0;
}

int smblib_get_prop_input_current_settled(struct smb_charger *chg,
					  union power_supply_propval *val)
{
	return smblib_get_charge_param(chg, &chg->param.icl_stat, &val->intval);
}

#define HVDCP3_STEP_UV	200000
int smblib_get_prop_input_voltage_settled(struct smb_charger *chg,
						union power_supply_propval *val)
{
	int rc, pulses;

	switch (chg->real_charger_type) {
	case POWER_SUPPLY_TYPE_USB_HVDCP_3:
		rc = smblib_get_pulse_cnt(chg, &pulses);
		if (rc < 0) {
			smblib_err(chg,
				"Couldn't read QC_PULSE_COUNT rc=%d\n", rc);
			return 0;
		}
		val->intval = MICRO_5V + HVDCP3_STEP_UV * pulses;
		break;
	case POWER_SUPPLY_TYPE_USB_PD:
		val->intval = chg->voltage_min_uv;
		break;
	default:
		val->intval = MICRO_5V;
		break;
	}

	return 0;
}

int smblib_get_prop_pd_in_hard_reset(struct smb_charger *chg,
			       union power_supply_propval *val)
{
	val->intval = chg->pd_hard_reset;
	return 0;
}

int smblib_get_pe_start(struct smb_charger *chg,
			       union power_supply_propval *val)
{
	/*
	 * hvdcp timeout voter is the last one to allow pd. Use its vote
	 * to indicate start of pe engine
	 */
	val->intval
		= !get_client_vote_locked(chg->pd_disallowed_votable_indirect,
			HVDCP_TIMEOUT_VOTER);
	return 0;
}

int smblib_get_prop_die_health(struct smb_charger *chg,
						union power_supply_propval *val)
{
	int rc;
	u8 stat;

	rc = smblib_read(chg, TEMP_RANGE_STATUS_REG, &stat);
	if (rc < 0) {
		smblib_err(chg, "Couldn't read TEMP_RANGE_STATUS_REG rc=%d\n",
									rc);
		return rc;
	}

	if (stat & ALERT_LEVEL_BIT)
		val->intval = POWER_SUPPLY_HEALTH_OVERHEAT;
	else if (stat & TEMP_ABOVE_RANGE_BIT)
		val->intval = POWER_SUPPLY_HEALTH_HOT;
	else if (stat & TEMP_WITHIN_RANGE_BIT)
		val->intval = POWER_SUPPLY_HEALTH_WARM;
	else if (stat & TEMP_BELOW_RANGE_BIT)
		val->intval = POWER_SUPPLY_HEALTH_COOL;
	else
		val->intval = POWER_SUPPLY_HEALTH_UNKNOWN;

	return 0;
}

#define SDP_CURRENT_UA			500000
#define CDP_CURRENT_UA			1500000
#define DCP_CURRENT_UA			1800000
#define HVDCP2_CURRENT_UA		1500000
#define HVDCP3_CURRENT_UA		2750000
#define TYPEC_DEFAULT_CURRENT_UA	900000
#define TYPEC_MEDIUM_CURRENT_UA		1500000
#define TYPEC_HIGH_CURRENT_UA		3000000
static int get_rp_based_dcp_current(struct smb_charger *chg, int typec_mode)
{
	int rp_ua;

	switch (typec_mode) {
	case POWER_SUPPLY_TYPEC_SOURCE_HIGH:
		rp_ua = TYPEC_HIGH_CURRENT_UA;
		break;
	case POWER_SUPPLY_TYPEC_SOURCE_MEDIUM:
	case POWER_SUPPLY_TYPEC_SOURCE_DEFAULT:
	/* fall through */
	default:
		rp_ua = DCP_CURRENT_UA;
	}

	return rp_ua;
}

/*******************
 * USB PSY SETTERS *
 * *****************/

int smblib_set_prop_pd_current_max(struct smb_charger *chg,
				    const union power_supply_propval *val)
{
	int rc;

	if (chg->pd_active)
		rc = vote(chg->usb_icl_votable, PD_VOTER, true, val->intval);
	else
		rc = -EPERM;

	return rc;
}

#define FLOAT_CHARGER_UA		1000000
static int smblib_handle_usb_current(struct smb_charger *chg,
					int usb_current)
{
	int rc = 0, rp_ua, typec_mode;

	if (usb_current > 0 && usb_current < USBIN_500MA)
		usb_current = USBIN_500MA;

	if (chg->real_charger_type == POWER_SUPPLY_TYPE_USB_FLOAT) {
		if (usb_current == -ETIMEDOUT) {
			/*
			 * Valid FLOAT charger, report the current based
			 * of Rp
			 */
			typec_mode = smblib_get_prop_typec_mode(chg);
			rp_ua = get_rp_based_dcp_current(chg, typec_mode);
			rp_ua = FLOAT_CHARGER_UA;
			rc = vote(chg->usb_icl_votable, LEGACY_UNKNOWN_VOTER,
								true, rp_ua);
			if (rc < 0)
				return rc;
		} else {
			/*
			 * FLOAT charger detected as SDP by USB driver,
			 * charge with the requested current and update the
			 * real_charger_type
			 */
			chg->real_charger_type = POWER_SUPPLY_TYPE_USB;
			chg->usb_psy_desc.type = POWER_SUPPLY_TYPE_USB;
			rc = vote(chg->usb_icl_votable, USB_PSY_VOTER,
						true, usb_current);
			if (rc < 0)
				return rc;
			rc = vote(chg->usb_icl_votable, LEGACY_UNKNOWN_VOTER,
							false, 0);
			if (rc < 0)
				return rc;
		}
	} else {
		rc = vote(chg->usb_icl_votable, USB_PSY_VOTER,
					true, usb_current);
	}

	return rc;
}

int smblib_set_prop_sdp_current_max(struct smb_charger *chg,
				    const union power_supply_propval *val)
{
	int rc = 0;

	if (!chg->pd_active) {
		rc = smblib_handle_usb_current(chg, val->intval);
	} else if (chg->system_suspend_supported) {
		if (val->intval <= USBIN_25MA)
			rc = vote(chg->usb_icl_votable,
				PD_SUSPEND_SUPPORTED_VOTER, true, val->intval);
		else
			rc = vote(chg->usb_icl_votable,
				PD_SUSPEND_SUPPORTED_VOTER, false, 0);
	}
	return rc;
}

int smblib_set_prop_rerun_apsd(struct smb_charger *chg,
				    const union power_supply_propval *val)
{
	if (val->intval == 1) {
		chg->float_rerun_apsd = true;
		smblib_rerun_apsd(chg);
	}
	return 0;
}

int smblib_get_prop_type_recheck(struct smb_charger *chg,
				    union power_supply_propval *val)
{
	int status = 0;

	if (chg->recheck_charger)
		status |= BIT(0) << 8;

	status |= chg->precheck_charger_type << 4;
	status |= chg->real_charger_type;

	val->intval = status;

	return 0;
}

int smblib_set_prop_type_recheck(struct smb_charger *chg,
				    const union power_supply_propval *val)
{
	if (val->intval == 0) {
		cancel_delayed_work_sync(&chg->charger_type_recheck);
		chg->recheck_charger = false;
		chg->ignore_recheck_flag = false;
	}
	return 0;
}

int smblib_set_prop_boost_current(struct smb_charger *chg,
				    const union power_supply_propval *val)
{
	int rc = 0;

	rc = smblib_set_charge_param(chg, &chg->param.freq_boost,
				val->intval <= chg->boost_threshold_ua ?
				chg->chg_freq.freq_below_otg_threshold :
				chg->chg_freq.freq_above_otg_threshold);
	if (rc < 0) {
		dev_err(chg->dev, "Error in setting freq_boost rc=%d\n", rc);
		return rc;
	}

	chg->boost_current_ua = val->intval;
	return rc;
}

int smblib_set_prop_typec_power_role(struct smb_charger *chg,
				     const union power_supply_propval *val)
{
	/* Check if power role switch is disabled */
	if (!get_effective_result(chg->disable_power_role_switch))
		return __smblib_set_prop_typec_power_role(chg, val);

	return 0;
}

int smblib_set_prop_pd_voltage_min(struct smb_charger *chg,
				    const union power_supply_propval *val)
{
	int rc, min_uv;

	min_uv = min(val->intval, chg->voltage_max_uv);
	rc = smblib_set_usb_pd_allowed_voltage(chg, min_uv,
					       chg->voltage_max_uv);
	if (rc < 0) {
		smblib_err(chg, "invalid max voltage %duV rc=%d\n",
			val->intval, rc);
		return rc;
	}

	chg->voltage_min_uv = min_uv;
	power_supply_changed(chg->usb_main_psy);
	return rc;
}

int smblib_set_prop_pd_voltage_max(struct smb_charger *chg,
				    const union power_supply_propval *val)
{
	int rc, max_uv;

	max_uv = max(val->intval, chg->voltage_min_uv);
	rc = smblib_set_usb_pd_allowed_voltage(chg, chg->voltage_min_uv,
					       max_uv);
	if (rc < 0) {
		smblib_err(chg, "invalid min voltage %duV rc=%d\n",
			val->intval, rc);
		return rc;
	}

	chg->voltage_max_uv = max_uv;
	return rc;
}

static int __smblib_set_prop_pd_active(struct smb_charger *chg, bool pd_active)
{
	int rc;
	bool orientation, sink_attached, hvdcp;
	u8 stat;

	chg->pd_active = pd_active;
	if (chg->pd_active) {
		vote(chg->apsd_disable_votable, PD_VOTER, true, 0);
		vote(chg->pd_allowed_votable, PD_VOTER, true, 0);
		vote(chg->usb_irq_enable_votable, PD_VOTER, true, 0);

		/*
		 * VCONN_EN_ORIENTATION_BIT controls whether to use CC1 or CC2
		 * line when TYPEC_SPARE_CFG_BIT (CC pin selection s/w override)
		 * is set or when VCONN_EN_VALUE_BIT is set.
		 */
		orientation = chg->typec_status[3] & CC_ORIENTATION_BIT;
		rc = smblib_masked_write(chg,
				TYPE_C_INTRPT_ENB_SOFTWARE_CTRL_REG,
				VCONN_EN_ORIENTATION_BIT,
				orientation ? 0 : VCONN_EN_ORIENTATION_BIT);
		if (rc < 0)
			smblib_err(chg,
				"Couldn't enable vconn on CC line rc=%d\n", rc);

		/* SW controlled CC_OUT */
		rc = smblib_masked_write(chg, TAPER_TIMER_SEL_CFG_REG,
				TYPEC_SPARE_CFG_BIT, TYPEC_SPARE_CFG_BIT);
		if (rc < 0)
			smblib_err(chg, "Couldn't enable SW cc_out rc=%d\n",
									rc);

		/*
		 * Enforce 500mA for PD until the real vote comes in later.
		 * It is guaranteed that pd_active is set prior to
		 * pd_current_max
		 */
		rc = vote(chg->usb_icl_votable, PD_VOTER, true, USBIN_500MA);
		if (rc < 0)
			smblib_err(chg, "Couldn't vote for USB ICL rc=%d\n",
									rc);

		/* since PD was found the cable must be non-legacy */
		vote(chg->usb_icl_votable, LEGACY_UNKNOWN_VOTER, false, 0);

		/* clear USB ICL vote for DCP_VOTER */
		rc = vote(chg->usb_icl_votable, DCP_VOTER, false, 0);
		if (rc < 0)
			smblib_err(chg, "Couldn't un-vote DCP from USB ICL rc=%d\n",
									rc);

		/* remove USB_PSY_VOTER */
		rc = vote(chg->usb_icl_votable, USB_PSY_VOTER, false, 0);
		if (rc < 0)
			smblib_err(chg, "Couldn't unvote USB_PSY rc=%d\n", rc);
	} else {
		rc = smblib_read(chg, APSD_STATUS_REG, &stat);
		if (rc < 0) {
			smblib_err(chg, "Couldn't read APSD status rc=%d\n",
									rc);
			return rc;
		}

		hvdcp = stat & QC_CHARGER_BIT;
		vote(chg->apsd_disable_votable, PD_VOTER, false, 0);
		vote(chg->pd_allowed_votable, PD_VOTER, true, 0);
		vote(chg->usb_irq_enable_votable, PD_VOTER, false, 0);
		vote(chg->hvdcp_disable_votable_indirect, PD_INACTIVE_VOTER,
								false, 0);

		/* HW controlled CC_OUT */
		rc = smblib_masked_write(chg, TAPER_TIMER_SEL_CFG_REG,
							TYPEC_SPARE_CFG_BIT, 0);
		if (rc < 0)
			smblib_err(chg, "Couldn't enable HW cc_out rc=%d\n",
									rc);

		/*
		 * This WA should only run for HVDCP. Non-legacy SDP/CDP could
		 * draw more, but this WA will remove Rd causing VBUS to drop,
		 * and data could be interrupted. Non-legacy DCP could also draw
		 * more, but it may impact compliance.
		 */
		sink_attached = chg->typec_status[3] & UFP_DFP_MODE_STATUS_BIT;
		if ((chg->connector_type != POWER_SUPPLY_CONNECTOR_MICRO_USB)
				&& !chg->typec_legacy_valid
				&& !sink_attached && hvdcp)
			schedule_work(&chg->legacy_detection_work);
	}

	if (!chg->fake_usb_insertion)
		smblib_update_usb_type(chg);
	power_supply_changed(chg->usb_psy);
	return rc;
}

int smblib_set_prop_pd_active(struct smb_charger *chg,
			      const union power_supply_propval *val)
{
	if (!get_effective_result(chg->pd_allowed_votable))
		return -EINVAL;

	return __smblib_set_prop_pd_active(chg, val->intval);
}

int smblib_set_prop_ship_mode(struct smb_charger *chg,
				const union power_supply_propval *val)
{
	int rc;

	smblib_dbg(chg, PR_MISC, "Set ship mode: %d!!\n", !!val->intval);

	rc = smblib_masked_write(chg, SHIP_MODE_REG, SHIP_MODE_EN_BIT,
			!!val->intval ? SHIP_MODE_EN_BIT : 0);
	if (rc < 0)
		dev_err(chg->dev, "Couldn't %s ship mode, rc=%d\n",
				!!val->intval ? "enable" : "disable", rc);

	return rc;
}

int smblib_reg_block_update(struct smb_charger *chg,
				struct reg_info *entry)
{
	int rc = 0;

	while (entry && entry->reg) {
		rc = smblib_read(chg, entry->reg, &entry->bak);
		if (rc < 0) {
			dev_err(chg->dev, "Error in reading %s rc=%d\n",
				entry->desc, rc);
			break;
		}
		entry->bak &= entry->mask;

		rc = smblib_masked_write(chg, entry->reg,
					 entry->mask, entry->val);
		if (rc < 0) {
			dev_err(chg->dev, "Error in writing %s rc=%d\n",
				entry->desc, rc);
			break;
		}
		entry++;
	}

	return rc;
}

int smblib_reg_block_restore(struct smb_charger *chg,
				struct reg_info *entry)
{
	int rc = 0;

	while (entry && entry->reg) {
		rc = smblib_masked_write(chg, entry->reg,
					 entry->mask, entry->bak);
		if (rc < 0) {
			dev_err(chg->dev, "Error in writing %s rc=%d\n",
				entry->desc, rc);
			break;
		}
		entry++;
	}

	return rc;
}

static struct reg_info cc2_detach_settings[] = {
	{
		.reg	= TYPE_C_CFG_2_REG,
		.mask	= TYPE_C_UFP_MODE_BIT | EN_TRY_SOURCE_MODE_BIT,
		.val	= TYPE_C_UFP_MODE_BIT,
		.desc	= "TYPE_C_CFG_2_REG",
	},
	{
		.reg	= TYPE_C_CFG_3_REG,
		.mask	= EN_TRYSINK_MODE_BIT,
		.val	= 0,
		.desc	= "TYPE_C_CFG_3_REG",
	},
	{
		.reg	= TAPER_TIMER_SEL_CFG_REG,
		.mask	= TYPEC_SPARE_CFG_BIT,
		.val	= TYPEC_SPARE_CFG_BIT,
		.desc	= "TAPER_TIMER_SEL_CFG_REG",
	},
	{
		.reg	= TYPE_C_INTRPT_ENB_SOFTWARE_CTRL_REG,
		.mask	= VCONN_EN_ORIENTATION_BIT,
		.val	= 0,
		.desc	= "TYPE_C_INTRPT_ENB_SOFTWARE_CTRL_REG",
	},
	{
		.reg	= MISC_CFG_REG,
		.mask	= TCC_DEBOUNCE_20MS_BIT,
		.val	= TCC_DEBOUNCE_20MS_BIT,
		.desc	= "Tccdebounce time"
	},
	{
	},
};

static int smblib_cc2_sink_removal_enter(struct smb_charger *chg)
{
	int rc, ccout, ufp_mode;
	u8 stat;

	if ((chg->wa_flags & TYPEC_CC2_REMOVAL_WA_BIT) == 0)
		return 0;

	if (chg->cc2_detach_wa_active)
		return 0;

	rc = smblib_read(chg, TYPE_C_STATUS_4_REG, &stat);
	if (rc < 0) {
		smblib_err(chg, "Couldn't read TYPE_C_STATUS_4 rc=%d\n", rc);
		return rc;
	}

	ccout = (stat & CC_ATTACHED_BIT) ?
					(!!(stat & CC_ORIENTATION_BIT) + 1) : 0;
	ufp_mode = (stat & TYPEC_DEBOUNCE_DONE_STATUS_BIT) ?
					!(stat & UFP_DFP_MODE_STATUS_BIT) : 0;

	if (ccout != 2)
		return 0;

	if (!ufp_mode)
		return 0;

	chg->cc2_detach_wa_active = true;
	/* The CC2 removal WA will cause a type-c-change IRQ storm */
	smblib_reg_block_update(chg, cc2_detach_settings);
	schedule_work(&chg->rdstd_cc2_detach_work);
	return rc;
}

static int smblib_cc2_sink_removal_exit(struct smb_charger *chg)
{
	if ((chg->wa_flags & TYPEC_CC2_REMOVAL_WA_BIT) == 0)
		return 0;

	if (!chg->cc2_detach_wa_active)
		return 0;

	chg->cc2_detach_wa_active = false;
	chg->in_chg_lock = true;
	cancel_work_sync(&chg->rdstd_cc2_detach_work);
	chg->in_chg_lock = false;
	smblib_reg_block_restore(chg, cc2_detach_settings);
	return 0;
}

int smblib_set_prop_pd_in_hard_reset(struct smb_charger *chg,
				const union power_supply_propval *val)
{
	int rc = 0;

	if (chg->pd_hard_reset == val->intval)
		return rc;

	chg->pd_hard_reset = val->intval;
	rc = smblib_masked_write(chg, TYPE_C_INTRPT_ENB_SOFTWARE_CTRL_REG,
			EXIT_SNK_BASED_ON_CC_BIT,
			(chg->pd_hard_reset) ? EXIT_SNK_BASED_ON_CC_BIT : 0);
	if (rc < 0)
		smblib_err(chg, "Couldn't set EXIT_SNK_BASED_ON_CC rc=%d\n",
				rc);

	vote(chg->apsd_disable_votable, PD_HARD_RESET_VOTER,
							chg->pd_hard_reset, 0);

	return rc;
}

static int smblib_recover_from_soft_jeita(struct smb_charger *chg)
{
	u8 stat_1, stat_2;
	int rc;

	rc = smblib_read(chg, BATTERY_CHARGER_STATUS_1_REG, &stat_1);
	if (rc < 0) {
		smblib_err(chg, "Couldn't read BATTERY_CHARGER_STATUS_1 rc=%d\n",
				rc);
		return rc;
	}

	rc = smblib_read(chg, BATTERY_CHARGER_STATUS_2_REG, &stat_2);
	if (rc < 0) {
		smblib_err(chg, "Couldn't read BATTERY_CHARGER_STATUS_2 rc=%d\n",
				rc);
		return rc;
	}

	if ((chg->jeita_status && !(stat_2 & BAT_TEMP_STATUS_SOFT_LIMIT_MASK) &&
		((stat_1 & BATTERY_CHARGER_STATUS_MASK) == TERMINATE_CHARGE))) {
		/*
		 * We are moving from JEITA soft -> Normal and charging
		 * is terminated
		 */
		rc = smblib_write(chg, CHARGING_ENABLE_CMD_REG, 0);
		if (rc < 0) {
			smblib_err(chg, "Couldn't disable charging rc=%d\n",
						rc);
			return rc;
		}
		rc = smblib_write(chg, CHARGING_ENABLE_CMD_REG,
						CHARGING_ENABLE_CMD_BIT);
		if (rc < 0) {
			smblib_err(chg, "Couldn't enable charging rc=%d\n",
						rc);
			return rc;
		}
	}

	chg->jeita_status = stat_2 & BAT_TEMP_STATUS_SOFT_LIMIT_MASK;

	return 0;
}

/************************
 * USB MAIN PSY GETTERS *
 ************************/
int smblib_get_prop_fcc_delta(struct smb_charger *chg,
				union power_supply_propval *val)
{
	int rc, jeita_cc_delta_ua = 0;

	if (chg->sw_jeita_enabled) {
		val->intval = 0;
		return 0;
	}

	rc = smblib_get_jeita_cc_delta(chg, &jeita_cc_delta_ua);
	if (rc < 0) {
		smblib_err(chg, "Couldn't get jeita cc delta rc=%d\n", rc);
		jeita_cc_delta_ua = 0;
	}

	val->intval = jeita_cc_delta_ua;
	return 0;
}

/************************
 * USB MAIN PSY SETTERS *
 ************************/

int smblib_get_charge_current(struct smb_charger *chg,
				int *total_current_ua)
{
	const struct apsd_result *apsd_result = smblib_get_apsd_result(chg);
	union power_supply_propval val = {0, };
	int rc = 0, typec_source_rd, current_ua;
	bool non_compliant;
	u8 stat5;

	if (chg->pd_active) {
		*total_current_ua =
			get_client_vote_locked(chg->usb_icl_votable, PD_VOTER);
		return rc;
	}

	rc = smblib_read(chg, TYPE_C_STATUS_5_REG, &stat5);
	if (rc < 0) {
		smblib_err(chg, "Couldn't read TYPE_C_STATUS_5 rc=%d\n", rc);
		return rc;
	}
	non_compliant = stat5 & TYPEC_NONCOMP_LEGACY_CABLE_STATUS_BIT;

	/* get settled ICL */
	rc = smblib_get_prop_input_current_settled(chg, &val);
	if (rc < 0) {
		smblib_err(chg, "Couldn't get settled ICL rc=%d\n", rc);
		return rc;
	}

	typec_source_rd = smblib_get_prop_ufp_mode(chg);

	/* QC 2.0 adapter*/
	if (apsd_result->bit & QC_2P0_BIT) {
		*total_current_ua = HVDCP2_CURRENT_UA;
		return 0;
	}

	/* QC 3.0 adapter */
	if (apsd_result->bit & QC_3P0_BIT) {
		*total_current_ua = HVDCP3_CURRENT_UA;
		return 0;
	}

	if (non_compliant) {
		switch (apsd_result->bit) {
		case CDP_CHARGER_BIT:
			current_ua = CDP_CURRENT_UA;
			break;
		case DCP_CHARGER_BIT:
		case OCP_CHARGER_BIT:
		case FLOAT_CHARGER_BIT:
			current_ua = DCP_CURRENT_UA;
			break;
		default:
			current_ua = 0;
			break;
		}

		*total_current_ua = max(current_ua, val.intval);
		return 0;
	}

	switch (typec_source_rd) {
	case POWER_SUPPLY_TYPEC_SOURCE_DEFAULT:
		switch (apsd_result->bit) {
		case CDP_CHARGER_BIT:
			current_ua = CDP_CURRENT_UA;
			break;
		case DCP_CHARGER_BIT:
		case OCP_CHARGER_BIT:
		case FLOAT_CHARGER_BIT:
			current_ua = chg->default_icl_ua;
			break;
		default:
			current_ua = 0;
			break;
		}
		break;
	case POWER_SUPPLY_TYPEC_SOURCE_MEDIUM:
		current_ua = TYPEC_MEDIUM_CURRENT_UA;
		break;
	case POWER_SUPPLY_TYPEC_SOURCE_HIGH:
		current_ua = TYPEC_HIGH_CURRENT_UA;
		break;
	case POWER_SUPPLY_TYPEC_NON_COMPLIANT:
	case POWER_SUPPLY_TYPEC_NONE:
	default:
		current_ua = 0;
		break;
	}

	*total_current_ua = max(current_ua, val.intval);
	return 0;
}

/************************
 * PARALLEL PSY GETTERS *
 ************************/

int smblib_get_prop_slave_current_now(struct smb_charger *chg,
		union power_supply_propval *pval)
{
	if (IS_ERR_OR_NULL(chg->iio.batt_i_chan))
		chg->iio.batt_i_chan = iio_channel_get(chg->dev, "batt_i");

	if (IS_ERR(chg->iio.batt_i_chan))
		return PTR_ERR(chg->iio.batt_i_chan);

	return iio_read_channel_processed(chg->iio.batt_i_chan, &pval->intval);
}

/**********************
 * INTERRUPT HANDLERS *
 **********************/

irqreturn_t smblib_handle_debug(int irq, void *data)
{
	struct smb_irq_data *irq_data = data;
	struct smb_charger *chg = irq_data->parent_data;

	smblib_dbg(chg, PR_INTERRUPT, "IRQ: %s\n", irq_data->name);
	return IRQ_HANDLED;
}

irqreturn_t smblib_handle_otg_overcurrent(int irq, void *data)
{
	struct smb_irq_data *irq_data = data;
	struct smb_charger *chg = irq_data->parent_data;
	int rc;
	u8 stat;

	rc = smblib_read(chg, OTG_BASE + INT_RT_STS_OFFSET, &stat);
	if (rc < 0) {
		dev_err(chg->dev, "Couldn't read OTG_INT_RT_STS rc=%d\n", rc);
		return IRQ_HANDLED;
	}

	if (chg->wa_flags & OTG_WA) {
		if (stat & OTG_OC_DIS_SW_STS_RT_STS_BIT)
			smblib_err(chg, "OTG disabled by hw\n");

		/* not handling software based hiccups for PM660 */
		return IRQ_HANDLED;
	}

	if (stat & OTG_OVERCURRENT_RT_STS_BIT)
		schedule_work(&chg->otg_oc_work);

	return IRQ_HANDLED;
}

irqreturn_t smblib_handle_chg_state_change(int irq, void *data)
{
	struct smb_irq_data *irq_data = data;
	struct smb_charger *chg = irq_data->parent_data;
	u8 stat;
	int rc;

	smblib_dbg(chg, PR_INTERRUPT, "IRQ: %s\n", irq_data->name);

	rc = smblib_read(chg, BATTERY_CHARGER_STATUS_1_REG, &stat);
	if (rc < 0) {
		smblib_err(chg, "Couldn't read BATTERY_CHARGER_STATUS_1 rc=%d\n",
				rc);
		return IRQ_HANDLED;
	}

	stat = stat & BATTERY_CHARGER_STATUS_MASK;
	power_supply_changed(chg->batt_psy);
	return IRQ_HANDLED;
}

irqreturn_t smblib_handle_batt_temp_changed(int irq, void *data)
{
	struct smb_irq_data *irq_data = data;
	struct smb_charger *chg = irq_data->parent_data;
	int rc;

	rc = smblib_recover_from_soft_jeita(chg);
	if (rc < 0) {
		smblib_err(chg, "Couldn't recover chg from soft jeita rc=%d\n",
				rc);
		return IRQ_HANDLED;
	}

	rerun_election(chg->fcc_votable);
	power_supply_changed(chg->batt_psy);
	return IRQ_HANDLED;
}

irqreturn_t smblib_handle_batt_psy_changed(int irq, void *data)
{
	struct smb_irq_data *irq_data = data;
	struct smb_charger *chg = irq_data->parent_data;

	smblib_dbg(chg, PR_INTERRUPT, "IRQ: %s\n", irq_data->name);
	power_supply_changed(chg->batt_psy);
	return IRQ_HANDLED;
}

irqreturn_t smblib_handle_usb_psy_changed(int irq, void *data)
{
	struct smb_irq_data *irq_data = data;
	struct smb_charger *chg = irq_data->parent_data;

	smblib_dbg(chg, PR_INTERRUPT, "IRQ: %s\n", irq_data->name);
	power_supply_changed(chg->usb_psy);
	return IRQ_HANDLED;
}

irqreturn_t smblib_handle_usbin_collapse(int irq, void *data)
{
	struct smb_irq_data *irq_data = data;
	struct smb_charger *chg = irq_data->parent_data;

	smblib_dbg(chg, PR_OEM, "IRQ: %s\n", irq_data->name);
	return IRQ_HANDLED;
}

irqreturn_t smblib_handle_usbin_uv(int irq, void *data)
{
	struct smb_irq_data *irq_data = data;
	struct smb_charger *chg = irq_data->parent_data;
	struct storm_watch *wdata;
	const struct apsd_result *apsd = smblib_get_apsd_result(chg);
	int rc;
	u8 stat = 0, max_pulses = 0;

	smblib_dbg(chg, PR_OEM, "IRQ: %s\n", irq_data->name);
	if (!chg->irq_info[SWITCH_POWER_OK_IRQ].irq_data)
		return IRQ_HANDLED;

	wdata = &chg->irq_info[SWITCH_POWER_OK_IRQ].irq_data->storm_data;
	reset_storm_count(wdata);

	if (!chg->non_compliant_chg_detected &&
			apsd->pst == POWER_SUPPLY_TYPE_USB_HVDCP) {
		rc = smblib_read(chg, QC_CHANGE_STATUS_REG, &stat);
		if (rc < 0)
			smblib_err(chg,
				"Couldn't read CHANGE_STATUS_REG rc=%d\n", rc);

		if (stat & QC_5V_BIT)
			return IRQ_HANDLED;

		rc = smblib_read(chg, HVDCP_PULSE_COUNT_MAX_REG, &max_pulses);
		if (rc < 0)
			smblib_err(chg,
				"Couldn't read QC2 max pulses rc=%d\n", rc);

		chg->non_compliant_chg_detected = true;
		chg->qc2_max_pulses = (max_pulses &
				HVDCP_PULSE_COUNT_MAX_QC2_MASK);

		if (stat & QC_12V_BIT) {
			rc = smblib_masked_write(chg, HVDCP_PULSE_COUNT_MAX_REG,
					HVDCP_PULSE_COUNT_MAX_QC2_MASK,
					HVDCP_PULSE_COUNT_MAX_QC2_9V);
			if (rc < 0)
				smblib_err(chg, "Couldn't force max pulses to 9V rc=%d\n",
						rc);

		} else if (stat & QC_9V_BIT) {
			rc = smblib_masked_write(chg, HVDCP_PULSE_COUNT_MAX_REG,
					HVDCP_PULSE_COUNT_MAX_QC2_MASK,
					HVDCP_PULSE_COUNT_MAX_QC2_5V);
			if (rc < 0)
				smblib_err(chg, "Couldn't force max pulses to 5V rc=%d\n",
						rc);

		}
		smblib_rerun_apsd(chg);
	}

	return IRQ_HANDLED;
}

static void smblib_cc_float_charge_work(struct work_struct *work)
{
	union power_supply_propval val = {0, };
	int rc, usb_present = 0;

	struct smb_charger *chg = container_of(work, struct smb_charger,
					cc_float_charge_work.work);

	rc = smblib_get_prop_usb_present(chg, &val);
	if (rc < 0) {
		smblib_err(chg, "Couldn't get usb present rc = %d\n", rc);
		return;
	}

	usb_present = val.intval;
	/*
	 * if CC pin of C to A cable is not connected to the receptacle
	 * or CC pin is bad or C to C cable CC line is float, vote 500mA and
	 * report charger type as DCP to improve user experience
	 */
	if (usb_present
			&& (chg->typec_mode == POWER_SUPPLY_TYPEC_NONE)
			&& (chg->cc_float_detected == false)) {
		chg->cc_float_detected = true;
		chg->real_charger_type = POWER_SUPPLY_TYPE_USB_DCP;
		chg->usb_psy_desc.type = POWER_SUPPLY_TYPE_USB_DCP;
		vote(chg->usb_icl_votable, LEGACY_UNKNOWN_VOTER, false, 0);
		vote(chg->usb_icl_votable, CC_FLOAT_VOTER, true, 500000);
		power_supply_changed(chg->batt_psy);
	}
}

static void smblib_check_vbus_work(struct work_struct *work)
{
	union power_supply_propval val = {0, };
	int rc, usb_present = 0;

	struct smb_charger *chg = container_of(work, struct smb_charger,
					check_vbus_work.work);

	rc = smblib_get_prop_usb_present(chg, &val);
	if (rc < 0) {
		smblib_err(chg, "Couldn't get usb present rc = %d\n", rc);
		return;
	}

	usb_present = val.intval;
	if (usb_present) {
		if (chg->real_charger_type == POWER_SUPPLY_TYPE_USB_HVDCP) {
			rc = smblib_get_prop_usb_voltage_now(chg, &val);
			if (rc < 0)
				pr_err("Couldn't get usb voltage rc=%d\n", rc);
			pr_info("VBUS now is %d\n", val.intval);
			if (val.intval >= QC2_HVDCP_VOL_UV_THR) {
				pr_info("this is a normal QC2.0 charger\n");
				/* enable hardware INOV again */
				vote(chg->hvdcp_hw_inov_dis_votable,
						UNSTANDARD_QC2_VOTER, false, 0);
			} else {
				pr_info("set adapter allowance to 5V and force 5V charge\n");
				rc = smblib_masked_write(chg, CMD_HVDCP_2_REG,
						FORCE_5V_BIT, FORCE_5V_BIT);
				if (rc < 0)
					smblib_err(chg,
						"Couldn't force 5V HVDCP rc=%d\n", rc);
				smblib_set_usb_pd_allowed_voltage(chg, MICRO_5V, MICRO_5V);
				chg->unstandard_hvdcp = true;
				vote(chg->usb_icl_votable, LEGACY_UNKNOWN_VOTER,
						false, 0);
				vote(chg->usb_icl_votable, UNSTANDARD_QC2_VOTER,
						true, UNSTANDARD_HVDCP2_UA);
			}
		}
	}
}

static void smblib_micro_usb_plugin(struct smb_charger *chg, bool vbus_rising)
{
	if (vbus_rising) {
		/* use the typec flag even though its not typec */
		chg->typec_present = 1;
	} else {
		chg->typec_present = 0;
		smblib_update_usb_type(chg);
		extcon_set_cable_state_(chg->extcon, EXTCON_USB, false);
		smblib_uusb_removal(chg);
	}
}

void smblib_usb_plugin_hard_reset_locked(struct smb_charger *chg)
{
	int rc;
	u8 stat;
	bool vbus_rising;
	struct smb_irq_data *data;
	struct storm_watch *wdata;

	rc = smblib_read(chg, USBIN_BASE + INT_RT_STS_OFFSET, &stat);
	if (rc < 0) {
		smblib_err(chg, "Couldn't read USB_INT_RT_STS rc=%d\n", rc);
		return;
	}

	vbus_rising = (bool)(stat & USBIN_PLUGIN_RT_STS_BIT);

	if (vbus_rising) {
		/* Remove FCC_STEPPER 1.5A init vote to allow FCC ramp up */
		if (chg->fcc_stepper_enable)
			vote(chg->fcc_votable, FCC_STEPPER_VOTER, false, 0);

		smblib_cc2_sink_removal_exit(chg);
	} else {
		/* Force 1500mA FCC on USB removal if fcc stepper is enabled */
		if (chg->fcc_stepper_enable)
			vote(chg->fcc_votable, FCC_STEPPER_VOTER,
							true, 1500000);

		smblib_cc2_sink_removal_enter(chg);
		if (chg->wa_flags & BOOST_BACK_WA) {
			data = chg->irq_info[SWITCH_POWER_OK_IRQ].irq_data;
			if (data) {
				wdata = &data->storm_data;
				update_storm_count(wdata,
						WEAK_CHG_STORM_COUNT);
				vote(chg->usb_icl_votable, BOOST_BACK_VOTER,
						false, 0);
				if (chg->cc_float_detected) {
					chg->cc_float_detected = false;
					chg->real_charger_type = POWER_SUPPLY_TYPE_UNKNOWN;
					chg->usb_psy_desc.type = POWER_SUPPLY_TYPE_UNKNOWN;
				}
				vote(chg->usb_icl_votable, CC_FLOAT_VOTER, false, 0);
				vote(chg->usb_icl_votable, WEAK_CHARGER_VOTER,
						false, 0);
				vote(chg->awake_votable, CHG_AWAKE_VOTER, false, 0);
				cancel_delayed_work_sync(&chg->charger_type_recheck);
				chg->ignore_recheck_flag = false;
			}
		}
	}

	power_supply_changed(chg->usb_psy);
	smblib_dbg(chg, PR_OEM, "IRQ: usbin-plugin %s\n",
					vbus_rising ? "attached" : "detached");
}

static void smblib_wireless_set_enable(struct smb_charger *chg, int enable)
{
	int rc = 0;
	union power_supply_propval val = {0, };

	chg->idtp_psy = power_supply_get_by_name("idt");
	if (chg->idtp_psy) {
		val.intval = enable;
		rc = power_supply_set_property(chg->idtp_psy, POWER_SUPPLY_PROP_PIN_ENABLED, &val);
		if (rc < 0) {
			smblib_err(chg, "Could not set charger control limit =%d\n", rc);
			return;
		}
	}
}

#define PL_DELAY_MS			30000
void smblib_usb_plugin_locked(struct smb_charger *chg)
{
	int rc;
	u8 stat;
	bool vbus_rising;
	struct smb_irq_data *data;
	struct storm_watch *wdata;

	rc = smblib_read(chg, USBIN_BASE + INT_RT_STS_OFFSET, &stat);
	if (rc < 0) {
		smblib_err(chg, "Couldn't read USB_INT_RT_STS rc=%d\n", rc);
		return;
	}

	vbus_rising = (bool)(stat & USBIN_PLUGIN_RT_STS_BIT);
	smblib_set_opt_freq_buck(chg, vbus_rising ? chg->chg_freq.freq_5V :
						chg->chg_freq.freq_removal);

	if (vbus_rising) {
		if (smblib_get_prop_dfp_mode(chg) != POWER_SUPPLY_TYPEC_NONE
				&& smblib_get_prop_dfp_mode(chg)
					!= POWER_SUPPLY_TYPEC_SINK_AUDIO_ADAPTER) {
			chg->fake_usb_insertion = true;
			return;
		}
		vote(chg->awake_votable, CHG_AWAKE_VOTER, true, 0);

		smblib_wireless_set_enable(chg, false);

		rc = smblib_request_dpdm(chg, true);
		if (rc < 0)
			smblib_err(chg, "Couldn't to enable DPDM rc=%d\n", rc);

<<<<<<< HEAD
		if (get_client_vote_locked(chg->usb_icl_votable, USER_VOTER) != 0) {
			rc = smblib_set_usb_suspend(chg, false);
			if (rc < 0)
				smblib_err(chg, "Couldn't resume input rc=%d\n", rc);
		}
		if (is_client_vote_enabled(chg->usb_icl_votable,
							USB_PSY_VOTER)) {
			vote(chg->usb_icl_votable, USB_PSY_VOTER, false, 0);
			if (rc < 0)
				smblib_err(chg, "Couldn't unvote USB_PSY rc=%d\n", rc);
		}

		if (is_client_vote_enabled(chg->usb_icl_votable,
				WEAK_CHARGER_VOTER) && chg->use_ext_boost)
			vote(chg->usb_icl_votable, WEAK_CHARGER_VOTER, false, 0);
=======
		/* Remove FCC_STEPPER 1.5A init vote to allow FCC ramp up */
		if (chg->fcc_stepper_enable)
			vote(chg->fcc_votable, FCC_STEPPER_VOTER, false, 0);

>>>>>>> c714f2c2
		/* Schedule work to enable parallel charger */
		vote(chg->awake_votable, PL_DELAY_VOTER, true, 0);
		schedule_delayed_work(&chg->pl_enable_work,
					msecs_to_jiffies(PL_DELAY_MS));

		/*
		schedule_delayed_work(&chg->monitor_low_temp_work,
				msecs_to_jiffies(CHG_MONITOR_WORK_DELAY_MS));

		schedule_delayed_work(&chg->cc_float_charge_work,
					msecs_to_jiffies(CC_FLOAT_WORK_START_DELAY_MS));
		*/

		schedule_delayed_work(&chg->typec_reenable_work, msecs_to_jiffies(300));

		/* vbus rising when APSD was disabled and PD_ACTIVE = 0 */
		if (get_effective_result(chg->apsd_disable_votable) &&
				!chg->pd_active)
			pr_err("APSD disabled on vbus rising without PD\n");
	} else {
		cancel_delayed_work_sync(&chg->typec_reenable_work);
		cancel_delayed_work_sync(&chg->charger_type_recheck);
		chg->ignore_recheck_flag = false;
		if (chg->fake_usb_insertion) {
			chg->fake_usb_insertion = false;
			return;
		}

		smblib_wireless_set_enable(chg, true);

		if (chg->wa_flags & BOOST_BACK_WA) {
			data = chg->irq_info[SWITCH_POWER_OK_IRQ].irq_data;
			if (data) {
				wdata = &data->storm_data;
				update_storm_count(wdata,
						WEAK_CHG_STORM_COUNT);
				vote(chg->usb_icl_votable, BOOST_BACK_VOTER,
						false, 0);
				vote(chg->usb_icl_votable, WEAK_CHARGER_VOTER,
						false, 0);
			}
		}

		/* Force 1500mA FCC on removal if fcc stepper is enabled */
		if (chg->fcc_stepper_enable)
			vote(chg->fcc_votable, FCC_STEPPER_VOTER,
							true, 1500000);

		rc = smblib_request_dpdm(chg, false);
		if (rc < 0)
			smblib_err(chg, "Couldn't disable DPDM rc=%d\n", rc);
		vote(chg->usb_icl_votable, CC_FLOAT_VOTER, false, 0);
		if (chg->cc_float_detected) {
			chg->cc_float_detected = false;
			chg->real_charger_type = POWER_SUPPLY_TYPE_UNKNOWN;
			chg->usb_psy_desc.type = POWER_SUPPLY_TYPE_UNKNOWN;
		}
		chg->recheck_charger = false;
		chg->legacy = false;
		chg->precheck_charger_type = POWER_SUPPLY_TYPE_UNKNOWN;
		vote(chg->awake_votable, CHG_AWAKE_VOTER, false, 0);
	}

	if (chg->connector_type == POWER_SUPPLY_CONNECTOR_MICRO_USB)
		smblib_micro_usb_plugin(chg, vbus_rising);

	power_supply_changed(chg->usb_psy);
	smblib_dbg(chg, PR_OEM, "IRQ: usbin-plugin %s\n",
					vbus_rising ? "attached" : "detached");
}

irqreturn_t smblib_handle_usb_plugin(int irq, void *data)
{
	struct smb_irq_data *irq_data = data;
	struct smb_charger *chg = irq_data->parent_data;

	mutex_lock(&chg->lock);
	if (chg->pd_hard_reset)
		smblib_usb_plugin_hard_reset_locked(chg);
	else
		smblib_usb_plugin_locked(chg);
	mutex_unlock(&chg->lock);
	return IRQ_HANDLED;
}

#define USB_WEAK_INPUT_UA	1400000
#define ICL_CHANGE_DELAY_MS	1000
irqreturn_t smblib_handle_icl_change(int irq, void *data)
{
	u8 stat;
	int rc, settled_ua, delay = ICL_CHANGE_DELAY_MS;
	struct smb_irq_data *irq_data = data;
	struct smb_charger *chg = irq_data->parent_data;

	if (chg->mode == PARALLEL_MASTER) {
		rc = smblib_read(chg, AICL_STATUS_REG, &stat);
		if (rc < 0) {
			smblib_err(chg, "Couldn't read AICL_STATUS rc=%d\n",
					rc);
			return IRQ_HANDLED;
		}

		rc = smblib_get_charge_param(chg, &chg->param.icl_stat,
				&settled_ua);
		if (rc < 0) {
			smblib_err(chg, "Couldn't get ICL status rc=%d\n", rc);
			return IRQ_HANDLED;
		}

		/* If AICL settled then schedule work now */
		if ((settled_ua == get_effective_result(chg->usb_icl_votable))
				|| (stat & AICL_DONE_BIT))
			delay = 0;

		cancel_delayed_work_sync(&chg->icl_change_work);
		schedule_delayed_work(&chg->icl_change_work,
						msecs_to_jiffies(delay));
	}

	return IRQ_HANDLED;
}

static void smblib_handle_slow_plugin_timeout(struct smb_charger *chg,
					      bool rising)
{
	smblib_dbg(chg, PR_INTERRUPT, "IRQ: slow-plugin-timeout %s\n",
		   rising ? "rising" : "falling");
}

static void smblib_handle_sdp_enumeration_done(struct smb_charger *chg,
					       bool rising)
{
	smblib_dbg(chg, PR_INTERRUPT, "IRQ: sdp-enumeration-done %s\n",
		   rising ? "rising" : "falling");
}

#define MICRO_10P3V	10300000
static void smblib_check_ov_condition(struct smb_charger *chg)
{
	union power_supply_propval pval = {0, };
	int rc;

	if (chg->wa_flags & OV_IRQ_WA_BIT) {
		rc = power_supply_get_property(chg->usb_psy,
			POWER_SUPPLY_PROP_VOLTAGE_NOW, &pval);
		if (rc < 0) {
			smblib_err(chg, "Couldn't get current voltage, rc=%d\n",
				rc);
			return;
		}

		if (pval.intval > MICRO_10P3V) {
			smblib_err(chg, "USBIN OV detected\n");
			vote(chg->hvdcp_hw_inov_dis_votable, OV_VOTER, true,
				0);
			pval.intval = POWER_SUPPLY_DP_DM_FORCE_5V;
			rc = power_supply_set_property(chg->batt_psy,
				POWER_SUPPLY_PROP_DP_DM, &pval);
			return;
		}
	}
}

#define QC3_PULSES_FOR_6V	5
#define QC3_PULSES_FOR_9V	20
#define QC3_PULSES_FOR_12V	35
static void smblib_hvdcp_adaptive_voltage_change(struct smb_charger *chg)
{
	int rc;
	u8 stat;
	int pulses;

	smblib_check_ov_condition(chg);
	power_supply_changed(chg->usb_main_psy);
	if (chg->real_charger_type == POWER_SUPPLY_TYPE_USB_HVDCP) {
		/* if unstandard hvdcp is detected, set opt freq to 5V freq */
		if (chg->unstandard_hvdcp) {
			smblib_set_opt_freq_buck(chg,
					chg->chg_freq.freq_5V);
			return;
		}
		rc = smblib_read(chg, QC_CHANGE_STATUS_REG, &stat);
		if (rc < 0) {
			smblib_err(chg,
				"Couldn't read QC_CHANGE_STATUS rc=%d\n", rc);
			return;
		}

		switch (stat & QC_2P0_STATUS_MASK) {
		case QC_5V_BIT:
			smblib_set_opt_freq_buck(chg,
					chg->chg_freq.freq_5V);
			break;
		case QC_9V_BIT:
			smblib_set_opt_freq_buck(chg,
					chg->chg_freq.freq_9V);
			vote(chg->usb_icl_votable, HVDCP2_ICL_VOTER, false, 0);
			break;
		case QC_12V_BIT:
			smblib_set_opt_freq_buck(chg,
					chg->chg_freq.freq_12V);
			vote(chg->usb_icl_votable, HVDCP2_ICL_VOTER, false, 0);
			break;
		default:
			smblib_set_opt_freq_buck(chg,
					chg->chg_freq.freq_removal);
			break;
		}
	}

	if (chg->real_charger_type == POWER_SUPPLY_TYPE_USB_HVDCP_3) {
		rc = smblib_get_pulse_cnt(chg, &pulses);
		if (rc < 0) {
			smblib_err(chg,
				"Couldn't read QC_PULSE_COUNT rc=%d\n", rc);
			return;
		}

		if (pulses < QC3_PULSES_FOR_6V)
			smblib_set_opt_freq_buck(chg,
				chg->chg_freq.freq_5V);
		else if (pulses < QC3_PULSES_FOR_9V)
			smblib_set_opt_freq_buck(chg,
				chg->chg_freq.freq_6V_8V);
		else if (pulses < QC3_PULSES_FOR_12V)
			smblib_set_opt_freq_buck(chg,
				chg->chg_freq.freq_9V);
		else
			smblib_set_opt_freq_buck(chg,
				chg->chg_freq.freq_12V);
	}
}

/* triggers when HVDCP 3.0 authentication has finished */
static void smblib_handle_hvdcp_3p0_auth_done(struct smb_charger *chg,
					      bool rising)
{
	const struct apsd_result *apsd_result;
	int rc;
	int current_ua = 0;

	if (!rising)
		return;

	if (chg->wa_flags & QC_AUTH_INTERRUPT_WA_BIT) {
		/*
		 * Disable AUTH_IRQ_EN_CFG_BIT to receive adapter voltage
		 * change interrupt.
		 */
		rc = smblib_masked_write(chg,
				USBIN_SOURCE_CHANGE_INTRPT_ENB_REG,
				AUTH_IRQ_EN_CFG_BIT, 0);
		if (rc < 0)
			smblib_err(chg,
				"Couldn't enable QC auth setting rc=%d\n", rc);
	}

	if (chg->mode == PARALLEL_MASTER)
		vote(chg->pl_enable_votable_indirect, USBIN_V_VOTER, true, 0);

	/* the APSD done handler will set the USB supply type */
	apsd_result = smblib_get_apsd_result(chg);

	if (apsd_result->pst == POWER_SUPPLY_TYPE_USB_HVDCP) {
		/* disable hardware INOV and force HVDCP2 to 9V */
		if (!chg->check_vbus_once) {
			vote(chg->hvdcp_hw_inov_dis_votable,
						UNSTANDARD_QC2_VOTER, true, 0);
			rc = smblib_masked_write(chg, CMD_HVDCP_2_REG,
					FORCE_9V_BIT, FORCE_9V_BIT);
			if (rc < 0)
				smblib_err(chg,
					"Couldn't force 9V HVDCP rc=%d\n", rc);
		}
	}

	if (apsd_result->bit & QC_2P0_BIT) {
		if (!chg->unstandard_hvdcp)
			current_ua = HVDCP2_CURRENT_UA;
		else
			current_ua = DCP_CURRENT_UA;
		if (!chg->check_vbus_once) {
			schedule_delayed_work(&chg->check_vbus_work,
					msecs_to_jiffies(CHECK_VBUS_WORK_DELAY_MS));
			chg->check_vbus_once = true;
		}
	} else if (apsd_result->bit & QC_3P0_BIT) {
		current_ua = HVDCP3_CURRENT_UA;
	}

	vote(chg->usb_icl_votable, LEGACY_UNKNOWN_VOTER, true, current_ua);

	smblib_dbg(chg, PR_OEM, "IRQ: hvdcp-3p0-auth-done rising; %s detected was %d\n",
		   apsd_result->name, current_ua);
}

static void smblib_handle_hvdcp_check_timeout(struct smb_charger *chg,
					      bool rising, bool qc_charger)
{
	const struct apsd_result *apsd_result = smblib_get_apsd_result(chg);

	/* Hold off PD only until hvdcp 2.0 detection timeout */
	if (rising) {
		vote(chg->pd_disallowed_votable_indirect, HVDCP_TIMEOUT_VOTER,
								false, 0);

		/* enable HDC and ICL irq for QC2/3 charger */
		if (qc_charger)
			vote(chg->usb_irq_enable_votable, QC_VOTER, true, 0);

		/*
		 * HVDCP detection timeout done
		 * If adapter is not QC2.0/QC3.0 - it is a plain old DCP.
		 */
		if (!qc_charger && (apsd_result->bit & DCP_CHARGER_BIT))
			/* enforce DCP ICL if specified */
			vote(chg->usb_icl_votable, DCP_VOTER,
				chg->dcp_icl_ua != -EINVAL, chg->dcp_icl_ua);

		/*
		 * if pd is not allowed, then set pd_active = false right here,
		 * so that it starts the hvdcp engine
		 */
		if (!get_effective_result(chg->pd_allowed_votable))
			__smblib_set_prop_pd_active(chg, 0);
	}

	smblib_dbg(chg, PR_INTERRUPT, "IRQ: smblib_handle_hvdcp_check_timeout %s\n",
		   rising ? "rising" : "falling");
}

/* triggers when HVDCP is detected */
static void smblib_handle_hvdcp_detect_done(struct smb_charger *chg,
					    bool rising)
{
	if (!rising)
		return;

	/* the APSD done handler will set the USB supply type */
	cancel_delayed_work_sync(&chg->hvdcp_detect_work);
	smblib_dbg(chg, PR_INTERRUPT, "IRQ: hvdcp-detect-done %s\n",
		   rising ? "rising" : "falling");
}

static void smblib_force_legacy_icl(struct smb_charger *chg, int pst)
{
	int typec_mode;
	int rp_ua;

	/* while PD is active it should have complete ICL control */
	if (chg->pd_active)
		return;

	switch (pst) {
	case POWER_SUPPLY_TYPE_USB:
		/*
		 * USB_PSY will vote to increase the current to 500/900mA once
		 * enumeration is done. Ensure that USB_PSY has at least voted
		 * for 100mA before releasing the LEGACY_UNKNOWN vote
		 */
		if (!is_client_vote_enabled(chg->usb_icl_votable,
								USB_PSY_VOTER))
			vote(chg->usb_icl_votable, USB_PSY_VOTER, true, 500000);
		vote(chg->usb_icl_votable, LEGACY_UNKNOWN_VOTER, false, 0);
		break;
	case POWER_SUPPLY_TYPE_USB_CDP:
		vote(chg->usb_icl_votable, LEGACY_UNKNOWN_VOTER, true, 1500000);
		break;
	case POWER_SUPPLY_TYPE_USB_DCP:
		typec_mode = smblib_get_prop_typec_mode(chg);
		rp_ua = get_rp_based_dcp_current(chg, typec_mode);
		vote(chg->usb_icl_votable, LEGACY_UNKNOWN_VOTER, true, rp_ua);
		break;
	case POWER_SUPPLY_TYPE_USB_FLOAT:
		/*
		 * limit ICL to 100mA, the USB driver will enumerate to check
		 * if this is a SDP and appropriately set the current
		 */
		if (chg->recheck_charger)
			vote(chg->usb_icl_votable, LEGACY_UNKNOWN_VOTER, true, 1000000);
		else
			vote(chg->usb_icl_votable, LEGACY_UNKNOWN_VOTER, true, 100000);
		break;
	case POWER_SUPPLY_TYPE_USB_HVDCP:
		vote(chg->usb_icl_votable, LEGACY_UNKNOWN_VOTER, true, 1500000);
		break;
	case POWER_SUPPLY_TYPE_USB_HVDCP_3:
		vote(chg->usb_icl_votable, LEGACY_UNKNOWN_VOTER, true, 3000000);
		break;
	default:
		smblib_err(chg, "Unknown APSD %d; forcing 500mA\n", pst);
		vote(chg->usb_icl_votable, LEGACY_UNKNOWN_VOTER, true, 500000);
		break;
	}
}

static void smblib_notify_extcon_props(struct smb_charger *chg, int id)
{
	union extcon_property_value val;
	union power_supply_propval prop_val;

	smblib_get_prop_typec_cc_orientation(chg, &prop_val);
	val.intval = ((prop_val.intval == 2) ? 1 : 0);
	extcon_set_property(chg->extcon, id,
				EXTCON_PROP_USB_TYPEC_POLARITY, val);

	val.intval = true;
	extcon_set_property(chg->extcon, id,
				EXTCON_PROP_USB_SS, val);
}

static void smblib_notify_device_mode(struct smb_charger *chg, bool enable)
{
	if (enable)
		smblib_notify_extcon_props(chg, EXTCON_USB);

	extcon_set_state_sync(chg->extcon, EXTCON_USB, enable);
}

static void smblib_notify_usb_host(struct smb_charger *chg, bool enable)
{
	if (enable)
		smblib_notify_extcon_props(chg, EXTCON_USB_HOST);

	extcon_set_state_sync(chg->extcon, EXTCON_USB_HOST, enable);
}

#define HVDCP_DET_MS 2500
static void smblib_handle_apsd_done(struct smb_charger *chg, bool rising)
{
	const struct apsd_result *apsd_result;
	union power_supply_propval pval = {0, };
	int usb_present = 0, ret = 0;
#ifdef CONFIG_THERMAL
	union power_supply_propval val = {0, };
	int rc = 0;
#endif

	if (!rising)
		return;

	apsd_result = smblib_update_usb_type(chg);
	if (is_client_vote_enabled(chg->usb_icl_votable,
							CC_FLOAT_VOTER)) {
		if (chg->typec_mode != POWER_SUPPLY_TYPEC_NONE)
			vote(chg->usb_icl_votable, CC_FLOAT_VOTER, false, 0);
	}

	if (!chg->typec_legacy_valid)
		smblib_force_legacy_icl(chg, apsd_result->pst);

	switch (apsd_result->bit) {
	case SDP_CHARGER_BIT:
	case CDP_CHARGER_BIT:
		/* if not DCP, Enable pd here */
		vote(chg->pd_disallowed_votable_indirect, HVDCP_TIMEOUT_VOTER,
				false, 0);
		if (chg->connector_type == POWER_SUPPLY_CONNECTOR_MICRO_USB
						|| chg->use_extcon)
			smblib_notify_device_mode(chg, true);
		break;
	case OCP_CHARGER_BIT:
	case FLOAT_CHARGER_BIT:
		/* if not DCP then no hvdcp timeout happens, Enable pd here. */
		vote(chg->pd_disallowed_votable_indirect, HVDCP_TIMEOUT_VOTER,
				false, 0);

		 /* if floated charger is detected, and audio accessory set icl to 500 */
		if (chg->typec_mode == POWER_SUPPLY_TYPEC_SINK_AUDIO_ADAPTER)
			vote(chg->usb_icl_votable, LEGACY_UNKNOWN_VOTER, true, 500000);
		break;
	case DCP_CHARGER_BIT:
		if (chg->wa_flags & QC_CHARGER_DETECTION_WA_BIT)
			schedule_delayed_work(&chg->hvdcp_detect_work,
					      msecs_to_jiffies(HVDCP_DET_MS));
		break;
	default:
		break;
	}

#ifdef CONFIG_THERMAL
	val.intval = chg->system_temp_level;
	rc = power_supply_set_property(chg->batt_psy, POWER_SUPPLY_PROP_CHARGE_CONTROL_LIMIT, &val);
	if (rc < 0) {
		smblib_err(chg, "Could not set charger control limit =%d\n", rc);
		return;
	}
#endif

	if (chg->float_rerun_apsd) {
		ret = smblib_get_prop_usb_present(chg, &pval);
		if (ret < 0) {
			smblib_err(chg, "Couldn't get usb present rc = %d\n", rc);
			return;
		}
		usb_present = pval.intval;
		if (!usb_present)
			return;
		if (apsd_result->bit & QC_2P0_BIT) {
			pval.intval = 0;
			smblib_set_prop_pd_active(chg, &pval);
			chg->float_rerun_apsd = false;
		} else if (apsd_result->bit & FLOAT_CHARGER_BIT) {
			vote(chg->usb_icl_votable, LEGACY_UNKNOWN_VOTER, true, 1000000);
			chg->float_rerun_apsd = false;
		}
	}

	smblib_dbg(chg, PR_INTERRUPT, "IRQ: apsd-done rising; %s detected\n",
		   apsd_result->name);
}

irqreturn_t smblib_handle_usb_source_change(int irq, void *data)
{
	struct smb_irq_data *irq_data = data;
	struct smb_charger *chg = irq_data->parent_data;
	int rc = 0;
	u8 stat;

	if (chg->fake_usb_insertion)
		return IRQ_HANDLED;

	rc = smblib_read(chg, APSD_STATUS_REG, &stat);
	if (rc < 0) {
		smblib_err(chg, "Couldn't read APSD_STATUS rc=%d\n", rc);
		return IRQ_HANDLED;
	}
	smblib_dbg(chg, PR_REGISTER, "Start: APSD_STATUS = 0x%02x\n", stat);

	if ((chg->connector_type == POWER_SUPPLY_CONNECTOR_MICRO_USB)
			&& (stat & APSD_DTC_STATUS_DONE_BIT)
			&& !chg->uusb_apsd_rerun_done) {
		/*
		 * Force re-run APSD to handle slow insertion related
		 * charger-mis-detection.
		 */
		chg->uusb_apsd_rerun_done = true;
		smblib_rerun_apsd(chg);
		return IRQ_HANDLED;
	}

	smblib_handle_apsd_done(chg,
		(bool)(stat & APSD_DTC_STATUS_DONE_BIT));

	smblib_handle_hvdcp_detect_done(chg,
		(bool)(stat & QC_CHARGER_BIT));

	smblib_handle_hvdcp_check_timeout(chg,
		(bool)(stat & HVDCP_CHECK_TIMEOUT_BIT),
		(bool)(stat & QC_CHARGER_BIT));

	smblib_handle_hvdcp_3p0_auth_done(chg,
		(bool)(stat & QC_AUTH_DONE_STATUS_BIT));

	smblib_handle_sdp_enumeration_done(chg,
		(bool)(stat & ENUMERATION_DONE_BIT));

	smblib_handle_slow_plugin_timeout(chg,
		(bool)(stat & SLOW_PLUGIN_TIMEOUT_BIT));

	smblib_hvdcp_adaptive_voltage_change(chg);

	power_supply_changed(chg->usb_psy);

	rc = smblib_read(chg, APSD_STATUS_REG, &stat);
	if (rc < 0) {
		smblib_err(chg, "Couldn't read APSD_STATUS rc=%d\n", rc);
		return IRQ_HANDLED;
	}
	smblib_dbg(chg, PR_REGISTER, "End: APSD_STATUS = 0x%02x\n", stat);

	return IRQ_HANDLED;
}

static int typec_try_sink(struct smb_charger *chg)
{
	union power_supply_propval val;
	bool debounce_done, vbus_detected, sink;
	u8 stat;
	int exit_mode = ATTACHED_SRC, rc;
	int typec_mode;

	if (!(*chg->try_sink_enabled))
		return ATTACHED_SRC;

	typec_mode = smblib_get_prop_typec_mode(chg);
	if (typec_mode == POWER_SUPPLY_TYPEC_SINK_AUDIO_ADAPTER
		|| typec_mode == POWER_SUPPLY_TYPEC_SINK_DEBUG_ACCESSORY)
		return ATTACHED_SRC;

	/*
	 * Try.SNK entry status - ATTACHWAIT.SRC state and detected Rd-open
	 * or RD-Ra for TccDebounce time.
	 */

	/* ignore typec interrupt while try.snk WIP */
	chg->try_sink_active = true;

	/* force SNK mode */
	val.intval = POWER_SUPPLY_TYPEC_PR_SINK;
	rc = smblib_set_prop_typec_power_role(chg, &val);
	if (rc < 0) {
		smblib_err(chg, "Couldn't set UFP mode rc=%d\n", rc);
		goto try_sink_exit;
	}

	/* reduce Tccdebounce time to ~20ms */
	rc = smblib_masked_write(chg, MISC_CFG_REG,
			TCC_DEBOUNCE_20MS_BIT, TCC_DEBOUNCE_20MS_BIT);
	if (rc < 0) {
		smblib_err(chg, "Couldn't set MISC_CFG_REG rc=%d\n", rc);
		goto try_sink_exit;
	}

	/*
	 * give opportunity to the other side to be a SRC,
	 * for tDRPTRY + Tccdebounce time
	 */
	msleep(120);

	rc = smblib_read(chg, TYPE_C_STATUS_4_REG, &stat);
	if (rc < 0) {
		smblib_err(chg, "Couldn't read TYPE_C_STATUS_4 rc=%d\n",
				rc);
		goto try_sink_exit;
	}

	debounce_done = stat & TYPEC_DEBOUNCE_DONE_STATUS_BIT;

	if (!debounce_done)
		/*
		 * The other side didn't switch to source, either it
		 * is an adamant sink or is removed go back to showing Rp
		 */
		goto try_wait_src;

	/*
	 * We are in force sink mode and the other side has switched to
	 * showing Rp. Config DRP in case the other side removes Rp so we
	 * can quickly (20ms) switch to showing our Rp. Note that the spec
	 * needs us to show Rp for 80mS while the drp DFP residency is just
	 * 54mS. But 54mS is plenty time for us to react and force Rp for
	 * the remaining 26mS.
	 */
	val.intval = POWER_SUPPLY_TYPEC_PR_DUAL;
	rc = smblib_set_prop_typec_power_role(chg, &val);
	if (rc < 0) {
		smblib_err(chg, "Couldn't set DFP mode rc=%d\n",
				rc);
		goto try_sink_exit;
	}

	/*
	 * while other side is Rp, wait for VBUS from it; exit if other side
	 * removes Rp
	 */
	do {
		rc = smblib_read(chg, TYPE_C_STATUS_4_REG, &stat);
		if (rc < 0) {
			smblib_err(chg, "Couldn't read TYPE_C_STATUS_4 rc=%d\n",
					rc);
			goto try_sink_exit;
		}

		debounce_done = stat & TYPEC_DEBOUNCE_DONE_STATUS_BIT;
		vbus_detected = stat & TYPEC_VBUS_STATUS_BIT;

		/* Successfully transitioned to ATTACHED.SNK */
		if (vbus_detected && debounce_done) {
			exit_mode = ATTACHED_SINK;
			goto try_sink_exit;
		}

		/*
		 * Ensure sink since drp may put us in source if other
		 * side switches back to Rd
		 */
		sink = !(stat &  UFP_DFP_MODE_STATUS_BIT);

		usleep_range(1000, 2000);
	} while (debounce_done && sink);

try_wait_src:
	/*
	 * Transition to trywait.SRC state. check if other side still wants
	 * to be SNK or has been removed.
	 */
	val.intval = POWER_SUPPLY_TYPEC_PR_SOURCE;
	rc = smblib_set_prop_typec_power_role(chg, &val);
	if (rc < 0) {
		smblib_err(chg, "Couldn't set UFP mode rc=%d\n", rc);
		goto try_sink_exit;
	}

	/* Need to be in this state for tDRPTRY time, 75ms~150ms */
	msleep(80);

	rc = smblib_read(chg, TYPE_C_STATUS_4_REG, &stat);
	if (rc < 0) {
		smblib_err(chg, "Couldn't read TYPE_C_STATUS_4 rc=%d\n", rc);
		goto try_sink_exit;
	}

	debounce_done = stat & TYPEC_DEBOUNCE_DONE_STATUS_BIT;

	if (debounce_done)
		/* the other side wants to be a sink */
		exit_mode = ATTACHED_SRC;
	else
		/* the other side is detached */
		exit_mode = UNATTACHED_SINK;

try_sink_exit:
	/* release forcing of SRC/SNK mode */
	val.intval = POWER_SUPPLY_TYPEC_PR_DUAL;
	rc = smblib_set_prop_typec_power_role(chg, &val);
	if (rc < 0)
		smblib_err(chg, "Couldn't set DFP mode rc=%d\n", rc);

	/* revert Tccdebounce time back to ~120ms */
	rc = smblib_masked_write(chg, MISC_CFG_REG, TCC_DEBOUNCE_20MS_BIT, 0);
	if (rc < 0)
		smblib_err(chg, "Couldn't set MISC_CFG_REG rc=%d\n", rc);

	chg->try_sink_active = false;

	return exit_mode;
}

static void typec_sink_insertion(struct smb_charger *chg)
{
	int exit_mode;
	int typec_mode;

	exit_mode = typec_try_sink(chg);

	if (exit_mode != ATTACHED_SRC) {
		smblib_usb_typec_change(chg);
		return;
	}

	typec_mode = smblib_get_prop_typec_mode(chg);
	if (typec_mode == POWER_SUPPLY_TYPEC_SINK_AUDIO_ADAPTER)
		chg->is_audio_adapter = true;

	/* when a sink is inserted we should not wait on hvdcp timeout to
	 * enable pd
	 */
	vote(chg->pd_disallowed_votable_indirect, HVDCP_TIMEOUT_VOTER,
			false, 0);
	if (chg->use_extcon) {
		smblib_notify_usb_host(chg, true);
		chg->otg_present = true;
	}
}

static void typec_sink_removal(struct smb_charger *chg)
{
	smblib_set_charge_param(chg, &chg->param.freq_boost,
			chg->chg_freq.freq_above_otg_threshold);
	chg->boost_current_ua = 0;
}

static void smblib_handle_typec_removal(struct smb_charger *chg)
{
	int rc;
	struct smb_irq_data *data;
	struct storm_watch *wdata;
	union power_supply_propval val;

	chg->cc2_detach_wa_active = false;

	rc = smblib_request_dpdm(chg, false);
	if (rc < 0)
		smblib_err(chg, "Couldn't disable DPDM rc=%d\n", rc);

	if (chg->wa_flags & BOOST_BACK_WA) {
		data = chg->irq_info[SWITCH_POWER_OK_IRQ].irq_data;
		if (data) {
			wdata = &data->storm_data;
			update_storm_count(wdata, WEAK_CHG_STORM_COUNT);
			vote(chg->usb_icl_votable, BOOST_BACK_VOTER, false, 0);
			vote(chg->usb_icl_votable, WEAK_CHARGER_VOTER,
					false, 0);
		}
	}

	/* reset APSD voters */
	vote(chg->apsd_disable_votable, PD_HARD_RESET_VOTER, false, 0);
	vote(chg->apsd_disable_votable, PD_VOTER, false, 0);

	cancel_delayed_work_sync(&chg->pl_enable_work);
	cancel_delayed_work_sync(&chg->hvdcp_detect_work);
	cancel_delayed_work_sync(&chg->check_vbus_work);

	/* reset input current limit voters */
	vote(chg->usb_icl_votable, LEGACY_UNKNOWN_VOTER, true, 100000);
	vote(chg->usb_icl_votable, PD_VOTER, false, 0);
	vote(chg->usb_icl_votable, USB_PSY_VOTER, false, 0);
	vote(chg->usb_icl_votable, DCP_VOTER, false, 0);
	vote(chg->usb_icl_votable, PL_USBIN_USBIN_VOTER, false, 0);
	vote(chg->usb_icl_votable, SW_QC3_VOTER, false, 0);
	vote(chg->usb_icl_votable, OTG_VOTER, false, 0);
	vote(chg->usb_icl_votable, CC_FLOAT_VOTER, false, 0);
	vote(chg->usb_icl_votable, CTM_VOTER, false, 0);
	vote(chg->usb_icl_votable, HVDCP2_ICL_VOTER, false, 0);
	vote(chg->usb_icl_votable, UNSTANDARD_QC2_VOTER, false, 0);

	/* reset hvdcp voters */
	vote(chg->hvdcp_disable_votable_indirect, VBUS_CC_SHORT_VOTER, true, 0);
	vote(chg->hvdcp_disable_votable_indirect, PD_INACTIVE_VOTER, true, 0);
	vote(chg->hvdcp_hw_inov_dis_votable, OV_VOTER, false, 0);
	vote(chg->hvdcp_hw_inov_dis_votable, UNSTANDARD_QC2_VOTER, false, 0);

	/* reset power delivery voters */
	vote(chg->pd_allowed_votable, PD_VOTER, false, 0);
	vote(chg->pd_disallowed_votable_indirect, CC_DETACHED_VOTER, true, 0);
	vote(chg->pd_disallowed_votable_indirect, HVDCP_TIMEOUT_VOTER, true, 0);

	/* reset usb irq voters */
	vote(chg->usb_irq_enable_votable, PD_VOTER, false, 0);
	vote(chg->usb_irq_enable_votable, QC_VOTER, false, 0);

	/* reset parallel voters */
	vote(chg->pl_disable_votable, PL_DELAY_VOTER, true, 0);
	vote(chg->pl_disable_votable, PL_FCC_LOW_VOTER, false, 0);
	vote(chg->pl_enable_votable_indirect, USBIN_I_VOTER, false, 0);
	vote(chg->pl_enable_votable_indirect, USBIN_V_VOTER, false, 0);
	vote(chg->awake_votable, PL_DELAY_VOTER, false, 0);
	vote(chg->awake_votable, CHG_AWAKE_VOTER, false, 0);

	vote(chg->usb_icl_votable, USBIN_USBIN_BOOST_VOTER, false, 0);
	chg->vconn_attempts = 0;
	chg->otg_attempts = 0;
	chg->pulse_cnt = 0;
	chg->usb_icl_delta_ua = 0;
	chg->voltage_min_uv = MICRO_5V;
	chg->voltage_max_uv = MICRO_5V;
	chg->pd_active = 0;
	chg->pd_hard_reset = 0;
	chg->typec_legacy_valid = false;
	chg->cc_float_detected = false;
	chg->float_rerun_apsd = false;
	chg->report_usb_absent = false;
	chg->check_vbus_once = false;
	chg->unstandard_hvdcp = false;

	/* write back the default FLOAT charger configuration */
	rc = smblib_masked_write(chg, USBIN_OPTIONS_2_CFG_REG,
				(u8)FLOAT_OPTIONS_MASK, chg->float_cfg);
	if (rc < 0)
		smblib_err(chg, "Couldn't write float charger options rc=%d\n",
			rc);

	/* reset back to 120mS tCC debounce */
	rc = smblib_masked_write(chg, MISC_CFG_REG, TCC_DEBOUNCE_20MS_BIT, 0);
	if (rc < 0)
		smblib_err(chg, "Couldn't set 120mS tCC debounce rc=%d\n", rc);

	/* if non-compliant charger caused UV, restore original max pulses */
	if (chg->non_compliant_chg_detected) {
		rc = smblib_masked_write(chg, HVDCP_PULSE_COUNT_MAX_REG,
				HVDCP_PULSE_COUNT_MAX_QC2_MASK,
				chg->qc2_max_pulses);
		if (rc < 0)
			smblib_err(chg, "Couldn't restore max pulses rc=%d\n",
					rc);
		chg->non_compliant_chg_detected = false;
	}

	/* enable APSD CC trigger for next insertion */
	rc = smblib_masked_write(chg, TYPE_C_CFG_REG,
				APSD_START_ON_CC_BIT, APSD_START_ON_CC_BIT);
	if (rc < 0)
		smblib_err(chg, "Couldn't enable APSD_START_ON_CC rc=%d\n", rc);

	if (chg->wa_flags & QC_AUTH_INTERRUPT_WA_BIT) {
		/* re-enable AUTH_IRQ_EN_CFG_BIT */
		rc = smblib_masked_write(chg,
				USBIN_SOURCE_CHANGE_INTRPT_ENB_REG,
				AUTH_IRQ_EN_CFG_BIT, AUTH_IRQ_EN_CFG_BIT);
		if (rc < 0)
			smblib_err(chg,
				"Couldn't enable QC auth setting rc=%d\n", rc);
	}

	/* reconfigure allowed voltage for HVDCP */
	rc = smblib_set_adapter_allowance(chg,
			USBIN_ADAPTER_ALLOW_5V_OR_9V_TO_12V);
	if (rc < 0)
		smblib_err(chg, "Couldn't set USBIN_ADAPTER_ALLOW_5V_OR_9V_TO_12V rc=%d\n",
			rc);

	if (chg->is_audio_adapter == true)
		/* wait for the audio driver to lower its en gpio */
		msleep(*chg->audio_headset_drp_wait_ms);

	chg->is_audio_adapter = false;

	/* enable DRP */
	val.intval = POWER_SUPPLY_TYPEC_PR_DUAL;
	rc = smblib_set_prop_typec_power_role(chg, &val);
	if (rc < 0)
		smblib_err(chg, "Couldn't enable DRP rc=%d\n", rc);

	/* HW controlled CC_OUT */
	rc = smblib_masked_write(chg, TAPER_TIMER_SEL_CFG_REG,
							TYPEC_SPARE_CFG_BIT, 0);
	if (rc < 0)
		smblib_err(chg, "Couldn't enable HW cc_out rc=%d\n", rc);

	/* restore crude sensor if PM660/PMI8998 */
	if (chg->wa_flags & TYPEC_PBS_WA_BIT) {
		rc = smblib_write(chg, TM_IO_DTEST4_SEL, 0xA5);
		if (rc < 0)
			smblib_err(chg, "Couldn't restore crude sensor rc=%d\n",
				rc);
	}

	mutex_lock(&chg->vconn_oc_lock);
	if (!chg->vconn_en)
		goto unlock;

	smblib_masked_write(chg, TYPE_C_INTRPT_ENB_SOFTWARE_CTRL_REG,
				 VCONN_EN_VALUE_BIT, 0);
	chg->vconn_en = false;

unlock:
	mutex_unlock(&chg->vconn_oc_lock);

	/* clear exit sink based on cc */
	rc = smblib_masked_write(chg, TYPE_C_INTRPT_ENB_SOFTWARE_CTRL_REG,
						EXIT_SNK_BASED_ON_CC_BIT, 0);
	if (rc < 0)
		smblib_err(chg, "Couldn't clear exit_sink_based_on_cc rc=%d\n",
				rc);

	typec_sink_removal(chg);
	smblib_update_usb_type(chg);

	if (chg->use_extcon) {
		if (chg->otg_present)
			smblib_notify_usb_host(chg, false);
		else
			smblib_notify_device_mode(chg, false);
	}
	chg->otg_present = false;

	/* notify policy engine to update pd->typec_mode when typec removal */
	notify_typec_mode_changed_for_pd();

	smblib_dbg(chg, PR_OEM, "done\n");
}

static void smblib_handle_typec_insertion(struct smb_charger *chg)
{
	int rc;

	vote(chg->pd_disallowed_votable_indirect, CC_DETACHED_VOTER, false, 0);

	/* disable APSD CC trigger since CC is attached */
	rc = smblib_masked_write(chg, TYPE_C_CFG_REG, APSD_START_ON_CC_BIT, 0);
	if (rc < 0)
		smblib_err(chg, "Couldn't disable APSD_START_ON_CC rc=%d\n",
									rc);

	if (chg->typec_status[3] & UFP_DFP_MODE_STATUS_BIT) {
		typec_sink_insertion(chg);
	} else {
		rc = smblib_request_dpdm(chg, true);
		if (rc < 0)
			smblib_err(chg, "Couldn't to enable DPDM rc=%d\n", rc);
		typec_sink_removal(chg);
	}
}

static void smblib_handle_rp_change(struct smb_charger *chg, int typec_mode)
{
	int rp_ua;
	const struct apsd_result *apsd = smblib_get_apsd_result(chg);

	if ((apsd->pst != POWER_SUPPLY_TYPE_USB_DCP)
		&& (apsd->pst != POWER_SUPPLY_TYPE_USB_FLOAT))
		return;

	/*
	 * if APSD indicates FLOAT and the USB stack had detected SDP,
	 * do not respond to Rp changes as we do not confirm that its
	 * a legacy cable
	 */
	if (chg->real_charger_type == POWER_SUPPLY_TYPE_USB)
		return;
	/*
	 * We want the ICL vote @ 100mA for a FLOAT charger
	 * until the detection by the USB stack is complete.
	 * Ignore the Rp changes unless there is a
	 * pre-existing valid vote.
	 */
	if (apsd->pst == POWER_SUPPLY_TYPE_USB_FLOAT &&
		get_client_vote(chg->usb_icl_votable,
			LEGACY_UNKNOWN_VOTER) <= 100000)
		return;

	/*
	 * handle Rp change for DCP/FLOAT/OCP.
	 * Update the current only if the Rp is different from
	 * the last Rp value.
	 */
	smblib_dbg(chg, PR_MISC, "CC change old_mode=%d new_mode=%d\n",
						chg->typec_mode, typec_mode);

	rp_ua = get_rp_based_dcp_current(chg, typec_mode);
	vote(chg->usb_icl_votable, LEGACY_UNKNOWN_VOTER, true, rp_ua);
}

static void smblib_handle_typec_cc_state_change(struct smb_charger *chg)
{
	int typec_mode;
        union power_supply_propval val = {0, };
        int rc, usb_present = 0;

        rc = smblib_get_prop_usb_present(chg, &val);
        if (rc < 0) {
                smblib_err(chg, "Couldn't get usb present rc = %d\n", rc);
                return;
        }

        usb_present = val.intval;

	if (chg->pr_swap_in_progress)
		return;

	cancel_delayed_work_sync(&chg->typec_reenable_work);
	cancel_delayed_work_sync(&chg->cc_float_charge_work);

	typec_mode = smblib_get_prop_typec_mode(chg);
	if (chg->typec_present && (typec_mode != chg->typec_mode))
		smblib_handle_rp_change(chg, typec_mode);

	chg->typec_mode = typec_mode;

	if (!chg->typec_present && chg->typec_mode != POWER_SUPPLY_TYPEC_NONE) {
		chg->typec_present = true;
		smblib_dbg(chg, PR_MISC, "TypeC %s insertion\n",
			smblib_typec_mode_name[chg->typec_mode]);

		/* D5X does not support wireless charging when OTG devices are inserted,
		   but E5 support caused by use external boost circuit for OTG */
		if (chg->wireless_charging_flag) {
			if (chg->typec_mode != POWER_SUPPLY_TYPEC_SINK_AUDIO_ADAPTER)
				smblib_wireless_set_enable(chg, false);
		} else {
			if (chg->typec_mode != POWER_SUPPLY_TYPEC_SINK_AUDIO_ADAPTER &&
					chg->typec_mode != POWER_SUPPLY_TYPEC_SINK)
				smblib_wireless_set_enable(chg, false);
		}
		smblib_handle_typec_insertion(chg);
		schedule_delayed_work(&chg->charger_type_recheck, msecs_to_jiffies(20000));
	} else if (chg->typec_present &&
				chg->typec_mode == POWER_SUPPLY_TYPEC_NONE) {
		cancel_delayed_work_sync(&chg->charger_type_recheck);
		chg->ignore_recheck_flag = false;
		chg->typec_present = false;
		smblib_dbg(chg, PR_MISC, "TypeC removal\n");
		smblib_handle_typec_removal(chg);

		if (!usb_present)
			smblib_wireless_set_enable(chg, true);
	}

	/* suspend usb if sink */
	if ((chg->typec_status[3] & UFP_DFP_MODE_STATUS_BIT)
			&& chg->typec_present
			&& chg->typec_mode != POWER_SUPPLY_TYPEC_SINK_AUDIO_ADAPTER)
		vote(chg->usb_icl_votable, OTG_VOTER, true, 0);
	else
		vote(chg->usb_icl_votable, OTG_VOTER, false, 0);

	smblib_dbg(chg, PR_INTERRUPT, "IRQ: cc-state-change; Type-C %s detected\n",
				smblib_typec_mode_name[chg->typec_mode]);
}

#define GET_DC_CURR_MS		30000
static void smblib_dc_input_current_work(struct work_struct *work)
{
	struct smb_charger *chg = container_of(work, struct smb_charger,
							dc_input_current_work.work);

	union power_supply_propval dc_present;
	int rc = 0;
	int ret = 0;
	int retry = 3;

	rc = smblib_get_prop_dc_present(chg, &dc_present);
	if (rc < 0 || !dc_present.intval)
		return ;

	if (!chg->iio.dcin_i_chan || PTR_ERR(chg->iio.dcin_i_chan) == -EPROBE_DEFER)
		chg->iio.dcin_i_chan = iio_channel_get(chg->dev, "dcin_i");

	if (IS_ERR(chg->iio.dcin_i_chan))
		return;

	while (retry) {
		rc = iio_read_channel_processed(chg->iio.dcin_i_chan, &ret);
		if (rc > 0)
			break;
		else {
			retry--;
			mdelay(100);
		}
	}
	chg->dc_input_current_now = ret;
	schedule_delayed_work(&chg->dc_input_current_work, msecs_to_jiffies(GET_DC_CURR_MS));
}

void smblib_usb_typec_change(struct smb_charger *chg)
{
	int rc;

	rc = smblib_multibyte_read(chg, TYPE_C_STATUS_1_REG,
							chg->typec_status, 5);
	if (rc < 0) {
		smblib_err(chg, "Couldn't cache USB Type-C status rc=%d\n", rc);
		return;
	}

	smblib_handle_typec_cc_state_change(chg);

	if (chg->typec_status[3] & TYPEC_VBUS_ERROR_STATUS_BIT)
		smblib_dbg(chg, PR_INTERRUPT, "IRQ: vbus-error\n");

	if (chg->typec_status[3] & TYPEC_VCONN_OVERCURR_STATUS_BIT)
		schedule_work(&chg->vconn_oc_work);

	power_supply_changed(chg->usb_psy);
}

irqreturn_t smblib_handle_usb_typec_change(int irq, void *data)
{
	struct smb_irq_data *irq_data = data;
	struct smb_charger *chg = irq_data->parent_data;

	if (chg->connector_type == POWER_SUPPLY_CONNECTOR_MICRO_USB) {
		cancel_delayed_work_sync(&chg->uusb_otg_work);
		vote(chg->awake_votable, OTG_DELAY_VOTER, true, 0);
		smblib_dbg(chg, PR_INTERRUPT, "Scheduling OTG work\n");
		schedule_delayed_work(&chg->uusb_otg_work,
				msecs_to_jiffies(chg->otg_delay_ms));
		return IRQ_HANDLED;
	}
	smblib_dbg(chg, PR_OEM, "enter\n");

	if (chg->cc2_detach_wa_active || chg->typec_en_dis_active ||
					 chg->try_sink_active) {
		smblib_dbg(chg, PR_MISC | PR_INTERRUPT, "Ignoring since %s active\n",
			chg->cc2_detach_wa_active ?
			"cc2_detach_wa" : "typec_en_dis");
		return IRQ_HANDLED;
	}

	if (chg->pr_swap_in_progress) {
		smblib_dbg(chg, PR_INTERRUPT,
				"Ignoring since pr_swap_in_progress\n");
		return IRQ_HANDLED;
	}

	mutex_lock(&chg->lock);
	smblib_usb_typec_change(chg);
	mutex_unlock(&chg->lock);
	return IRQ_HANDLED;
}

irqreturn_t smblib_handle_dc_plugin(int irq, void *data)
{
	struct smb_irq_data *irq_data = data;
	struct smb_charger *chg = irq_data->parent_data;
	int rc;
	u8 stat;
	union power_supply_propval val = {0, };

	smblib_dbg(chg, PR_INTERRUPT, "IRQ: %s\n", irq_data->name);

	rc = smblib_read(chg, DCIN_BASE + INT_RT_STS_OFFSET, &stat);
	if (rc < 0) {
		smblib_err(chg, "Couldn't read DC_INT_RT_STS rc=%d\n", rc);
		return IRQ_HANDLED;
	}

	chg->idtp_psy = power_supply_get_by_name("idt");
	if (stat & USBIN_PLUGIN_RT_STS_BIT) {
		smblib_dbg(chg, PR_OEM, "DC plugin: %d\n", stat);
		vote(chg->awake_votable, DC_AWAKE_VOTER, true, 0);
		val.intval = true;
		power_supply_set_property(chg->idtp_psy, POWER_SUPPLY_PROP_PRESENT, &val);
		val.intval = 1;
		power_supply_set_property(chg->dc_psy, POWER_SUPPLY_PROP_ONLINE, &val);
#ifdef CONFIG_THERMAL
		val.intval = chg->dc_temp_level;
		power_supply_set_property(chg->batt_psy, POWER_SUPPLY_PROP_DC_THERMAL_LEVELS, &val);
#endif
		schedule_delayed_work(&chg->dc_input_current_work, msecs_to_jiffies(2000));
	} else if (chg->idtp_psy) {
		cancel_delayed_work_sync(&chg->dc_input_current_work);
		val.intval = false;
		power_supply_set_property(chg->idtp_psy, POWER_SUPPLY_PROP_PRESENT, &val);

		val.intval = 0;
		power_supply_set_property(chg->dc_psy, POWER_SUPPLY_PROP_ONLINE, &val);

		vote(chg->awake_votable, DC_AWAKE_VOTER, false, 0);
		vote(chg->dc_icl_votable, DCIN_ADAPTER_VOTER, true, 300000);
		smblib_dbg(chg, PR_OEM, "DC plugout: %d\n", stat);
	}

	power_supply_changed(chg->dc_psy);
	return IRQ_HANDLED;
}

irqreturn_t smblib_handle_high_duty_cycle(int irq, void *data)
{
	struct smb_irq_data *irq_data = data;
	struct smb_charger *chg = irq_data->parent_data;

	chg->is_hdc = true;
	/*
	 * Disable usb IRQs after the flag set and re-enable IRQs after
	 * the flag cleared in the delayed work queue, to avoid any IRQ
	 * storming during the delays
	 */
	if (chg->irq_info[HIGH_DUTY_CYCLE_IRQ].irq)
		disable_irq_nosync(chg->irq_info[HIGH_DUTY_CYCLE_IRQ].irq);

	schedule_delayed_work(&chg->clear_hdc_work, msecs_to_jiffies(60));

	return IRQ_HANDLED;
}

static void smblib_bb_removal_work(struct work_struct *work)
{
	struct smb_charger *chg = container_of(work, struct smb_charger,
						bb_removal_work.work);

	vote(chg->usb_icl_votable, BOOST_BACK_VOTER, false, 0);
	vote(chg->awake_votable, BOOST_BACK_VOTER, false, 0);
}

#define BOOST_BACK_UNVOTE_DELAY_MS		750
#define BOOST_BACK_STORM_COUNT			3
#define WEAK_CHG_STORM_COUNT			8
irqreturn_t smblib_handle_switcher_power_ok(int irq, void *data)
{
	struct smb_irq_data *irq_data = data;
	struct smb_charger *chg = irq_data->parent_data;
	struct storm_watch *wdata = &irq_data->storm_data;
	int rc, usb_icl;
	u8 stat;

	if (!(chg->wa_flags & BOOST_BACK_WA))
		return IRQ_HANDLED;

	rc = smblib_read(chg, POWER_PATH_STATUS_REG, &stat);
	if (rc < 0) {
		smblib_err(chg, "Couldn't read POWER_PATH_STATUS rc=%d\n", rc);
		return IRQ_HANDLED;
	}

	/* skip suspending input if its already suspended by some other voter */
	usb_icl = get_effective_result(chg->usb_icl_votable);
	if ((stat & USE_USBIN_BIT) && usb_icl >= 0 && usb_icl <= USBIN_25MA)
		return IRQ_HANDLED;

	if (stat & USE_DCIN_BIT)
		return IRQ_HANDLED;

	if (is_storming(&irq_data->storm_data)) {
		/* This could be a weak charger reduce ICL */
		if (!is_client_vote_enabled(chg->usb_icl_votable,
						WEAK_CHARGER_VOTER)) {
			smblib_err(chg,
				"Weak charger detected: voting %dmA ICL\n",
				*chg->weak_chg_icl_ua / 1000);
			vote(chg->usb_icl_votable, WEAK_CHARGER_VOTER,
					true, *chg->weak_chg_icl_ua);
			/*
			 * reset storm data and set the storm threshold
			 * to 3 for reverse boost detection.
			 */
			update_storm_count(wdata, BOOST_BACK_STORM_COUNT);
		} else {
			smblib_err(chg,
				"Reverse boost detected: voting 0mA to suspend input\n");
			vote(chg->usb_icl_votable, BOOST_BACK_VOTER, true, 0);
			vote(chg->awake_votable, BOOST_BACK_VOTER, true, 0);
			/*
			 * Remove the boost-back vote after a delay, to avoid
			 * permanently suspending the input if the boost-back
			 * condition is unintentionally hit.
			 */
			schedule_delayed_work(&chg->bb_removal_work,
				msecs_to_jiffies(BOOST_BACK_UNVOTE_DELAY_MS));
		}
	}

	return IRQ_HANDLED;
}

irqreturn_t smblib_handle_wdog_bark(int irq, void *data)
{
	struct smb_irq_data *irq_data = data;
	struct smb_charger *chg = irq_data->parent_data;
	int rc;

	smblib_dbg(chg, PR_INTERRUPT, "IRQ: %s\n", irq_data->name);

	rc = smblib_write(chg, BARK_BITE_WDOG_PET_REG, BARK_BITE_WDOG_PET_BIT);
	if (rc < 0)
		smblib_err(chg, "Couldn't pet the dog rc=%d\n", rc);

	if (chg->step_chg_enabled || chg->sw_jeita_enabled)
		power_supply_changed(chg->batt_psy);

	return IRQ_HANDLED;
}

/**************
 * Additional USB PSY getters/setters
 * that call interrupt functions
 ***************/

int smblib_get_prop_pr_swap_in_progress(struct smb_charger *chg,
				union power_supply_propval *val)
{
	val->intval = chg->pr_swap_in_progress;
	return 0;
}

int smblib_set_prop_pr_swap_in_progress(struct smb_charger *chg,
				const union power_supply_propval *val)
{
	int rc;

	chg->pr_swap_in_progress = val->intval;
	/*
	 * call the cc changed irq to handle real removals while
	 * PR_SWAP was in progress
	 */
	smblib_usb_typec_change(chg);
	rc = smblib_masked_write(chg, MISC_CFG_REG, TCC_DEBOUNCE_20MS_BIT,
			val->intval ? TCC_DEBOUNCE_20MS_BIT : 0);
	if (rc < 0)
		smblib_err(chg, "Couldn't set tCC debounce rc=%d\n", rc);
	return 0;
}

/***************
 * Work Queues *
 ***************/
static void smblib_uusb_otg_work(struct work_struct *work)
{
	struct smb_charger *chg = container_of(work, struct smb_charger,
						uusb_otg_work.work);
	int rc;
	u8 stat;
	bool otg;

	rc = smblib_read(chg, TYPE_C_STATUS_3_REG, &stat);
	if (rc < 0) {
		smblib_err(chg, "Couldn't read TYPE_C_STATUS_3 rc=%d\n", rc);
		goto out;
	}

	otg = !!(stat & (U_USB_GND_NOVBUS_BIT | U_USB_GND_BIT));
	extcon_set_cable_state_(chg->extcon, EXTCON_USB_HOST, otg);
	smblib_dbg(chg, PR_REGISTER, "TYPE_C_STATUS_3 = 0x%02x OTG=%d\n",
			stat, otg);
	power_supply_changed(chg->usb_psy);

out:
	vote(chg->awake_votable, OTG_DELAY_VOTER, false, 0);
}


static void smblib_hvdcp_detect_work(struct work_struct *work)
{
	struct smb_charger *chg = container_of(work, struct smb_charger,
					       hvdcp_detect_work.work);

	vote(chg->pd_disallowed_votable_indirect, HVDCP_TIMEOUT_VOTER,
				false, 0);
	power_supply_changed(chg->usb_psy);
}

static void bms_update_work(struct work_struct *work)
{
	struct smb_charger *chg = container_of(work, struct smb_charger,
						bms_update_work);

	smblib_suspend_on_debug_battery(chg);

	if (chg->batt_psy)
		power_supply_changed(chg->batt_psy);
}

static void pl_update_work(struct work_struct *work)
{
	struct smb_charger *chg = container_of(work, struct smb_charger,
						pl_update_work);

	smblib_stat_sw_override_cfg(chg, false);
}

static void clear_hdc_work(struct work_struct *work)
{
	struct smb_charger *chg = container_of(work, struct smb_charger,
						clear_hdc_work.work);

	chg->is_hdc = 0;
	if (chg->irq_info[HIGH_DUTY_CYCLE_IRQ].irq)
		enable_irq(chg->irq_info[HIGH_DUTY_CYCLE_IRQ].irq);
}

static void rdstd_cc2_detach_work(struct work_struct *work)
{
	int rc;
	u8 stat4, stat5;
	struct smb_charger *chg = container_of(work, struct smb_charger,
						rdstd_cc2_detach_work);

	if (!chg->cc2_detach_wa_active)
		return;

	/*
	 * WA steps -
	 * 1. Enable both UFP and DFP, wait for 10ms.
	 * 2. Disable DFP, wait for 30ms.
	 * 3. Removal detected if both TYPEC_DEBOUNCE_DONE_STATUS
	 *    and TIMER_STAGE bits are gone, otherwise repeat all by
	 *    work rescheduling.
	 * Note, work will be cancelled when USB_PLUGIN rises.
	 */

	rc = smblib_masked_write(chg, TYPE_C_INTRPT_ENB_SOFTWARE_CTRL_REG,
				 UFP_EN_CMD_BIT | DFP_EN_CMD_BIT,
				 UFP_EN_CMD_BIT | DFP_EN_CMD_BIT);
	if (rc < 0) {
		smblib_err(chg, "Couldn't write TYPE_C_CTRL_REG rc=%d\n", rc);
		return;
	}

	usleep_range(10000, 11000);

	rc = smblib_masked_write(chg, TYPE_C_INTRPT_ENB_SOFTWARE_CTRL_REG,
				 UFP_EN_CMD_BIT | DFP_EN_CMD_BIT,
				 UFP_EN_CMD_BIT);
	if (rc < 0) {
		smblib_err(chg, "Couldn't write TYPE_C_CTRL_REG rc=%d\n", rc);
		return;
	}

	usleep_range(30000, 31000);

	rc = smblib_read(chg, TYPE_C_STATUS_4_REG, &stat4);
	if (rc < 0) {
		smblib_err(chg, "Couldn't read TYPE_C_STATUS_4 rc=%d\n", rc);
		return;
	}

	rc = smblib_read(chg, TYPE_C_STATUS_5_REG, &stat5);
	if (rc < 0) {
		smblib_err(chg,
			"Couldn't read TYPE_C_STATUS_5_REG rc=%d\n", rc);
		return;
	}

	if ((stat4 & TYPEC_DEBOUNCE_DONE_STATUS_BIT)
			|| (stat5 & TIMER_STAGE_2_BIT)) {
		smblib_dbg(chg, PR_MISC, "rerunning DD=%d TS2BIT=%d\n",
				(int)(stat4 & TYPEC_DEBOUNCE_DONE_STATUS_BIT),
				(int)(stat5 & TIMER_STAGE_2_BIT));
		goto rerun;
	}

	smblib_dbg(chg, PR_MISC, "Bingo CC2 Removal detected\n");
	chg->cc2_detach_wa_active = false;
	rc = smblib_masked_write(chg, TYPE_C_INTRPT_ENB_SOFTWARE_CTRL_REG,
						EXIT_SNK_BASED_ON_CC_BIT, 0);
	smblib_reg_block_restore(chg, cc2_detach_settings);

	/*
	 * Mutex acquisition deadlock can happen while cancelling this work
	 * during pd_hard_reset from the function smblib_cc2_sink_removal_exit
	 * which is called in the same lock context that we try to acquire in
	 * this work routine.
	 * Check if this work is running during pd_hard_reset and skip holding
	 * mutex if lock is already held.
	 */
	if (!chg->in_chg_lock)
		mutex_lock(&chg->lock);
	smblib_usb_typec_change(chg);
	if (!chg->in_chg_lock)
		mutex_unlock(&chg->lock);

	return;

rerun:
	schedule_work(&chg->rdstd_cc2_detach_work);
}

static void smblib_otg_oc_exit(struct smb_charger *chg, bool success)
{
	int rc;

	chg->otg_attempts = 0;
	if (!success) {
		smblib_err(chg, "OTG soft start failed\n");
		chg->otg_en = false;
	}

	smblib_dbg(chg, PR_OTG, "enabling VBUS < 1V check\n");
	rc = smblib_masked_write(chg, OTG_CFG_REG,
					QUICKSTART_OTG_FASTROLESWAP_BIT, 0);
	if (rc < 0)
		smblib_err(chg, "Couldn't enable VBUS < 1V check rc=%d\n", rc);
}

#define MAX_OC_FALLING_TRIES 10
static void smblib_otg_oc_work(struct work_struct *work)
{
	struct smb_charger *chg = container_of(work, struct smb_charger,
								otg_oc_work);
	int rc, i;
	u8 stat;

	if (!chg->vbus_vreg || !chg->vbus_vreg->rdev)
		return;

	smblib_err(chg, "over-current detected on VBUS\n");
	mutex_lock(&chg->otg_oc_lock);
	if (!chg->otg_en)
		goto unlock;

	smblib_dbg(chg, PR_OTG, "disabling VBUS < 1V check\n");
	smblib_masked_write(chg, OTG_CFG_REG,
					QUICKSTART_OTG_FASTROLESWAP_BIT,
					QUICKSTART_OTG_FASTROLESWAP_BIT);

	/*
	 * If 500ms has passed and another over-current interrupt has not
	 * triggered then it is likely that the software based soft start was
	 * successful and the VBUS < 1V restriction should be re-enabled.
	 */
	schedule_delayed_work(&chg->otg_ss_done_work, msecs_to_jiffies(500));

	rc = _smblib_vbus_regulator_disable(chg->vbus_vreg->rdev);
	if (rc < 0) {
		smblib_err(chg, "Couldn't disable VBUS rc=%d\n", rc);
		goto unlock;
	}

	if (++chg->otg_attempts > OTG_MAX_ATTEMPTS) {
		cancel_delayed_work_sync(&chg->otg_ss_done_work);
		smblib_err(chg, "OTG failed to enable after %d attempts\n",
			   chg->otg_attempts - 1);
		smblib_otg_oc_exit(chg, false);
		goto unlock;
	}

	/*
	 * The real time status should go low within 10ms. Poll every 1-2ms to
	 * minimize the delay when re-enabling OTG.
	 */
	for (i = 0; i < MAX_OC_FALLING_TRIES; ++i) {
		usleep_range(1000, 2000);
		rc = smblib_read(chg, OTG_BASE + INT_RT_STS_OFFSET, &stat);
		if (rc >= 0 && !(stat & OTG_OVERCURRENT_RT_STS_BIT))
			break;
	}

	if (i >= MAX_OC_FALLING_TRIES) {
		cancel_delayed_work_sync(&chg->otg_ss_done_work);
		smblib_err(chg, "OTG OC did not fall after %dms\n",
						2 * MAX_OC_FALLING_TRIES);
		smblib_otg_oc_exit(chg, false);
		goto unlock;
	}

	smblib_dbg(chg, PR_OTG, "OTG OC fell after %dms\n", 2 * i + 1);
	rc = _smblib_vbus_regulator_enable(chg->vbus_vreg->rdev);
	if (rc < 0) {
		smblib_err(chg, "Couldn't enable VBUS rc=%d\n", rc);
		goto unlock;
	}

unlock:
	mutex_unlock(&chg->otg_oc_lock);
}

static void smblib_vconn_oc_work(struct work_struct *work)
{
	struct smb_charger *chg = container_of(work, struct smb_charger,
								vconn_oc_work);
	int rc, i;
	u8 stat;

	if (chg->connector_type == POWER_SUPPLY_CONNECTOR_MICRO_USB)
		return;

	smblib_err(chg, "over-current detected on VCONN\n");
	if (!chg->vconn_vreg || !chg->vconn_vreg->rdev)
		return;

	mutex_lock(&chg->vconn_oc_lock);
	rc = _smblib_vconn_regulator_disable(chg->vconn_vreg->rdev);
	if (rc < 0) {
		smblib_err(chg, "Couldn't disable VCONN rc=%d\n", rc);
		goto unlock;
	}

	if (++chg->vconn_attempts > VCONN_MAX_ATTEMPTS) {
		smblib_err(chg, "VCONN failed to enable after %d attempts\n",
			   chg->vconn_attempts - 1);
		chg->vconn_en = false;
		chg->vconn_attempts = 0;
		goto unlock;
	}

	/*
	 * The real time status should go low within 10ms. Poll every 1-2ms to
	 * minimize the delay when re-enabling OTG.
	 */
	for (i = 0; i < MAX_OC_FALLING_TRIES; ++i) {
		usleep_range(1000, 2000);
		rc = smblib_read(chg, TYPE_C_STATUS_4_REG, &stat);
		if (rc >= 0 && !(stat & TYPEC_VCONN_OVERCURR_STATUS_BIT))
			break;
	}

	if (i >= MAX_OC_FALLING_TRIES) {
		smblib_err(chg, "VCONN OC did not fall after %dms\n",
						2 * MAX_OC_FALLING_TRIES);
		chg->vconn_en = false;
		chg->vconn_attempts = 0;
		goto unlock;
	}
	smblib_dbg(chg, PR_OTG, "VCONN OC fell after %dms\n", 2 * i + 1);

	rc = _smblib_vconn_regulator_enable(chg->vconn_vreg->rdev);
	if (rc < 0) {
		smblib_err(chg, "Couldn't enable VCONN rc=%d\n", rc);
		goto unlock;
	}

unlock:
	mutex_unlock(&chg->vconn_oc_lock);
}

static void smblib_otg_ss_done_work(struct work_struct *work)
{
	struct smb_charger *chg = container_of(work, struct smb_charger,
							otg_ss_done_work.work);
	int rc;
	bool success = false;
	u8 stat;

	mutex_lock(&chg->otg_oc_lock);
	rc = smblib_read(chg, OTG_STATUS_REG, &stat);
	if (rc < 0)
		smblib_err(chg, "Couldn't read OTG status rc=%d\n", rc);
	else if (stat & BOOST_SOFTSTART_DONE_BIT)
		success = true;

	smblib_otg_oc_exit(chg, success);
	mutex_unlock(&chg->otg_oc_lock);
}

static void smblib_icl_change_work(struct work_struct *work)
{
	struct smb_charger *chg = container_of(work, struct smb_charger,
							icl_change_work.work);
	int rc, settled_ua;

	rc = smblib_get_charge_param(chg, &chg->param.icl_stat, &settled_ua);
	if (rc < 0) {
		smblib_err(chg, "Couldn't get ICL status rc=%d\n", rc);
		return;
	}

	power_supply_changed(chg->usb_main_psy);

	smblib_dbg(chg, PR_INTERRUPT, "icl_settled=%d\n", settled_ua);
}

static void smblib_pl_enable_work(struct work_struct *work)
{
	struct smb_charger *chg = container_of(work, struct smb_charger,
							pl_enable_work.work);

	smblib_dbg(chg, PR_OEM, "timer expired, enabling parallel\n");
	vote(chg->pl_disable_votable, PL_DELAY_VOTER, false, 0);
	vote(chg->awake_votable, PL_DELAY_VOTER, false, 0);
}

static void smblib_legacy_detection_work(struct work_struct *work)
{
	struct smb_charger *chg = container_of(work, struct smb_charger,
							legacy_detection_work);
	int rc;
	u8 stat;
	bool legacy, rp_high;

	mutex_lock(&chg->lock);
	chg->typec_en_dis_active = 1;
	smblib_dbg(chg, PR_MISC, "running legacy unknown workaround\n");
	rc = smblib_masked_write(chg,
				TYPE_C_INTRPT_ENB_SOFTWARE_CTRL_REG,
				TYPEC_DISABLE_CMD_BIT,
				TYPEC_DISABLE_CMD_BIT);
	if (rc < 0)
		smblib_err(chg, "Couldn't disable type-c rc=%d\n", rc);

	/* wait for the adapter to turn off VBUS */
	msleep(500);

	smblib_dbg(chg, PR_MISC, "legacy workaround enabling typec\n");

	rc = smblib_masked_write(chg,
				TYPE_C_INTRPT_ENB_SOFTWARE_CTRL_REG,
				TYPEC_DISABLE_CMD_BIT, 0);
	if (rc < 0)
		smblib_err(chg, "Couldn't enable type-c rc=%d\n", rc);

	/* wait for type-c detection to complete */
	msleep(500);

	rc = smblib_read(chg, TYPE_C_STATUS_5_REG, &stat);
	if (rc < 0) {
		smblib_err(chg, "Couldn't read typec stat5 rc = %d\n", rc);
		goto unlock;
	}

	chg->typec_legacy_valid = true;
	vote(chg->usb_icl_votable, LEGACY_UNKNOWN_VOTER, false, 0);
	legacy = stat & TYPEC_LEGACY_CABLE_STATUS_BIT;
	rp_high = chg->typec_mode == POWER_SUPPLY_TYPEC_SOURCE_HIGH;
	chg->legacy = legacy;
	smblib_dbg(chg, PR_MISC, "legacy workaround done legacy = %d rp_high = %d\n",
			legacy, rp_high);
	if (!legacy || !rp_high)
		vote(chg->hvdcp_disable_votable_indirect, VBUS_CC_SHORT_VOTER,
								false, 0);

unlock:
	chg->typec_en_dis_active = 0;
	smblib_usb_typec_change(chg);
	mutex_unlock(&chg->lock);
}

#define TYPE_RECHECK_TIME_20S	20000
#define TYPE_RECHECK_TIME_5S	5000
#define TYPE_RECHECK_COUNT	3

static void smblib_charger_type_recheck(struct work_struct *work)
{
	struct smb_charger *chg = container_of(work, struct smb_charger,
			charger_type_recheck.work);
	int rc, hvdcp;
	u8 stat;
	int recheck_time = TYPE_RECHECK_TIME_5S;
	static int last_charger_type, check_count;

	smblib_dbg(chg, PR_OEM, "typec_mode:%d,last:%d:real:%d\n",
			chg->typec_mode, last_charger_type, chg->real_charger_type);

	if (last_charger_type != chg->real_charger_type)
		check_count--;
	last_charger_type = chg->real_charger_type;

	if (chg->real_charger_type == POWER_SUPPLY_TYPE_USB_HVDCP_3 ||
			chg->pd_active || (check_count >= TYPE_RECHECK_COUNT) ||
			chg->check_vbus_once ||
			((chg->real_charger_type == POWER_SUPPLY_TYPE_USB_FLOAT)
				&& (chg->typec_mode == POWER_SUPPLY_TYPEC_SINK_AUDIO_ADAPTER))) {
		smblib_dbg(chg, PR_OEM, "hvdcp detect or check_count = %d break\n", check_count);
		check_count = 0;
		chg->ignore_recheck_flag = false;
		return;
	}
	chg->ignore_recheck_flag = true;
	if (smblib_get_prop_dfp_mode(chg) != POWER_SUPPLY_TYPEC_NONE
			|| chg->typec_mode == POWER_SUPPLY_TYPEC_NONE) {
		goto check_next;
	}

	if (!chg->recheck_charger)
		chg->precheck_charger_type = chg->real_charger_type;
	chg->recheck_charger = true;

	/* disable APSD CC trigger since CC is attached */
	rc = smblib_masked_write(chg, TYPE_C_CFG_REG, APSD_START_ON_CC_BIT, 0);
	if (rc < 0)
		smblib_err(chg, "Couldn't disable APSD_START_ON_CC rc=%d\n", rc);

	rc = smblib_read(chg, APSD_STATUS_REG, &stat);
	if (rc < 0) {
		smblib_err(chg, "Couldn't read APSD status rc=%d\n", rc);
		return;
	}
	hvdcp = stat & QC_CHARGER_BIT;
	smblib_dbg(chg, PR_OEM, "hvdcp:%d chg->legacy:%d check_count:%d\n",
			hvdcp, chg->legacy, check_count);
	if (hvdcp && !chg->legacy) {
		recheck_time = TYPE_RECHECK_TIME_20S;
		__smblib_set_prop_pd_active(chg, 0);
	} else
		smblib_rerun_apsd_if_required(chg);

check_next:
	check_count++;
	schedule_delayed_work(&chg->charger_type_recheck, msecs_to_jiffies(recheck_time));
}

static void smblib_typec_reenable_work(struct work_struct *work)
{
	struct smb_charger *chg = container_of(work, struct smb_charger,
							typec_reenable_work.work);
	int rc;
	u8 stat;

	if (chg->pr_swap_in_progress || chg->pd_hard_reset)
		return;

	mutex_lock(&chg->lock);

	rc = smblib_read(chg, TYPE_C_STATUS_4_REG, &stat);
	if (rc < 0) {
		smblib_err(chg, "Couldn't read typec stat5 rc = %d\n", rc);
		goto unlock;
	}


	if (stat == TYPEC_VBUS_STATUS_BIT) {
		smblib_dbg(chg, PR_MISC, "running typec reenable workaround\n");
		rc = smblib_masked_write(chg,
				TYPE_C_INTRPT_ENB_SOFTWARE_CTRL_REG,
				TYPEC_DISABLE_CMD_BIT,
				TYPEC_DISABLE_CMD_BIT);
		if (rc < 0)
			smblib_err(chg, "Couldn't disable type-c rc=%d\n", rc);

		msleep(200);

		rc = smblib_masked_write(chg,
				TYPE_C_INTRPT_ENB_SOFTWARE_CTRL_REG,
				TYPEC_DISABLE_CMD_BIT, 0);
		if (rc < 0)
			smblib_err(chg, "Couldn't enable type-c rc=%d\n", rc);

		/* wait for type-c detection to complete */
	}

unlock:
	mutex_unlock(&chg->lock);

	schedule_delayed_work(&chg->cc_float_charge_work, msecs_to_jiffies(200));
}


static int smblib_create_votables(struct smb_charger *chg)
{
	int rc = 0;

	chg->fcc_votable = find_votable("FCC");
	if (chg->fcc_votable == NULL) {
		rc = -EINVAL;
		smblib_err(chg, "Couldn't find FCC votable rc=%d\n", rc);
		return rc;
	}

	chg->fv_votable = find_votable("FV");
	if (chg->fv_votable == NULL) {
		rc = -EINVAL;
		smblib_err(chg, "Couldn't find FV votable rc=%d\n", rc);
		return rc;
	}

	chg->usb_icl_votable = find_votable("USB_ICL");
	if (!chg->usb_icl_votable) {
		rc = -EINVAL;
		smblib_err(chg, "Couldn't find USB_ICL votable rc=%d\n", rc);
		return rc;
	}

	chg->pl_disable_votable = find_votable("PL_DISABLE");
	if (chg->pl_disable_votable == NULL) {
		rc = -EINVAL;
		smblib_err(chg, "Couldn't find votable PL_DISABLE rc=%d\n", rc);
		return rc;
	}

	chg->pl_enable_votable_indirect = find_votable("PL_ENABLE_INDIRECT");
	if (chg->pl_enable_votable_indirect == NULL) {
		rc = -EINVAL;
		smblib_err(chg,
			"Couldn't find votable PL_ENABLE_INDIRECT rc=%d\n",
			rc);
		return rc;
	}

	vote(chg->pl_disable_votable, PL_DELAY_VOTER, true, 0);

	chg->dc_suspend_votable = create_votable("DC_SUSPEND", VOTE_SET_ANY,
					smblib_dc_suspend_vote_callback,
					chg);
	if (IS_ERR(chg->dc_suspend_votable)) {
		rc = PTR_ERR(chg->dc_suspend_votable);
		return rc;
	}

	chg->dc_icl_votable = create_votable("DC_ICL", VOTE_MIN,
					smblib_dc_icl_vote_callback,
					chg);
	if (IS_ERR(chg->dc_icl_votable)) {
		rc = PTR_ERR(chg->dc_icl_votable);
		return rc;
	}

	chg->pd_disallowed_votable_indirect
		= create_votable("PD_DISALLOWED_INDIRECT", VOTE_SET_ANY,
			smblib_pd_disallowed_votable_indirect_callback, chg);
	if (IS_ERR(chg->pd_disallowed_votable_indirect)) {
		rc = PTR_ERR(chg->pd_disallowed_votable_indirect);
		return rc;
	}

	chg->pd_allowed_votable = create_votable("PD_ALLOWED",
					VOTE_SET_ANY, NULL, NULL);
	if (IS_ERR(chg->pd_allowed_votable)) {
		rc = PTR_ERR(chg->pd_allowed_votable);
		return rc;
	}

	chg->awake_votable = create_votable("AWAKE", VOTE_SET_ANY,
					smblib_awake_vote_callback,
					chg);
	if (IS_ERR(chg->awake_votable)) {
		rc = PTR_ERR(chg->awake_votable);
		return rc;
	}

	chg->chg_disable_votable = create_votable("CHG_DISABLE", VOTE_SET_ANY,
					smblib_chg_disable_vote_callback,
					chg);
	if (IS_ERR(chg->chg_disable_votable)) {
		rc = PTR_ERR(chg->chg_disable_votable);
		return rc;
	}


	chg->hvdcp_disable_votable_indirect = create_votable(
				"HVDCP_DISABLE_INDIRECT",
				VOTE_SET_ANY,
				smblib_hvdcp_disable_indirect_vote_callback,
				chg);
	if (IS_ERR(chg->hvdcp_disable_votable_indirect)) {
		rc = PTR_ERR(chg->hvdcp_disable_votable_indirect);
		return rc;
	}

	chg->hvdcp_enable_votable = create_votable("HVDCP_ENABLE",
					VOTE_SET_ANY,
					smblib_hvdcp_enable_vote_callback,
					chg);
	if (IS_ERR(chg->hvdcp_enable_votable)) {
		rc = PTR_ERR(chg->hvdcp_enable_votable);
		return rc;
	}

	chg->apsd_disable_votable = create_votable("APSD_DISABLE",
					VOTE_SET_ANY,
					smblib_apsd_disable_vote_callback,
					chg);
	if (IS_ERR(chg->apsd_disable_votable)) {
		rc = PTR_ERR(chg->apsd_disable_votable);
		return rc;
	}

	chg->hvdcp_hw_inov_dis_votable = create_votable("HVDCP_HW_INOV_DIS",
					VOTE_SET_ANY,
					smblib_hvdcp_hw_inov_dis_vote_callback,
					chg);
	if (IS_ERR(chg->hvdcp_hw_inov_dis_votable)) {
		rc = PTR_ERR(chg->hvdcp_hw_inov_dis_votable);
		return rc;
	}

	chg->usb_irq_enable_votable = create_votable("USB_IRQ_DISABLE",
					VOTE_SET_ANY,
					smblib_usb_irq_enable_vote_callback,
					chg);
	if (IS_ERR(chg->usb_irq_enable_votable)) {
		rc = PTR_ERR(chg->usb_irq_enable_votable);
		return rc;
	}

	chg->typec_irq_disable_votable = create_votable("TYPEC_IRQ_DISABLE",
					VOTE_SET_ANY,
					smblib_typec_irq_disable_vote_callback,
					chg);
	if (IS_ERR(chg->typec_irq_disable_votable)) {
		rc = PTR_ERR(chg->typec_irq_disable_votable);
		return rc;
	}

	chg->disable_power_role_switch
			= create_votable("DISABLE_POWER_ROLE_SWITCH",
				VOTE_SET_ANY,
				smblib_disable_power_role_switch_callback,
				chg);
	if (IS_ERR(chg->disable_power_role_switch)) {
		rc = PTR_ERR(chg->disable_power_role_switch);
		return rc;
	}

	return rc;
}

static void smblib_destroy_votables(struct smb_charger *chg)
{
	if (chg->dc_suspend_votable)
		destroy_votable(chg->dc_suspend_votable);
	if (chg->usb_icl_votable)
		destroy_votable(chg->usb_icl_votable);
	if (chg->dc_icl_votable)
		destroy_votable(chg->dc_icl_votable);
	if (chg->pd_disallowed_votable_indirect)
		destroy_votable(chg->pd_disallowed_votable_indirect);
	if (chg->pd_allowed_votable)
		destroy_votable(chg->pd_allowed_votable);
	if (chg->awake_votable)
		destroy_votable(chg->awake_votable);
	if (chg->chg_disable_votable)
		destroy_votable(chg->chg_disable_votable);
	if (chg->apsd_disable_votable)
		destroy_votable(chg->apsd_disable_votable);
	if (chg->hvdcp_hw_inov_dis_votable)
		destroy_votable(chg->hvdcp_hw_inov_dis_votable);
	if (chg->typec_irq_disable_votable)
		destroy_votable(chg->typec_irq_disable_votable);
	if (chg->disable_power_role_switch)
		destroy_votable(chg->disable_power_role_switch);
}

static void smblib_iio_deinit(struct smb_charger *chg)
{
	if (!IS_ERR_OR_NULL(chg->iio.temp_chan))
		iio_channel_release(chg->iio.temp_chan);
	if (!IS_ERR_OR_NULL(chg->iio.temp_max_chan))
		iio_channel_release(chg->iio.temp_max_chan);
	if (!IS_ERR_OR_NULL(chg->iio.usbin_i_chan))
		iio_channel_release(chg->iio.usbin_i_chan);
	if (!IS_ERR_OR_NULL(chg->iio.usbin_v_chan))
		iio_channel_release(chg->iio.usbin_v_chan);
	if (!IS_ERR_OR_NULL(chg->iio.batt_i_chan))
		iio_channel_release(chg->iio.batt_i_chan);
}

int smblib_init(struct smb_charger *chg)
{
	int rc = 0;

	mutex_init(&chg->lock);
	mutex_init(&chg->write_lock);
	mutex_init(&chg->otg_oc_lock);
	mutex_init(&chg->vconn_oc_lock);
	INIT_WORK(&chg->bms_update_work, bms_update_work);
	INIT_WORK(&chg->pl_update_work, pl_update_work);
	INIT_WORK(&chg->rdstd_cc2_detach_work, rdstd_cc2_detach_work);
	INIT_DELAYED_WORK(&chg->hvdcp_detect_work, smblib_hvdcp_detect_work);
	INIT_DELAYED_WORK(&chg->clear_hdc_work, clear_hdc_work);
	INIT_WORK(&chg->otg_oc_work, smblib_otg_oc_work);
	INIT_WORK(&chg->vconn_oc_work, smblib_vconn_oc_work);
	INIT_DELAYED_WORK(&chg->otg_ss_done_work, smblib_otg_ss_done_work);
	INIT_DELAYED_WORK(&chg->icl_change_work, smblib_icl_change_work);
	INIT_DELAYED_WORK(&chg->pl_enable_work, smblib_pl_enable_work);
	INIT_WORK(&chg->legacy_detection_work, smblib_legacy_detection_work);
	INIT_DELAYED_WORK(&chg->reg_work, smblib_reg_work);
	INIT_DELAYED_WORK(&chg->uusb_otg_work, smblib_uusb_otg_work);
	INIT_DELAYED_WORK(&chg->bb_removal_work, smblib_bb_removal_work);
	INIT_DELAYED_WORK(&chg->monitor_low_temp_work, smblib_monitor_low_temp_work);
	INIT_DELAYED_WORK(&chg->cc_float_charge_work, smblib_cc_float_charge_work);
	INIT_DELAYED_WORK(&chg->typec_reenable_work, smblib_typec_reenable_work);
	INIT_DELAYED_WORK(&chg->charger_type_recheck, smblib_charger_type_recheck);
	INIT_DELAYED_WORK(&chg->dc_input_current_work, smblib_dc_input_current_work);
	INIT_DELAYED_WORK(&chg->check_vbus_work,
			smblib_check_vbus_work);
	chg->fake_capacity = -EINVAL;
	chg->fake_input_current_limited = -EINVAL;
	chg->fake_batt_status = -EINVAL;

	switch (chg->mode) {
	case PARALLEL_MASTER:
		rc = qcom_batt_init(chg->smb_version);
		if (rc < 0) {
			smblib_err(chg, "Couldn't init qcom_batt_init rc=%d\n",
				rc);
			return rc;
		}

		/* Moved to FG driver
		rc = qcom_step_chg_init(chg->dev, chg->step_chg_enabled,
						chg->sw_jeita_enabled);
		if (rc < 0) {
			smblib_err(chg, "Couldn't init qcom_step_chg_init rc=%d\n",
				rc);
			return rc;
		}
		*/

		rc = smblib_create_votables(chg);
		if (rc < 0) {
			smblib_err(chg, "Couldn't create votables rc=%d\n",
				rc);
			return rc;
		}

		rc = smblib_register_notifier(chg);
		if (rc < 0) {
			smblib_err(chg,
				"Couldn't register notifier rc=%d\n", rc);
			return rc;
		}

		chg->bms_psy = power_supply_get_by_name("bms");
		chg->pl.psy = power_supply_get_by_name("parallel");
		chg->idtp_psy = power_supply_get_by_name("idt");
		if (chg->pl.psy) {
			rc = smblib_stat_sw_override_cfg(chg, false);
			if (rc < 0) {
				smblib_err(chg,
					"Couldn't config stat sw rc=%d\n", rc);
				return rc;
			}
		}
		break;
	case PARALLEL_SLAVE:
		break;
	default:
		smblib_err(chg, "Unsupported mode %d\n", chg->mode);
		return -EINVAL;
	}

	return rc;
}

int smblib_deinit(struct smb_charger *chg)
{
	switch (chg->mode) {
	case PARALLEL_MASTER:
		cancel_work_sync(&chg->bms_update_work);
		cancel_work_sync(&chg->pl_update_work);
		cancel_work_sync(&chg->rdstd_cc2_detach_work);
		cancel_delayed_work_sync(&chg->hvdcp_detect_work);
		cancel_delayed_work_sync(&chg->clear_hdc_work);
		cancel_work_sync(&chg->otg_oc_work);
		cancel_work_sync(&chg->vconn_oc_work);
		cancel_delayed_work_sync(&chg->otg_ss_done_work);
		cancel_delayed_work_sync(&chg->icl_change_work);
		cancel_delayed_work_sync(&chg->pl_enable_work);
		cancel_work_sync(&chg->legacy_detection_work);
		cancel_delayed_work_sync(&chg->uusb_otg_work);
		cancel_delayed_work_sync(&chg->bb_removal_work);
		cancel_delayed_work_sync(&chg->typec_reenable_work);
		cancel_delayed_work_sync(&chg->charger_type_recheck);
		cancel_delayed_work_sync(&chg->dc_input_current_work);
		chg->ignore_recheck_flag = false;
		cancel_delayed_work_sync(&chg->check_vbus_work);
		power_supply_unreg_notifier(&chg->nb);
		smblib_destroy_votables(chg);
		qcom_step_chg_deinit();
		qcom_batt_deinit();
		break;
	case PARALLEL_SLAVE:
		break;
	default:
		smblib_err(chg, "Unsupported mode %d\n", chg->mode);
		return -EINVAL;
	}

	smblib_iio_deinit(chg);

	return 0;
}

static int __init early_parse_off_charge_flag(char *p)
{
	if (p) {
		if (!strcmp(p, "charger"))
			off_charge_flag = true;
	}

	return 0;
}
early_param("androidboot.mode", early_parse_off_charge_flag);<|MERGE_RESOLUTION|>--- conflicted
+++ resolved
@@ -4359,7 +4359,6 @@
 		if (rc < 0)
 			smblib_err(chg, "Couldn't to enable DPDM rc=%d\n", rc);
 
-<<<<<<< HEAD
 		if (get_client_vote_locked(chg->usb_icl_votable, USER_VOTER) != 0) {
 			rc = smblib_set_usb_suspend(chg, false);
 			if (rc < 0)
@@ -4375,12 +4374,11 @@
 		if (is_client_vote_enabled(chg->usb_icl_votable,
 				WEAK_CHARGER_VOTER) && chg->use_ext_boost)
 			vote(chg->usb_icl_votable, WEAK_CHARGER_VOTER, false, 0);
-=======
+
 		/* Remove FCC_STEPPER 1.5A init vote to allow FCC ramp up */
 		if (chg->fcc_stepper_enable)
 			vote(chg->fcc_votable, FCC_STEPPER_VOTER, false, 0);
 
->>>>>>> c714f2c2
 		/* Schedule work to enable parallel charger */
 		vote(chg->awake_votable, PL_DELAY_VOTER, true, 0);
 		schedule_delayed_work(&chg->pl_enable_work,

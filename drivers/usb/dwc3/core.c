/**
 * core.c - DesignWare USB3 DRD Controller Core file
 *
 * Copyright (C) 2010-2011 Texas Instruments Incorporated - http://www.ti.com
 *
 * Authors: Felipe Balbi <balbi@ti.com>,
 *	    Sebastian Andrzej Siewior <bigeasy@linutronix.de>
 *
 * This program is free software: you can redistribute it and/or modify
 * it under the terms of the GNU General Public License version 2  of
 * the License as published by the Free Software Foundation.
 *
 * This program is distributed in the hope that it will be useful,
 * but WITHOUT ANY WARRANTY; without even the implied warranty of
 * MERCHANTABILITY or FITNESS FOR A PARTICULAR PURPOSE.  See the
 * GNU General Public License for more details.
 *
 * You should have received a copy of the GNU General Public License
 * along with this program.  If not, see <http://www.gnu.org/licenses/>.
 */

#include <linux/version.h>
#include <linux/module.h>
#include <linux/kernel.h>
#include <linux/slab.h>
#include <linux/spinlock.h>
#include <linux/platform_device.h>
#include <linux/pm_runtime.h>
#include <linux/interrupt.h>
#include <linux/ioport.h>
#include <linux/io.h>
#include <linux/list.h>
#include <linux/delay.h>
#include <linux/dma-mapping.h>
#include <linux/of.h>
#include <linux/acpi.h>
#include <linux/pinctrl/consumer.h>
#include <linux/irq.h>

#include <linux/usb/ch9.h>
#include <linux/usb/gadget.h>
#include <linux/usb/of.h>
#include <linux/usb/otg.h>

#include "core.h"
#include "gadget.h"
#include "io.h"

#include "debug.h"

#define DWC3_DEFAULT_AUTOSUSPEND_DELAY	5000 /* ms */

<<<<<<< HEAD
void dwc3_usb3_phy_suspend(struct dwc3 *dwc, int suspend)
{
	u32			reg;

	reg = dwc3_readl(dwc->regs, DWC3_GUSB3PIPECTL(0));

	if (suspend)
		reg |= DWC3_GUSB3PIPECTL_SUSPHY;
	else
		reg &= ~DWC3_GUSB3PIPECTL_SUSPHY;

	dwc3_writel(dwc->regs, DWC3_GUSB3PIPECTL(0), reg);
=======
/**
 * dwc3_get_dr_mode - Validates and sets dr_mode
 * @dwc: pointer to our context structure
 */
static int dwc3_get_dr_mode(struct dwc3 *dwc)
{
	enum usb_dr_mode mode;
	struct device *dev = dwc->dev;
	unsigned int hw_mode;

	if (dwc->dr_mode == USB_DR_MODE_UNKNOWN)
		dwc->dr_mode = USB_DR_MODE_OTG;

	mode = dwc->dr_mode;
	hw_mode = DWC3_GHWPARAMS0_MODE(dwc->hwparams.hwparams0);

	switch (hw_mode) {
	case DWC3_GHWPARAMS0_MODE_GADGET:
		if (IS_ENABLED(CONFIG_USB_DWC3_HOST)) {
			dev_err(dev,
				"Controller does not support host mode.\n");
			return -EINVAL;
		}
		mode = USB_DR_MODE_PERIPHERAL;
		break;
	case DWC3_GHWPARAMS0_MODE_HOST:
		if (IS_ENABLED(CONFIG_USB_DWC3_GADGET)) {
			dev_err(dev,
				"Controller does not support device mode.\n");
			return -EINVAL;
		}
		mode = USB_DR_MODE_HOST;
		break;
	default:
		if (IS_ENABLED(CONFIG_USB_DWC3_HOST))
			mode = USB_DR_MODE_HOST;
		else if (IS_ENABLED(CONFIG_USB_DWC3_GADGET))
			mode = USB_DR_MODE_PERIPHERAL;
	}

	if (mode != dwc->dr_mode) {
		dev_warn(dev,
			 "Configuration mismatch. dr_mode forced to %s\n",
			 mode == USB_DR_MODE_HOST ? "host" : "gadget");

		dwc->dr_mode = mode;
	}

	return 0;
>>>>>>> 730d8a50
}

void dwc3_set_mode(struct dwc3 *dwc, u32 mode)
{
	u32 reg;

	reg = dwc3_readl(dwc->regs, DWC3_GCTL);
	reg &= ~(DWC3_GCTL_PRTCAPDIR(DWC3_GCTL_PRTCAP_OTG));
	reg |= DWC3_GCTL_PRTCAPDIR(mode);
	dwc3_writel(dwc->regs, DWC3_GCTL, reg);

	/*
	 * Set this bit so that device attempts three more times at SS, even
	 * if it failed previously to operate in SS mode.
	 */
	reg |= DWC3_GCTL_U2RSTECN;
	reg &= ~(DWC3_GCTL_SOFITPSYNC);
	reg &= ~(DWC3_GCTL_PWRDNSCALEMASK);
	reg |= DWC3_GCTL_PWRDNSCALE(2);
	reg |= DWC3_GCTL_U2EXIT_LFPS;
	dwc3_writel(dwc->regs, DWC3_GCTL, reg);

	if (mode == DWC3_GCTL_PRTCAP_OTG || mode == DWC3_GCTL_PRTCAP_HOST) {
		/*
		 * Allow ITP generated off of ref clk based counter instead
		 * of UTMI/ULPI clk based counter, when superspeed only is
		 * active so that UTMI/ULPI PHY can be suspened.
		 *
		 * Starting with revision 2.50A, GFLADJ_REFCLK_LPM_SEL is used
		 * instead.
		 */
		if (dwc->revision < DWC3_REVISION_250A) {
			reg = dwc3_readl(dwc->regs, DWC3_GCTL);
			reg |= DWC3_GCTL_SOFITPSYNC;
			dwc3_writel(dwc->regs, DWC3_GCTL, reg);
		} else {
			reg = dwc3_readl(dwc->regs, DWC3_GFLADJ);
			reg |= DWC3_GFLADJ_REFCLK_LPM_SEL;
			dwc3_writel(dwc->regs, DWC3_GFLADJ, reg);
		}
	}
}

u32 dwc3_core_fifo_space(struct dwc3_ep *dep, u8 type)
{
	struct dwc3		*dwc = dep->dwc;
	u32			reg;

	dwc3_writel(dwc->regs, DWC3_GDBGFIFOSPACE,
			DWC3_GDBGFIFOSPACE_NUM(dep->number) |
			DWC3_GDBGFIFOSPACE_TYPE(type));

	reg = dwc3_readl(dwc->regs, DWC3_GDBGFIFOSPACE);

	return DWC3_GDBGFIFOSPACE_SPACE_AVAILABLE(reg);
}

/**
 * Peforms initialization of HS and SS PHYs.
 * If used as a part of POR or init sequence it is recommended
 * that we should perform hard reset of the PHYs prior to invoking
 * this function.
 * @dwc: pointer to our context structure
*/
static int dwc3_init_usb_phys(struct dwc3 *dwc)
{
	int		ret;

	/* Bring up PHYs */
	ret = usb_phy_init(dwc->usb2_phy);
	if (ret) {
		pr_err("%s: usb_phy_init(dwc->usb2_phy) returned %d\n",
				__func__, ret);
		return ret;
	}

	ret = usb_phy_init(dwc->usb3_phy);
	if (ret == -EBUSY) {
		/*
		 * Setting Max speed as high when USB3 PHY initialiation
		 * is failing and USB superspeed can't be supported.
		 */
		dwc->maximum_speed = USB_SPEED_HIGH;
	} else if (ret) {
		pr_err("%s: usb_phy_init(dwc->usb3_phy) returned %d\n",
				__func__, ret);
		return ret;
	}
	ret = phy_init(dwc->usb2_generic_phy);
	if (ret < 0)
		return ret;

	ret = phy_init(dwc->usb3_generic_phy);
	if (ret < 0) {
		phy_exit(dwc->usb2_generic_phy);
		return ret;
	}

	return 0;
}

/**
 * dwc3_core_reset - Issues core soft reset and PHY reset
 * @dwc: pointer to our context structure
 */
static int dwc3_core_reset(struct dwc3 *dwc)
{
	int		ret;

	/* Reset PHYs */
	usb_phy_reset(dwc->usb2_phy);
	usb_phy_reset(dwc->usb3_phy);

	/* Initialize PHYs */
	ret = dwc3_init_usb_phys(dwc);
	if (ret) {
		pr_err("%s: dwc3_init_phys returned %d\n",
				__func__, ret);
		return ret;
	}

	dwc3_notify_event(dwc, DWC3_CONTROLLER_RESET_EVENT);

	dwc3_notify_event(dwc, DWC3_CONTROLLER_POST_RESET_EVENT);

	return 0;
}

/**
 * dwc3_soft_reset - Issue soft reset
 * @dwc: Pointer to our controller context structure
 */
static int dwc3_soft_reset(struct dwc3 *dwc)
{
	unsigned long timeout;
	u32 reg;

	timeout = jiffies + msecs_to_jiffies(500);
	dwc3_writel(dwc->regs, DWC3_DCTL, DWC3_DCTL_CSFTRST);
	do {
		reg = dwc3_readl(dwc->regs, DWC3_DCTL);
		if (!(reg & DWC3_DCTL_CSFTRST))
			break;

		if (time_after(jiffies, timeout)) {
			dev_err(dwc->dev, "Reset Timed Out\n");
			return -ETIMEDOUT;
		}

		cpu_relax();
	} while (true);

	return 0;
}

/*
 * dwc3_frame_length_adjustment - Adjusts frame length if required
 * @dwc3: Pointer to our controller context structure
 */
static void dwc3_frame_length_adjustment(struct dwc3 *dwc)
{
	u32 reg;
	u32 dft;

	if (dwc->revision < DWC3_REVISION_250A)
		return;

	if (dwc->fladj == 0)
		return;

	reg = dwc3_readl(dwc->regs, DWC3_GFLADJ);
	dft = reg & DWC3_GFLADJ_30MHZ_MASK;
	if (!dev_WARN_ONCE(dwc->dev, dft == dwc->fladj,
	    "request value same as default, ignoring\n")) {
		reg &= ~DWC3_GFLADJ_30MHZ_MASK;
		reg |= DWC3_GFLADJ_30MHZ_SDBND_SEL | dwc->fladj;
		dwc3_writel(dwc->regs, DWC3_GFLADJ, reg);
	}
}

/**
 * dwc3_free_one_event_buffer - Frees one event buffer
 * @dwc: Pointer to our controller context structure
 * @evt: Pointer to event buffer to be freed
 */
static void dwc3_free_one_event_buffer(struct dwc3 *dwc,
		struct dwc3_event_buffer *evt)
{
	dma_free_coherent(dwc->dev, evt->length, evt->buf, evt->dma);
}

/**
 * dwc3_alloc_one_event_buffer - Allocates one event buffer structure
 * @dwc: Pointer to our controller context structure
 * @length: size of the event buffer
 *
 * Returns a pointer to the allocated event buffer structure on success
 * otherwise ERR_PTR(errno).
 */
static struct dwc3_event_buffer *dwc3_alloc_one_event_buffer(struct dwc3 *dwc,
		unsigned length)
{
	struct dwc3_event_buffer	*evt;

	evt = devm_kzalloc(dwc->dev, sizeof(*evt), GFP_KERNEL);
	if (!evt)
		return ERR_PTR(-ENOMEM);

	evt->dwc	= dwc;
	evt->length	= length;
	evt->buf	= dma_alloc_coherent(dwc->dev, length,
			&evt->dma, GFP_KERNEL);
	if (!evt->buf)
		return ERR_PTR(-ENOMEM);

	return evt;
}

/**
 * dwc3_free_event_buffers - frees all allocated event buffers
 * @dwc: Pointer to our controller context structure
 */
static void dwc3_free_event_buffers(struct dwc3 *dwc)
{
	struct dwc3_event_buffer	*evt;

	evt = dwc->ev_buf;
	if (evt)
		dwc3_free_one_event_buffer(dwc, evt);
}

/**
 * dwc3_alloc_event_buffers - Allocates @num event buffers of size @length
 * @dwc: pointer to our controller context structure
 * @length: size of event buffer
 *
 * Returns 0 on success otherwise negative errno. In the error case, dwc
 * may contain some buffers allocated but not all which were requested.
 */
static int dwc3_alloc_event_buffers(struct dwc3 *dwc, unsigned length)
{
	struct dwc3_event_buffer *evt;

	evt = dwc3_alloc_one_event_buffer(dwc, length);
	if (IS_ERR(evt)) {
		dev_err(dwc->dev, "can't allocate event buffer\n");
		return PTR_ERR(evt);
	}
	dwc->ev_buf = evt;

	return 0;
}

/**
 * dwc3_event_buffers_setup - setup our allocated event buffers
 * @dwc: pointer to our controller context structure
 *
 * Returns 0 on success otherwise negative errno.
 */
int dwc3_event_buffers_setup(struct dwc3 *dwc)
{
	struct dwc3_event_buffer	*evt;

	evt = dwc->ev_buf;
	dwc3_trace(trace_dwc3_core,
			"Event buf %p dma %08llx length %d\n",
			evt->buf, (unsigned long long) evt->dma,
			evt->length);

	evt->lpos = 0;

	dwc3_writel(dwc->regs, DWC3_GEVNTADRLO(0),
			lower_32_bits(evt->dma));
	dwc3_writel(dwc->regs, DWC3_GEVNTADRHI(0),
			upper_32_bits(evt->dma));
	dwc3_writel(dwc->regs, DWC3_GEVNTSIZ(0),
			DWC3_GEVNTSIZ_SIZE(evt->length));
	dwc3_writel(dwc->regs, DWC3_GEVNTCOUNT(0), 0);

	return 0;
}

static void dwc3_event_buffers_cleanup(struct dwc3 *dwc)
{
	struct dwc3_event_buffer	*evt;

	evt = dwc->ev_buf;

	evt->lpos = 0;

	dwc3_writel(dwc->regs, DWC3_GEVNTADRLO(0), 0);
	dwc3_writel(dwc->regs, DWC3_GEVNTADRHI(0), 0);
	dwc3_writel(dwc->regs, DWC3_GEVNTSIZ(0), DWC3_GEVNTSIZ_INTMASK
			| DWC3_GEVNTSIZ_SIZE(0));
	dwc3_writel(dwc->regs, DWC3_GEVNTCOUNT(0), 0);
}

static int dwc3_alloc_scratch_buffers(struct dwc3 *dwc)
{
	if (!dwc->has_hibernation)
		return 0;

	if (!dwc->nr_scratch)
		return 0;

	dwc->scratchbuf = kmalloc_array(dwc->nr_scratch,
			DWC3_SCRATCHBUF_SIZE, GFP_KERNEL);
	if (!dwc->scratchbuf)
		return -ENOMEM;

	return 0;
}

static int dwc3_setup_scratch_buffers(struct dwc3 *dwc)
{
	dma_addr_t scratch_addr;
	u32 param;
	int ret;

	if (!dwc->has_hibernation)
		return 0;

	if (!dwc->nr_scratch)
		return 0;

	 /* should never fall here */
	if (!WARN_ON(dwc->scratchbuf))
		return 0;

	scratch_addr = dma_map_single(dwc->dev, dwc->scratchbuf,
			dwc->nr_scratch * DWC3_SCRATCHBUF_SIZE,
			DMA_BIDIRECTIONAL);
	if (dma_mapping_error(dwc->dev, scratch_addr)) {
		dev_err(dwc->dev, "failed to map scratch buffer\n");
		ret = -EFAULT;
		goto err0;
	}

	dwc->scratch_addr = scratch_addr;

	param = lower_32_bits(scratch_addr);

	ret = dwc3_send_gadget_generic_command(dwc,
			DWC3_DGCMD_SET_SCRATCHPAD_ADDR_LO, param);
	if (ret < 0)
		goto err1;

	param = upper_32_bits(scratch_addr);

	ret = dwc3_send_gadget_generic_command(dwc,
			DWC3_DGCMD_SET_SCRATCHPAD_ADDR_HI, param);
	if (ret < 0)
		goto err1;

	return 0;

err1:
	dma_unmap_single(dwc->dev, dwc->scratch_addr, dwc->nr_scratch *
			DWC3_SCRATCHBUF_SIZE, DMA_BIDIRECTIONAL);

err0:
	return ret;
}

static void dwc3_free_scratch_buffers(struct dwc3 *dwc)
{
	if (!dwc->has_hibernation)
		return;

	if (!dwc->nr_scratch)
		return;

	 /* should never fall here */
	if (!WARN_ON(dwc->scratchbuf))
		return;

	dma_unmap_single(dwc->dev, dwc->scratch_addr, dwc->nr_scratch *
			DWC3_SCRATCHBUF_SIZE, DMA_BIDIRECTIONAL);
	kfree(dwc->scratchbuf);
}

static void dwc3_core_num_eps(struct dwc3 *dwc)
{
	struct dwc3_hwparams	*parms = &dwc->hwparams;

	dwc->num_in_eps = DWC3_NUM_IN_EPS(parms);
	dwc->num_out_eps = DWC3_NUM_EPS(parms) - dwc->num_in_eps;

	dwc3_trace(trace_dwc3_core, "found %d IN and %d OUT endpoints",
			dwc->num_in_eps, dwc->num_out_eps);
}

static void dwc3_cache_hwparams(struct dwc3 *dwc)
{
	struct dwc3_hwparams	*parms = &dwc->hwparams;

	parms->hwparams0 = dwc3_readl(dwc->regs, DWC3_GHWPARAMS0);
	parms->hwparams1 = dwc3_readl(dwc->regs, DWC3_GHWPARAMS1);
	parms->hwparams2 = dwc3_readl(dwc->regs, DWC3_GHWPARAMS2);
	parms->hwparams3 = dwc3_readl(dwc->regs, DWC3_GHWPARAMS3);
	parms->hwparams4 = dwc3_readl(dwc->regs, DWC3_GHWPARAMS4);
	parms->hwparams5 = dwc3_readl(dwc->regs, DWC3_GHWPARAMS5);
	parms->hwparams6 = dwc3_readl(dwc->regs, DWC3_GHWPARAMS6);
	parms->hwparams7 = dwc3_readl(dwc->regs, DWC3_GHWPARAMS7);
	parms->hwparams8 = dwc3_readl(dwc->regs, DWC3_GHWPARAMS8);
}

/**
 * dwc3_phy_setup - Configure USB PHY Interface of DWC3 Core
 * @dwc: Pointer to our controller context structure
 *
 * Returns 0 on success. The USB PHY interfaces are configured but not
 * initialized. The PHY interfaces and the PHYs get initialized together with
 * the core in dwc3_core_init.
 */
static int dwc3_phy_setup(struct dwc3 *dwc)
{
	u32 reg;
	int ret;

	reg = dwc3_readl(dwc->regs, DWC3_GUSB3PIPECTL(0));

	/*
	 * Above 1.94a, it is recommended to set DWC3_GUSB3PIPECTL_SUSPHY
	 * to '0' during coreConsultant configuration. So default value
	 * will be '0' when the core is reset. Application needs to set it
	 * to '1' after the core initialization is completed.
	 */
	if (dwc->revision > DWC3_REVISION_194A)
		reg |= DWC3_GUSB3PIPECTL_SUSPHY;

	if (dwc->u2ss_inp3_quirk)
		reg |= DWC3_GUSB3PIPECTL_U2SSINP3OK;

	if (dwc->dis_rxdet_inp3_quirk)
		reg |= DWC3_GUSB3PIPECTL_DISRXDETINP3;

	if (dwc->req_p1p2p3_quirk)
		reg |= DWC3_GUSB3PIPECTL_REQP1P2P3;

	if (dwc->del_p1p2p3_quirk)
		reg |= DWC3_GUSB3PIPECTL_DEP1P2P3_EN;

	if (dwc->del_phy_power_chg_quirk)
		reg |= DWC3_GUSB3PIPECTL_DEPOCHANGE;

	if (dwc->lfps_filter_quirk)
		reg |= DWC3_GUSB3PIPECTL_LFPSFILT;

	if (dwc->rx_detect_poll_quirk)
		reg |= DWC3_GUSB3PIPECTL_RX_DETOPOLL;

	if (dwc->tx_de_emphasis_quirk)
		reg |= DWC3_GUSB3PIPECTL_TX_DEEPH(dwc->tx_de_emphasis);

	if (dwc->dis_u3_susphy_quirk)
		reg &= ~DWC3_GUSB3PIPECTL_SUSPHY;

	if (dwc->dis_del_phy_power_chg_quirk)
		reg &= ~DWC3_GUSB3PIPECTL_DEPOCHANGE;

	dwc3_writel(dwc->regs, DWC3_GUSB3PIPECTL(0), reg);

	reg = dwc3_readl(dwc->regs, DWC3_GUSB2PHYCFG(0));

	/* Select the HS PHY interface */
	switch (DWC3_GHWPARAMS3_HSPHY_IFC(dwc->hwparams.hwparams3)) {
	case DWC3_GHWPARAMS3_HSPHY_IFC_UTMI_ULPI:
		if (dwc->hsphy_interface &&
				!strncmp(dwc->hsphy_interface, "utmi", 4)) {
			reg &= ~DWC3_GUSB2PHYCFG_ULPI_UTMI;
			break;
		} else if (dwc->hsphy_interface &&
				!strncmp(dwc->hsphy_interface, "ulpi", 4)) {
			reg |= DWC3_GUSB2PHYCFG_ULPI_UTMI;
			dwc3_writel(dwc->regs, DWC3_GUSB2PHYCFG(0), reg);
		} else {
			/* Relying on default value. */
			if (!(reg & DWC3_GUSB2PHYCFG_ULPI_UTMI))
				break;
		}
		/* FALLTHROUGH */
	case DWC3_GHWPARAMS3_HSPHY_IFC_ULPI:
		/* Making sure the interface and PHY are operational */
		ret = dwc3_soft_reset(dwc);
		if (ret)
			return ret;

		udelay(1);

		ret = dwc3_ulpi_init(dwc);
		if (ret)
			return ret;
		/* FALLTHROUGH */
	default:
		break;
	}

	switch (dwc->hsphy_mode) {
	case USBPHY_INTERFACE_MODE_UTMI:
		reg &= ~(DWC3_GUSB2PHYCFG_PHYIF_MASK |
		       DWC3_GUSB2PHYCFG_USBTRDTIM_MASK);
		reg |= DWC3_GUSB2PHYCFG_PHYIF(UTMI_PHYIF_8_BIT) |
		       DWC3_GUSB2PHYCFG_USBTRDTIM(USBTRDTIM_UTMI_8_BIT);
		break;
	case USBPHY_INTERFACE_MODE_UTMIW:
		reg &= ~(DWC3_GUSB2PHYCFG_PHYIF_MASK |
		       DWC3_GUSB2PHYCFG_USBTRDTIM_MASK);
		reg |= DWC3_GUSB2PHYCFG_PHYIF(UTMI_PHYIF_16_BIT) |
		       DWC3_GUSB2PHYCFG_USBTRDTIM(USBTRDTIM_UTMI_16_BIT);
		break;
	default:
		break;
	}

	/*
	 * Above 1.94a, it is recommended to set DWC3_GUSB2PHYCFG_SUSPHY to
	 * '0' during coreConsultant configuration. So default value will
	 * be '0' when the core is reset. Application needs to set it to
	 * '1' after the core initialization is completed.
	 */
	if (dwc->revision > DWC3_REVISION_194A)
		reg |= DWC3_GUSB2PHYCFG_SUSPHY;

	if (dwc->dis_u2_susphy_quirk)
		reg &= ~DWC3_GUSB2PHYCFG_SUSPHY;

	if (dwc->dis_enblslpm_quirk)
		reg &= ~DWC3_GUSB2PHYCFG_ENBLSLPM;

	if (dwc->dis_u2_freeclk_exists_quirk)
		reg &= ~DWC3_GUSB2PHYCFG_U2_FREECLK_EXISTS;

	dwc3_writel(dwc->regs, DWC3_GUSB2PHYCFG(0), reg);

	return 0;
}

static void dwc3_core_exit(struct dwc3 *dwc)
{
	dwc3_event_buffers_cleanup(dwc);

	usb_phy_shutdown(dwc->usb2_phy);
	usb_phy_shutdown(dwc->usb3_phy);
	phy_exit(dwc->usb2_generic_phy);
	phy_exit(dwc->usb3_generic_phy);

	usb_phy_set_suspend(dwc->usb2_phy, 1);
	usb_phy_set_suspend(dwc->usb3_phy, 1);
	phy_power_off(dwc->usb2_generic_phy);
	phy_power_off(dwc->usb3_generic_phy);
}

/**
 * dwc3_core_init - Low-level initialization of DWC3 Core
 * @dwc: Pointer to our controller context structure
 *
 * Returns 0 on success otherwise negative errno.
 */
int dwc3_core_init(struct dwc3 *dwc)
{
	u32			hwparams4 = dwc->hwparams.hwparams4;
	u32			reg;
	int			ret;

	reg = dwc3_readl(dwc->regs, DWC3_GSNPSID);
	/* This should read as U3 followed by revision number */
	if ((reg & DWC3_GSNPSID_MASK) == 0x55330000) {
		/* Detected DWC_usb3 IP */
		dwc->revision = reg;
	} else if ((reg & DWC3_GSNPSID_MASK) == 0x33310000) {
		/* Detected DWC_usb31 IP */
		dwc->revision = dwc3_readl(dwc->regs, DWC3_VER_NUMBER);
		dwc->revision |= DWC3_REVISION_IS_DWC31;
	} else {
		dev_err(dwc->dev, "this is not a DesignWare USB3 DRD Core\n");
		ret = -ENODEV;
		goto err0;
	}

	/*
	 * Write Linux Version Code to our GUID register so it's easy to figure
	 * out which kernel version a bug was found.
	 */
	dwc3_writel(dwc->regs, DWC3_GUID, LINUX_VERSION_CODE);

	/* Handle USB2.0-only core configuration */
	if (DWC3_GHWPARAMS3_SSPHY_IFC(dwc->hwparams.hwparams3) ==
			DWC3_GHWPARAMS3_SSPHY_IFC_DIS) {
		if (dwc->maximum_speed == USB_SPEED_SUPER)
			dwc->maximum_speed = USB_SPEED_HIGH;
	}

	/* issue device SoftReset too */
	ret = dwc3_core_reset(dwc);
	if (ret)
		goto err0;

	/* issue device SoftReset too */
	ret = dwc3_soft_reset(dwc);
	if (ret)
		goto err0;

	ret = dwc3_phy_setup(dwc);
	if (ret)
		goto err0;

	reg = dwc3_readl(dwc->regs, DWC3_GCTL);
	reg &= ~DWC3_GCTL_SCALEDOWN_MASK;

	switch (DWC3_GHWPARAMS1_EN_PWROPT(dwc->hwparams.hwparams1)) {
	case DWC3_GHWPARAMS1_EN_PWROPT_CLK:
		/**
		 * WORKAROUND: DWC3 revisions between 2.10a and 2.50a have an
		 * issue which would cause xHCI compliance tests to fail.
		 *
		 * Because of that we cannot enable clock gating on such
		 * configurations.
		 *
		 * Refers to:
		 *
		 * STAR#9000588375: Clock Gating, SOF Issues when ref_clk-Based
		 * SOF/ITP Mode Used
		 */
		if ((dwc->dr_mode == USB_DR_MODE_HOST ||
				dwc->dr_mode == USB_DR_MODE_OTG) &&
				(dwc->revision >= DWC3_REVISION_210A &&
				dwc->revision <= DWC3_REVISION_250A))
			reg |= DWC3_GCTL_DSBLCLKGTNG | DWC3_GCTL_SOFITPSYNC;
		else
			reg &= ~DWC3_GCTL_DSBLCLKGTNG;
		break;
	case DWC3_GHWPARAMS1_EN_PWROPT_HIB:
		/* enable hibernation here */
		dwc->nr_scratch = DWC3_GHWPARAMS4_HIBER_SCRATCHBUFS(hwparams4);

		/*
		 * REVISIT Enabling this bit so that host-mode hibernation
		 * will work. Device-mode hibernation is not yet implemented.
		 */
		reg |= DWC3_GCTL_GBLHIBERNATIONEN;
		break;
	default:
		dwc3_trace(trace_dwc3_core, "No power optimization available\n");
	}

	/* check if current dwc3 is on simulation board */
	if (dwc->hwparams.hwparams6 & DWC3_GHWPARAMS6_EN_FPGA) {
		dwc3_trace(trace_dwc3_core,
				"running on FPGA platform\n");
		dwc->is_fpga = true;
	}

	WARN_ONCE(dwc->disable_scramble_quirk && !dwc->is_fpga,
			"disable_scramble cannot be used on non-FPGA builds\n");

	if (dwc->disable_scramble_quirk && dwc->is_fpga)
		reg |= DWC3_GCTL_DISSCRAMBLE;
	else
		reg &= ~DWC3_GCTL_DISSCRAMBLE;

	if (dwc->u2exit_lfps_quirk)
		reg |= DWC3_GCTL_U2EXIT_LFPS;

	/*
	 * WORKAROUND: DWC3 revisions <1.90a have a bug
	 * where the device can fail to connect at SuperSpeed
	 * and falls back to high-speed mode which causes
	 * the device to enter a Connect/Disconnect loop
	 */
	if (dwc->revision < DWC3_REVISION_190A)
		reg |= DWC3_GCTL_U2RSTECN;

	dwc3_core_num_eps(dwc);

	/*
	 * Disable clock gating to work around a known HW bug that causes the
	 * internal RAM clock to get stuck when entering low power modes.
	 */
	if (dwc->disable_clk_gating) {
		dev_dbg(dwc->dev, "Disabling controller clock gating.\n");
		reg |= DWC3_GCTL_DSBLCLKGTNG;
	}

	dwc3_writel(dwc->regs, DWC3_GCTL, reg);

	ret = dwc3_alloc_scratch_buffers(dwc);
	if (ret)
		goto err1;

	ret = dwc3_setup_scratch_buffers(dwc);
	if (ret)
		goto err2;

	/* Adjust Frame Length */
	dwc3_frame_length_adjustment(dwc);

	usb_phy_set_suspend(dwc->usb2_phy, 0);
	usb_phy_set_suspend(dwc->usb3_phy, 0);
	ret = phy_power_on(dwc->usb2_generic_phy);
	if (ret < 0)
		goto err2;

	/*
	 * clear Elastic buffer mode in GUSBPIPE_CTRL(0) register, otherwise
	 * it results in high link errors and could cause SS mode transfer
	 * failure.
	 */
	if (!dwc->nominal_elastic_buffer) {
		reg = dwc3_readl(dwc->regs, DWC3_GUSB3PIPECTL(0));
		reg &= ~DWC3_GUSB3PIPECTL_ELASTIC_BUF_MODE;
		dwc3_writel(dwc->regs, DWC3_GUSB3PIPECTL(0), reg);
	}

	switch (dwc->dr_mode) {
	case USB_DR_MODE_PERIPHERAL:
		dwc3_set_mode(dwc, DWC3_GCTL_PRTCAP_DEVICE);
		break;
	case USB_DR_MODE_HOST:
		dwc3_set_mode(dwc, DWC3_GCTL_PRTCAP_HOST);
		break;
	case USB_DR_MODE_OTG:
		dwc3_set_mode(dwc, DWC3_GCTL_PRTCAP_OTG);
		break;
	default:
		dev_warn(dwc->dev, "Unsupported mode %d\n", dwc->dr_mode);
		break;
	}

	/*
	 * ENDXFER polling is available on version 3.10a and later of
	 * the DWC_usb3 controller. It is NOT available in the
	 * DWC_usb31 controller.
	 */
	if (!dwc3_is_usb31(dwc) && dwc->revision >= DWC3_REVISION_310A) {
		reg = dwc3_readl(dwc->regs, DWC3_GUCTL2);
		reg |= DWC3_GUCTL2_RST_ACTBITLATER;
		dwc3_writel(dwc->regs, DWC3_GUCTL2, reg);
	}

	return 0;

err2:
	dwc3_free_scratch_buffers(dwc);

err1:
	usb_phy_shutdown(dwc->usb2_phy);
	usb_phy_shutdown(dwc->usb3_phy);
	phy_exit(dwc->usb2_generic_phy);
	phy_exit(dwc->usb3_generic_phy);

err0:
	return ret;
}

static int dwc3_core_get_phy(struct dwc3 *dwc)
{
	struct device		*dev = dwc->dev;
	struct device_node	*node = dev->of_node;
	int ret;

	if (node) {
		dwc->usb2_phy = devm_usb_get_phy_by_phandle(dev, "usb-phy", 0);
		dwc->usb3_phy = devm_usb_get_phy_by_phandle(dev, "usb-phy", 1);
	} else {
		dwc->usb2_phy = devm_usb_get_phy(dev, USB_PHY_TYPE_USB2);
		dwc->usb3_phy = devm_usb_get_phy(dev, USB_PHY_TYPE_USB3);
	}

	if (IS_ERR(dwc->usb2_phy)) {
		ret = PTR_ERR(dwc->usb2_phy);
		if (ret == -ENXIO || ret == -ENODEV) {
			dwc->usb2_phy = NULL;
		} else if (ret == -EPROBE_DEFER) {
			return ret;
		} else {
			dev_err(dev, "no usb2 phy configured\n");
			return ret;
		}
	}

	if (IS_ERR(dwc->usb3_phy)) {
		ret = PTR_ERR(dwc->usb3_phy);
		if (ret == -ENXIO || ret == -ENODEV) {
			dwc->usb3_phy = NULL;
		} else if (ret == -EPROBE_DEFER) {
			return ret;
		} else {
			dev_err(dev, "no usb3 phy configured\n");
			return ret;
		}
	}

	dwc->usb2_generic_phy = devm_phy_get(dev, "usb2-phy");
	if (IS_ERR(dwc->usb2_generic_phy)) {
		ret = PTR_ERR(dwc->usb2_generic_phy);
		if (ret == -ENOSYS || ret == -ENODEV) {
			dwc->usb2_generic_phy = NULL;
		} else if (ret == -EPROBE_DEFER) {
			return ret;
		} else {
			dev_err(dev, "no usb2 phy configured\n");
			return ret;
		}
	}

	dwc->usb3_generic_phy = devm_phy_get(dev, "usb3-phy");
	if (IS_ERR(dwc->usb3_generic_phy)) {
		ret = PTR_ERR(dwc->usb3_generic_phy);
		if (ret == -ENOSYS || ret == -ENODEV) {
			dwc->usb3_generic_phy = NULL;
		} else if (ret == -EPROBE_DEFER) {
			return ret;
		} else {
			dev_err(dev, "no usb3 phy configured\n");
			return ret;
		}
	}

	return 0;
}

static int dwc3_core_init_mode(struct dwc3 *dwc)
{
	struct device *dev = dwc->dev;

	switch (dwc->dr_mode) {
	case USB_DR_MODE_PERIPHERAL:
<<<<<<< HEAD
		dwc3_set_mode(dwc, DWC3_GCTL_PRTCAP_DEVICE);
		break;
	case USB_DR_MODE_HOST:
		dwc3_set_mode(dwc, DWC3_GCTL_PRTCAP_HOST);
		break;
	case USB_DR_MODE_OTG:
		dwc3_set_mode(dwc, DWC3_GCTL_PRTCAP_OTG);
=======
		ret = dwc3_gadget_init(dwc);
		if (ret) {
			if (ret != -EPROBE_DEFER)
				dev_err(dev, "failed to initialize gadget\n");
			return ret;
		}
		break;
	case USB_DR_MODE_HOST:
		ret = dwc3_host_init(dwc);
		if (ret) {
			if (ret != -EPROBE_DEFER)
				dev_err(dev, "failed to initialize host\n");
			return ret;
		}
		break;
	case USB_DR_MODE_OTG:
		ret = dwc3_host_init(dwc);
		if (ret) {
			if (ret != -EPROBE_DEFER)
				dev_err(dev, "failed to initialize host\n");
			return ret;
		}

		ret = dwc3_gadget_init(dwc);
		if (ret) {
			if (ret != -EPROBE_DEFER)
				dev_err(dev, "failed to initialize gadget\n");
			return ret;
		}
>>>>>>> 730d8a50
		break;
	default:
		dev_err(dev, "Unsupported mode of operation %d\n", dwc->dr_mode);
		return -EINVAL;
	}

	return 0;
}

static void dwc3_core_exit_mode(struct dwc3 *dwc)
{
	switch (dwc->dr_mode) {
	case USB_DR_MODE_PERIPHERAL:
		dwc3_gadget_exit(dwc);
		break;
	case USB_DR_MODE_HOST:
		dwc3_host_exit(dwc);
		break;
	case USB_DR_MODE_OTG:
		dwc3_host_exit(dwc);
		dwc3_gadget_exit(dwc);
		break;
	default:
		/* do nothing */
		break;
	}
}

/* XHCI reset, resets other CORE registers as well, re-init those */
void dwc3_post_host_reset_core_init(struct dwc3 *dwc)
{
	dwc3_core_init(dwc);
	dwc3_gadget_restart(dwc);
}

static void (*notify_event)(struct dwc3 *, unsigned int);
void dwc3_set_notifier(void (*notify)(struct dwc3 *, unsigned int))
{
	notify_event = notify;
}
EXPORT_SYMBOL(dwc3_set_notifier);

int dwc3_notify_event(struct dwc3 *dwc, unsigned int event)
{
	int ret = 0;

	if (dwc->notify_event)
		dwc->notify_event(dwc, event);
	else
		ret = -ENODEV;

	return ret;
}
EXPORT_SYMBOL(dwc3_notify_event);

int dwc3_core_pre_init(struct dwc3 *dwc)
{
	int ret;

	dwc3_cache_hwparams(dwc);

	ret = dwc3_phy_setup(dwc);
	if (ret)
		goto err0;

	if (!dwc->ev_buf) {
		ret = dwc3_alloc_event_buffers(dwc, DWC3_EVENT_BUFFERS_SIZE);
		if (ret) {
			dev_err(dwc->dev, "failed to allocate event buffers\n");
			ret = -ENOMEM;
			goto err1;
		}
	}

	ret = dwc3_core_init(dwc);
	if (ret) {
		dev_err(dwc->dev, "failed to initialize core\n");
		goto err2;
	}

	ret = phy_power_on(dwc->usb2_generic_phy);
	if (ret < 0)
		goto err3;

	ret = phy_power_on(dwc->usb3_generic_phy);
	if (ret < 0)
		goto err4;

	ret = dwc3_event_buffers_setup(dwc);
	if (ret) {
		dev_err(dwc->dev, "failed to setup event buffers\n");
		goto err5;
	}

	ret = dwc3_core_init_mode(dwc);
	if (ret) {
		dev_err(dwc->dev, "failed to set mode with dwc3 core\n");
		goto err6;
	}

	return ret;

err6:
	dwc3_event_buffers_cleanup(dwc);
err5:
	phy_power_off(dwc->usb3_generic_phy);
err4:
	phy_power_off(dwc->usb2_generic_phy);
err3:
	dwc3_core_exit(dwc);
err2:
	dwc3_free_event_buffers(dwc);
err1:
	dwc3_ulpi_exit(dwc);
err0:
	return ret;
}

#define DWC3_ALIGN_MASK		(16 - 1)

static int dwc3_probe(struct platform_device *pdev)
{
	struct device		*dev = &pdev->dev;
	struct resource		*res;
	struct dwc3		*dwc;
	u8			lpm_nyet_threshold;
	u8			tx_de_emphasis;
	u8			hird_threshold;
	int			irq;

	int			ret;

	void __iomem		*regs;
	void			*mem;

	mem = devm_kzalloc(dev, sizeof(*dwc) + DWC3_ALIGN_MASK, GFP_KERNEL);
	if (!mem)
		return -ENOMEM;

	dwc = PTR_ALIGN(mem, DWC3_ALIGN_MASK + 1);
	dwc->mem = mem;
	dwc->dev = dev;

	dwc->notify_event = notify_event;
	res = platform_get_resource(pdev, IORESOURCE_IRQ, 0);
	if (!res) {
		dev_err(dev, "missing IRQ\n");
		return -ENODEV;
	}
	dwc->xhci_resources[1].start = res->start;
	dwc->xhci_resources[1].end = res->end;
	dwc->xhci_resources[1].flags = res->flags;
	dwc->xhci_resources[1].name = res->name;

	irq = platform_get_irq(to_platform_device(dwc->dev), 0);

	/* will be enabled in dwc3_msm_resume() */
	irq_set_status_flags(irq, IRQ_NOAUTOEN);
	ret = devm_request_threaded_irq(dev, irq, NULL, dwc3_interrupt,
			IRQF_SHARED | IRQF_ONESHOT, "dwc3", dwc);
	if (ret) {
		dev_err(dwc->dev, "failed to request irq #%d --> %d\n",
				irq, ret);
		return -ENODEV;
	}

	dwc->irq = irq;
	res = platform_get_resource(pdev, IORESOURCE_MEM, 0);
	if (!res) {
		dev_err(dev, "missing memory resource\n");
		return -ENODEV;
	}

	dwc->reg_phys = res->start;
	dwc->xhci_resources[0].start = res->start;
	dwc->xhci_resources[0].end = dwc->xhci_resources[0].start +
					DWC3_XHCI_REGS_END;
	dwc->xhci_resources[0].flags = res->flags;
	dwc->xhci_resources[0].name = res->name;

	res->start += DWC3_GLOBALS_REGS_START;

	/*
	 * Request memory region but exclude xHCI regs,
	 * since it will be requested by the xhci-plat driver.
	 */
	regs = devm_ioremap_resource(dev, res);
	if (IS_ERR(regs)) {
		ret = PTR_ERR(regs);
		goto err0;
	}

	dwc->regs	= regs;
	dwc->regs_size	= resource_size(res);

	/* default to highest possible threshold */
	lpm_nyet_threshold = 0xff;

	/* default to -3.5dB de-emphasis */
	tx_de_emphasis = 1;

	/*
	 * default to assert utmi_sleep_n and use maximum allowed HIRD
	 * threshold value of 0b1100
	 */
	hird_threshold = 12;

	dwc->maximum_speed = usb_get_maximum_speed(dev);
	dwc->dr_mode = usb_get_dr_mode(dev);
	dwc->hsphy_mode = of_usb_get_phy_mode(dev->of_node);

	dwc->has_lpm_erratum = device_property_read_bool(dev,
				"snps,has-lpm-erratum");
	device_property_read_u8(dev, "snps,lpm-nyet-threshold",
				&lpm_nyet_threshold);
	dwc->is_utmi_l1_suspend = device_property_read_bool(dev,
				"snps,is-utmi-l1-suspend");
	device_property_read_u8(dev, "snps,hird-threshold",
				&hird_threshold);
	dwc->usb3_lpm_capable = device_property_read_bool(dev,
				"snps,usb3_lpm_capable");

	dwc->disable_scramble_quirk = device_property_read_bool(dev,
				"snps,disable_scramble_quirk");
	dwc->u2exit_lfps_quirk = device_property_read_bool(dev,
				"snps,u2exit_lfps_quirk");
	dwc->u2ss_inp3_quirk = device_property_read_bool(dev,
				"snps,u2ss_inp3_quirk");
	dwc->req_p1p2p3_quirk = device_property_read_bool(dev,
				"snps,req_p1p2p3_quirk");
	dwc->del_p1p2p3_quirk = device_property_read_bool(dev,
				"snps,del_p1p2p3_quirk");
	dwc->del_phy_power_chg_quirk = device_property_read_bool(dev,
				"snps,del_phy_power_chg_quirk");
	dwc->lfps_filter_quirk = device_property_read_bool(dev,
				"snps,lfps_filter_quirk");
	dwc->rx_detect_poll_quirk = device_property_read_bool(dev,
				"snps,rx_detect_poll_quirk");
	dwc->dis_u3_susphy_quirk = device_property_read_bool(dev,
				"snps,dis_u3_susphy_quirk");
	dwc->dis_u2_susphy_quirk = device_property_read_bool(dev,
				"snps,dis_u2_susphy_quirk");
	dwc->dis_enblslpm_quirk = device_property_read_bool(dev,
				"snps,dis_enblslpm_quirk");
	dwc->dis_rxdet_inp3_quirk = device_property_read_bool(dev,
				"snps,dis_rxdet_inp3_quirk");
	dwc->dis_u2_freeclk_exists_quirk = device_property_read_bool(dev,
				"snps,dis-u2-freeclk-exists-quirk");
	dwc->dis_del_phy_power_chg_quirk = device_property_read_bool(dev,
				"snps,dis-del-phy-power-chg-quirk");

	dwc->tx_de_emphasis_quirk = device_property_read_bool(dev,
				"snps,tx_de_emphasis_quirk");
	device_property_read_u8(dev, "snps,tx_de_emphasis",
				&tx_de_emphasis);
	device_property_read_string(dev, "snps,hsphy_interface",
				    &dwc->hsphy_interface);
	device_property_read_u32(dev, "snps,quirk-frame-length-adjustment",
				 &dwc->fladj);

	if (dwc->enable_bus_suspend) {
		pm_runtime_set_autosuspend_delay(dev, 500);
		pm_runtime_use_autosuspend(dev);
	}

	dwc->lpm_nyet_threshold = lpm_nyet_threshold;
	dwc->tx_de_emphasis = tx_de_emphasis;

	dwc->hird_threshold = hird_threshold
		| (dwc->is_utmi_l1_suspend << 4);

	init_waitqueue_head(&dwc->wait_linkstate);
	platform_set_drvdata(pdev, dwc);

	ret = dwc3_core_get_phy(dwc);
	if (ret)
		goto err0;

	spin_lock_init(&dwc->lock);

	if (!dev->dma_mask) {
		dev->dma_mask = dev->parent->dma_mask;
		dev->dma_parms = dev->parent->dma_parms;
		dma_set_coherent_mask(dev, dev->parent->coherent_dma_mask);
	}

	pm_runtime_no_callbacks(dev);
	pm_runtime_set_active(dev);
	pm_runtime_enable(dev);
	pm_runtime_forbid(dev);

<<<<<<< HEAD
	if (IS_ENABLED(CONFIG_USB_DWC3_HOST))
		dwc->dr_mode = USB_DR_MODE_HOST;
	else if (IS_ENABLED(CONFIG_USB_DWC3_GADGET) &&
			(dwc->dr_mode == USB_DR_MODE_OTG ||
					dwc->dr_mode == USB_DR_MODE_UNKNOWN))
		dwc->dr_mode = USB_DR_MODE_PERIPHERAL;

	if (dwc->dr_mode == USB_DR_MODE_UNKNOWN) {
		dwc->dr_mode = USB_DR_MODE_OTG;
		dwc->is_drd = true;
=======
	ret = dwc3_alloc_event_buffers(dwc, DWC3_EVENT_BUFFERS_SIZE);
	if (ret) {
		dev_err(dwc->dev, "failed to allocate event buffers\n");
		ret = -ENOMEM;
		goto err2;
	}

	ret = dwc3_get_dr_mode(dwc);
	if (ret)
		goto err3;

	ret = dwc3_alloc_scratch_buffers(dwc);
	if (ret)
		goto err3;

	ret = dwc3_core_init(dwc);
	if (ret) {
		dev_err(dev, "failed to initialize core\n");
		goto err4;
>>>>>>> 730d8a50
	}

	/* Check the maximum_speed parameter */
	switch (dwc->maximum_speed) {
	case USB_SPEED_LOW:
	case USB_SPEED_FULL:
	case USB_SPEED_HIGH:
	case USB_SPEED_SUPER:
	case USB_SPEED_SUPER_PLUS:
		break;
	default:
		dev_err(dev, "invalid maximum_speed parameter %d\n",
			dwc->maximum_speed);
		/* fall through */
	case USB_SPEED_UNKNOWN:
		/* default to superspeed */
		dwc->maximum_speed = USB_SPEED_SUPER;

		/*
		 * default to superspeed plus if we are capable.
		 */
		if (dwc3_is_usb31(dwc) &&
		    (DWC3_GHWPARAMS3_SSPHY_IFC(dwc->hwparams.hwparams3) ==
		     DWC3_GHWPARAMS3_SSPHY_IFC_GEN2))
			dwc->maximum_speed = USB_SPEED_SUPER_PLUS;

		break;
	}

	/* Adjust Frame Length */
	dwc3_frame_length_adjustment(dwc);

	/* Hardcode number of eps */
	dwc->num_in_eps = 16;
	dwc->num_out_eps = 16;

	if (dwc->dr_mode == USB_DR_MODE_OTG ||
		dwc->dr_mode == USB_DR_MODE_PERIPHERAL) {
		ret = dwc3_gadget_init(dwc);
		if (ret) {
			dev_err(dev, "failed to initialize gadget\n");
			goto err0;
		}
	}

	if (dwc->dr_mode == USB_DR_MODE_OTG ||
		dwc->dr_mode ==  USB_DR_MODE_HOST) {
		ret = dwc3_host_init(dwc);
		if (ret) {
			dev_err(dev, "failed to initialize host\n");
			goto err_gadget;
		}
	}

	ret = dwc3_debugfs_init(dwc);
	if (ret) {
		dev_err(dev, "failed to initialize debugfs\n");
		goto err_host;
	}

	pm_runtime_allow(dev);
	return 0;

err_host:
	if (dwc->dr_mode == USB_DR_MODE_OTG ||
		dwc->dr_mode == USB_DR_MODE_HOST)
		dwc3_host_exit(dwc);
err_gadget:
	if (dwc->dr_mode == USB_DR_MODE_OTG ||
		dwc->dr_mode == USB_DR_MODE_PERIPHERAL)
		dwc3_gadget_exit(dwc);
err0:
	/*
	 * restore res->start back to its original value so that, in case the
	 * probe is deferred, we don't end up getting error in request the
	 * memory region the next time probe is called.
	 */
	res->start -= DWC3_GLOBALS_REGS_START;

	return ret;
}

static int dwc3_remove(struct platform_device *pdev)
{
	struct dwc3	*dwc = platform_get_drvdata(pdev);
	struct resource *res = platform_get_resource(pdev, IORESOURCE_MEM, 0);

	pm_runtime_get_sync(&pdev->dev);
	/*
	 * restore res->start back to its original value so that, in case the
	 * probe is deferred, we don't end up getting error in request the
	 * memory region the next time probe is called.
	 */
	res->start -= DWC3_GLOBALS_REGS_START;

	dwc3_debugfs_exit(dwc);
	dwc3_core_exit_mode(dwc);

	dwc3_core_exit(dwc);
	dwc3_ulpi_exit(dwc);

	pm_runtime_put_sync(&pdev->dev);
	pm_runtime_allow(&pdev->dev);
	pm_runtime_disable(&pdev->dev);

	dwc3_free_event_buffers(dwc);
	dwc3_free_scratch_buffers(dwc);

	return 0;
}

#ifdef CONFIG_PM
static int dwc3_suspend_common(struct dwc3 *dwc)
{
	unsigned long	flags;

	switch (dwc->dr_mode) {
	case USB_DR_MODE_PERIPHERAL:
	case USB_DR_MODE_OTG:
		spin_lock_irqsave(&dwc->lock, flags);
		dwc3_gadget_suspend(dwc);
		spin_unlock_irqrestore(&dwc->lock, flags);
		break;
	case USB_DR_MODE_HOST:
	default:
		/* do nothing */
		break;
	}

	dwc3_core_exit(dwc);

	return 0;
}

static int dwc3_resume_common(struct dwc3 *dwc)
{
	unsigned long	flags;
	int		ret;

	ret = dwc3_core_init(dwc);
	if (ret)
		return ret;

	switch (dwc->dr_mode) {
	case USB_DR_MODE_PERIPHERAL:
	case USB_DR_MODE_OTG:
		spin_lock_irqsave(&dwc->lock, flags);
		dwc3_gadget_resume(dwc);
		spin_unlock_irqrestore(&dwc->lock, flags);
		/* FALLTHROUGH */
	case USB_DR_MODE_HOST:
	default:
		/* do nothing */
		break;
	}

	return 0;
}

static int dwc3_runtime_checks(struct dwc3 *dwc)
{
	switch (dwc->dr_mode) {
	case USB_DR_MODE_PERIPHERAL:
	case USB_DR_MODE_OTG:
		if (dwc->connected)
			return -EBUSY;
		break;
	case USB_DR_MODE_HOST:
	default:
		/* do nothing */
		break;
	}

	return 0;
}

static int dwc3_runtime_suspend(struct device *dev)
{
	struct dwc3     *dwc = dev_get_drvdata(dev);
	int		ret;

	/* Check if platform glue driver handling PM, if not then handle here */
	if (!dwc3_notify_event(dwc, DWC3_CORE_PM_RESUME_EVENT))
		return 0;

	ret = dwc3_suspend_common(dwc);
	if (ret)
		return ret;

	device_init_wakeup(dev, true);

	return 0;
}

static int dwc3_runtime_resume(struct device *dev)
{
	struct dwc3     *dwc = dev_get_drvdata(dev);
	int		ret;

	/* Check if platform glue driver handling PM, if not then handle here */
	if (!dwc3_notify_event(dwc, DWC3_CORE_PM_RESUME_EVENT))
		return 0;

	device_init_wakeup(dev, false);

	ret = dwc3_resume_common(dwc);
	if (ret)
		return ret;

	switch (dwc->dr_mode) {
	case USB_DR_MODE_PERIPHERAL:
	case USB_DR_MODE_OTG:
		dwc3_gadget_process_pending_events(dwc);
		break;
	case USB_DR_MODE_HOST:
	default:
		/* do nothing */
		break;
	}

	pm_runtime_mark_last_busy(dev);
	pm_runtime_put(dev);

	return 0;
}

static int dwc3_runtime_idle(struct device *dev)
{
	struct dwc3     *dwc = dev_get_drvdata(dev);

	switch (dwc->dr_mode) {
	case USB_DR_MODE_PERIPHERAL:
	case USB_DR_MODE_OTG:
		if (dwc3_runtime_checks(dwc))
			return -EBUSY;
		break;
	case USB_DR_MODE_HOST:
	default:
		/* do nothing */
		break;
	}

	pm_runtime_mark_last_busy(dev);
	pm_runtime_autosuspend(dev);

	return 0;
}
#endif /* CONFIG_PM */

#ifdef CONFIG_PM_SLEEP
static int dwc3_suspend(struct device *dev)
{
	struct dwc3	*dwc = dev_get_drvdata(dev);
	int		ret;

	ret = dwc3_suspend_common(dwc);
	if (ret)
		return ret;

	pinctrl_pm_select_sleep_state(dev);

	return 0;
}

static int dwc3_resume(struct device *dev)
{
	struct dwc3	*dwc = dev_get_drvdata(dev);
	int		ret;

	pinctrl_pm_select_default_state(dev);

	ret = dwc3_resume_common(dwc);
	if (ret)
		return ret;

	pm_runtime_disable(dev);
	pm_runtime_set_active(dev);
	pm_runtime_enable(dev);

	return 0;
}
#endif /* CONFIG_PM_SLEEP */

static const struct dev_pm_ops dwc3_dev_pm_ops = {
	SET_SYSTEM_SLEEP_PM_OPS(dwc3_suspend, dwc3_resume)
	SET_RUNTIME_PM_OPS(dwc3_runtime_suspend, dwc3_runtime_resume,
			dwc3_runtime_idle)
};

#ifdef CONFIG_OF
static const struct of_device_id of_dwc3_match[] = {
	{
		.compatible = "snps,dwc3"
	},
	{
		.compatible = "synopsys,dwc3"
	},
	{ },
};
MODULE_DEVICE_TABLE(of, of_dwc3_match);
#endif

#ifdef CONFIG_ACPI

#define ACPI_ID_INTEL_BSW	"808622B7"

static const struct acpi_device_id dwc3_acpi_match[] = {
	{ ACPI_ID_INTEL_BSW, 0 },
	{ },
};
MODULE_DEVICE_TABLE(acpi, dwc3_acpi_match);
#endif

static struct platform_driver dwc3_driver = {
	.probe		= dwc3_probe,
	.remove		= dwc3_remove,
	.driver		= {
		.name	= "dwc3",
		.of_match_table	= of_match_ptr(of_dwc3_match),
		.acpi_match_table = ACPI_PTR(dwc3_acpi_match),
		.pm	= &dwc3_dev_pm_ops,
	},
};

module_platform_driver(dwc3_driver);

MODULE_ALIAS("platform:dwc3");
MODULE_AUTHOR("Felipe Balbi <balbi@ti.com>");
MODULE_LICENSE("GPL v2");
MODULE_DESCRIPTION("DesignWare USB3 DRD Controller Driver");<|MERGE_RESOLUTION|>--- conflicted
+++ resolved
@@ -50,7 +50,6 @@
 
 #define DWC3_DEFAULT_AUTOSUSPEND_DELAY	5000 /* ms */
 
-<<<<<<< HEAD
 void dwc3_usb3_phy_suspend(struct dwc3 *dwc, int suspend)
 {
 	u32			reg;
@@ -63,7 +62,8 @@
 		reg &= ~DWC3_GUSB3PIPECTL_SUSPHY;
 
 	dwc3_writel(dwc->regs, DWC3_GUSB3PIPECTL(0), reg);
-=======
+}
+
 /**
  * dwc3_get_dr_mode - Validates and sets dr_mode
  * @dwc: pointer to our context structure
@@ -113,7 +113,6 @@
 	}
 
 	return 0;
->>>>>>> 730d8a50
 }
 
 void dwc3_set_mode(struct dwc3 *dwc, u32 mode)
@@ -939,18 +938,10 @@
 static int dwc3_core_init_mode(struct dwc3 *dwc)
 {
 	struct device *dev = dwc->dev;
+	int ret;
 
 	switch (dwc->dr_mode) {
 	case USB_DR_MODE_PERIPHERAL:
-<<<<<<< HEAD
-		dwc3_set_mode(dwc, DWC3_GCTL_PRTCAP_DEVICE);
-		break;
-	case USB_DR_MODE_HOST:
-		dwc3_set_mode(dwc, DWC3_GCTL_PRTCAP_HOST);
-		break;
-	case USB_DR_MODE_OTG:
-		dwc3_set_mode(dwc, DWC3_GCTL_PRTCAP_OTG);
-=======
 		ret = dwc3_gadget_init(dwc);
 		if (ret) {
 			if (ret != -EPROBE_DEFER)
@@ -980,7 +971,6 @@
 				dev_err(dev, "failed to initialize gadget\n");
 			return ret;
 		}
->>>>>>> 730d8a50
 		break;
 	default:
 		dev_err(dev, "Unsupported mode of operation %d\n", dwc->dr_mode);
@@ -1075,16 +1065,8 @@
 		goto err5;
 	}
 
-	ret = dwc3_core_init_mode(dwc);
-	if (ret) {
-		dev_err(dwc->dev, "failed to set mode with dwc3 core\n");
-		goto err6;
-	}
-
 	return ret;
 
-err6:
-	dwc3_event_buffers_cleanup(dwc);
 err5:
 	phy_power_off(dwc->usb3_generic_phy);
 err4:
@@ -1272,39 +1254,9 @@
 	pm_runtime_enable(dev);
 	pm_runtime_forbid(dev);
 
-<<<<<<< HEAD
-	if (IS_ENABLED(CONFIG_USB_DWC3_HOST))
-		dwc->dr_mode = USB_DR_MODE_HOST;
-	else if (IS_ENABLED(CONFIG_USB_DWC3_GADGET) &&
-			(dwc->dr_mode == USB_DR_MODE_OTG ||
-					dwc->dr_mode == USB_DR_MODE_UNKNOWN))
-		dwc->dr_mode = USB_DR_MODE_PERIPHERAL;
-
-	if (dwc->dr_mode == USB_DR_MODE_UNKNOWN) {
-		dwc->dr_mode = USB_DR_MODE_OTG;
-		dwc->is_drd = true;
-=======
-	ret = dwc3_alloc_event_buffers(dwc, DWC3_EVENT_BUFFERS_SIZE);
-	if (ret) {
-		dev_err(dwc->dev, "failed to allocate event buffers\n");
-		ret = -ENOMEM;
-		goto err2;
-	}
-
 	ret = dwc3_get_dr_mode(dwc);
 	if (ret)
-		goto err3;
-
-	ret = dwc3_alloc_scratch_buffers(dwc);
-	if (ret)
-		goto err3;
-
-	ret = dwc3_core_init(dwc);
-	if (ret) {
-		dev_err(dev, "failed to initialize core\n");
-		goto err4;
->>>>>>> 730d8a50
-	}
+		goto err0;
 
 	/* Check the maximum_speed parameter */
 	switch (dwc->maximum_speed) {
@@ -1340,41 +1292,21 @@
 	dwc->num_in_eps = 16;
 	dwc->num_out_eps = 16;
 
-	if (dwc->dr_mode == USB_DR_MODE_OTG ||
-		dwc->dr_mode == USB_DR_MODE_PERIPHERAL) {
-		ret = dwc3_gadget_init(dwc);
-		if (ret) {
-			dev_err(dev, "failed to initialize gadget\n");
-			goto err0;
-		}
-	}
-
-	if (dwc->dr_mode == USB_DR_MODE_OTG ||
-		dwc->dr_mode ==  USB_DR_MODE_HOST) {
-		ret = dwc3_host_init(dwc);
-		if (ret) {
-			dev_err(dev, "failed to initialize host\n");
-			goto err_gadget;
-		}
-	}
+	ret = dwc3_core_init_mode(dwc);
+	if (ret)
+		goto err0;
 
 	ret = dwc3_debugfs_init(dwc);
 	if (ret) {
 		dev_err(dev, "failed to initialize debugfs\n");
-		goto err_host;
+		goto err_core_init;
 	}
 
 	pm_runtime_allow(dev);
 	return 0;
 
-err_host:
-	if (dwc->dr_mode == USB_DR_MODE_OTG ||
-		dwc->dr_mode == USB_DR_MODE_HOST)
-		dwc3_host_exit(dwc);
-err_gadget:
-	if (dwc->dr_mode == USB_DR_MODE_OTG ||
-		dwc->dr_mode == USB_DR_MODE_PERIPHERAL)
-		dwc3_gadget_exit(dwc);
+err_core_init:
+	dwc3_core_exit_mode(dwc);
 err0:
 	/*
 	 * restore res->start back to its original value so that, in case the

--- conflicted
+++ resolved
@@ -82,12 +82,9 @@
 #define HVDCP2_ICL_VOTER		"HVDCP2_ICL_VOTER"
 #define OV_VOTER			"OV_VOTER"
 #define FG_ESR_VOTER			"FG_ESR_VOTER"
-<<<<<<< HEAD
+#define FCC_STEPPER_VOTER		"FCC_STEPPER_VOTER"
 #define DCIN_USER_VOTER			"DCIN_USER_VOTER"
 #define UNSTANDARD_QC2_VOTER		"UNSTANDARD_QC2_VOTER"
-=======
-#define FCC_STEPPER_VOTER		"FCC_STEPPER_VOTER"
->>>>>>> c714f2c2
 
 #define VCONN_MAX_ATTEMPTS	3
 #define OTG_MAX_ATTEMPTS	3

/*
 * composite.c - infrastructure for Composite USB Gadgets
 *
 * Copyright (C) 2006-2008 David Brownell
 *
 * This program is free software; you can redistribute it and/or modify
 * it under the terms of the GNU General Public License as published by
 * the Free Software Foundation; either version 2 of the License, or
 * (at your option) any later version.
 */

/* #define VERBOSE_DEBUG */

#include <linux/kallsyms.h>
#include <linux/kernel.h>
#include <linux/slab.h>
#include <linux/module.h>
#include <linux/device.h>
#include <linux/utsname.h>
#include <soc/qcom/boot_stats.h>

#include <linux/usb/composite.h>
#include <linux/usb/otg.h>
#include <linux/usb/msm_hsusb.h>
#include <asm/unaligned.h>

#include "u_os_desc.h"
#define SSUSB_GADGET_VBUS_DRAW 900 /* in mA */
#define SSUSB_GADGET_VBUS_DRAW_UNITS 8
#define HSUSB_GADGET_VBUS_DRAW_UNITS 2

/*
 * Based on enumerated USB speed, draw power with set_config and resume
 * HSUSB: 500mA, SSUSB: 900mA
 */
#define USB_VBUS_DRAW(speed)\
	(speed == USB_SPEED_SUPER ?\
	 SSUSB_GADGET_VBUS_DRAW : CONFIG_USB_GADGET_VBUS_DRAW)

/* disable LPM by default */
static bool disable_l1_for_hs;
module_param(disable_l1_for_hs, bool, 0644);
MODULE_PARM_DESC(disable_l1_for_hs,
	"Disable support for L1 LPM for HS devices");

/* disable LPM by default */
static bool disable_l1_for_hs;
module_param(disable_l1_for_hs, bool, 0644);
MODULE_PARM_DESC(disable_l1_for_hs,
	"Disable support for L1 LPM for HS devices");

/**
 * struct usb_os_string - represents OS String to be reported by a gadget
 * @bLength: total length of the entire descritor, always 0x12
 * @bDescriptorType: USB_DT_STRING
 * @qwSignature: the OS String proper
 * @bMS_VendorCode: code used by the host for subsequent requests
 * @bPad: not used, must be zero
 */
struct usb_os_string {
	__u8	bLength;
	__u8	bDescriptorType;
	__u8	qwSignature[OS_STRING_QW_SIGN_LEN];
	__u8	bMS_VendorCode;
	__u8	bPad;
} __packed;

/*
 * The code in this file is utility code, used to build a gadget driver
 * from one or more "function" drivers, one or more "configuration"
 * objects, and a "usb_composite_driver" by gluing them together along
 * with the relevant device-wide data.
 */

static struct usb_gadget_strings **get_containers_gs(
		struct usb_gadget_string_container *uc)
{
	return (struct usb_gadget_strings **)uc->stash;
}

/**
 * function_descriptors() - get function descriptors for speed
 * @f: the function
 * @speed: the speed
 *
 * Returns the descriptors or NULL if not set.
 */
static struct usb_descriptor_header **
function_descriptors(struct usb_function *f,
		     enum usb_device_speed speed)
{
	struct usb_descriptor_header **descriptors;

	/*
	 * NOTE: we try to help gadget drivers which might not be setting
	 * max_speed appropriately.
	 */

	switch (speed) {
	case USB_SPEED_SUPER_PLUS:
		descriptors = f->ssp_descriptors;
		if (descriptors)
			break;
		/* FALLTHROUGH */
	case USB_SPEED_SUPER:
		descriptors = f->ss_descriptors;
		if (descriptors)
			break;
		/* FALLTHROUGH */
	case USB_SPEED_HIGH:
		descriptors = f->hs_descriptors;
		if (descriptors)
			break;
		/* FALLTHROUGH */
	default:
		descriptors = f->fs_descriptors;
	}

	/*
	 * if we can't find any descriptors at all, then this gadget deserves to
	 * Oops with a NULL pointer dereference
	 */

	return descriptors;
}

/**
 * next_ep_desc() - advance to the next EP descriptor
 * @t: currect pointer within descriptor array
 *
 * Return: next EP descriptor or NULL
 *
 * Iterate over @t until either EP descriptor found or
 * NULL (that indicates end of list) encountered
 */
static struct usb_descriptor_header**
next_ep_desc(struct usb_descriptor_header **t)
{
	for (; *t; t++) {
		if ((*t)->bDescriptorType == USB_DT_ENDPOINT)
			return t;
	}
	return NULL;
}

/*
 * for_each_ep_desc()- iterate over endpoint descriptors in the
 *		descriptors list
 * @start:	pointer within descriptor array.
 * @ep_desc:	endpoint descriptor to use as the loop cursor
 */
#define for_each_ep_desc(start, ep_desc) \
	for (ep_desc = next_ep_desc(start); \
	      ep_desc; ep_desc = next_ep_desc(ep_desc+1))

/**
 * config_ep_by_speed() - configures the given endpoint
 * according to gadget speed.
 * @g: pointer to the gadget
 * @f: usb function
 * @_ep: the endpoint to configure
 *
 * Return: error code, 0 on success
 *
 * This function chooses the right descriptors for a given
 * endpoint according to gadget speed and saves it in the
 * endpoint desc field. If the endpoint already has a descriptor
 * assigned to it - overwrites it with currently corresponding
 * descriptor. The endpoint maxpacket field is updated according
 * to the chosen descriptor.
 * Note: the supplied function should hold all the descriptors
 * for supported speeds
 */
int config_ep_by_speed(struct usb_gadget *g,
			struct usb_function *f,
			struct usb_ep *_ep)
{
	struct usb_endpoint_descriptor *chosen_desc = NULL;
	struct usb_descriptor_header **speed_desc = NULL;

	struct usb_ss_ep_comp_descriptor *comp_desc = NULL;
	int want_comp_desc = 0;

	struct usb_descriptor_header **d_spd; /* cursor for speed desc */

	if (!g || !f || !_ep)
		return -EIO;

	/* select desired speed */
	switch (g->speed) {
	case USB_SPEED_SUPER_PLUS:
		if (gadget_is_superspeed_plus(g)) {
			speed_desc = f->ssp_descriptors;
			want_comp_desc = 1;
			break;
		}
		/* else: Fall trough */
	case USB_SPEED_SUPER:
		if (gadget_is_superspeed(g)) {
			speed_desc = f->ss_descriptors;
			want_comp_desc = 1;
			break;
		}
		/* else: Fall trough */
	case USB_SPEED_HIGH:
		if (gadget_is_dualspeed(g)) {
			speed_desc = f->hs_descriptors;
			break;
		}
		/* else: fall through */
	default:
		speed_desc = f->fs_descriptors;
	}
	/* find descriptors */
	for_each_ep_desc(speed_desc, d_spd) {
		chosen_desc = (struct usb_endpoint_descriptor *)*d_spd;
		if (chosen_desc->bEndpointAddress == _ep->address)
			goto ep_found;
	}
	return -EIO;

ep_found:
	/* commit results */
	_ep->maxpacket = usb_endpoint_maxp(chosen_desc) & 0x7ff;
	_ep->desc = chosen_desc;
	_ep->comp_desc = NULL;
	_ep->maxburst = 0;
	_ep->mult = 1;

	if (g->speed == USB_SPEED_HIGH && (usb_endpoint_xfer_isoc(_ep->desc) ||
				usb_endpoint_xfer_int(_ep->desc)))
		_ep->mult = ((usb_endpoint_maxp(_ep->desc) & 0x1800) >> 11) + 1;

	if (!want_comp_desc)
		return 0;

	/*
	 * Companion descriptor should follow EP descriptor
	 * USB 3.0 spec, #9.6.7
	 */
	comp_desc = (struct usb_ss_ep_comp_descriptor *)*(++d_spd);
	if (!comp_desc ||
	    (comp_desc->bDescriptorType != USB_DT_SS_ENDPOINT_COMP))
		return -EIO;
	_ep->comp_desc = comp_desc;
	if (g->speed >= USB_SPEED_SUPER) {
		switch (usb_endpoint_type(_ep->desc)) {
		case USB_ENDPOINT_XFER_ISOC:
			/* mult: bits 1:0 of bmAttributes */
			_ep->mult = (comp_desc->bmAttributes & 0x3) + 1;
		case USB_ENDPOINT_XFER_BULK:
		case USB_ENDPOINT_XFER_INT:
			_ep->maxburst = comp_desc->bMaxBurst + 1;
			break;
		default:
			if (comp_desc->bMaxBurst != 0) {
				struct usb_composite_dev *cdev;

				cdev = get_gadget_data(g);
				ERROR(cdev, "ep0 bMaxBurst must be 0\n");
			}
			_ep->maxburst = 1;
			break;
		}
	}
	return 0;
}
EXPORT_SYMBOL_GPL(config_ep_by_speed);

/**
 * usb_add_function() - add a function to a configuration
 * @config: the configuration
 * @function: the function being added
 * Context: single threaded during gadget setup
 *
 * After initialization, each configuration must have one or more
 * functions added to it.  Adding a function involves calling its @bind()
 * method to allocate resources such as interface and string identifiers
 * and endpoints.
 *
 * This function returns the value of the function's bind(), which is
 * zero for success else a negative errno value.
 */
int usb_add_function(struct usb_configuration *config,
		struct usb_function *function)
{
	int	value = -EINVAL;

	DBG(config->cdev, "adding '%s'/%pK to config '%s'/%pK\n",
			function->name, function,
			config->label, config);

	if (!function->set_alt || !function->disable)
		goto done;

	function->config = config;
	function->intf_id = -EINVAL;
	list_add_tail(&function->list, &config->functions);

	if (function->bind_deactivated) {
		value = usb_function_deactivate(function);
		if (value)
			goto done;
	}

	/* REVISIT *require* function->bind? */
	if (function->bind) {
		value = function->bind(config, function);
		if (value < 0) {
			list_del(&function->list);
			function->config = NULL;
		}
	} else
		value = 0;

	/* We allow configurations that don't work at both speeds.
	 * If we run into a lowspeed Linux system, treat it the same
	 * as full speed ... it's the function drivers that will need
	 * to avoid bulk and ISO transfers.
	 */
	if (!config->fullspeed && function->fs_descriptors)
		config->fullspeed = true;
	if (!config->highspeed && function->hs_descriptors)
		config->highspeed = true;
	if (!config->superspeed && function->ss_descriptors)
		config->superspeed = true;
	if (!config->superspeed_plus && function->ssp_descriptors)
		config->superspeed_plus = true;

done:
	if (value)
		DBG(config->cdev, "adding '%s'/%pK --> %d\n",
				function->name, function, value);
	return value;
}
EXPORT_SYMBOL_GPL(usb_add_function);

void usb_remove_function(struct usb_configuration *c, struct usb_function *f)
{
	if (f->disable)
		f->disable(f);

	bitmap_zero(f->endpoints, 32);
	list_del(&f->list);
	if (f->unbind)
		f->unbind(c, f);
}
EXPORT_SYMBOL_GPL(usb_remove_function);

/**
 * usb_function_deactivate - prevent function and gadget enumeration
 * @function: the function that isn't yet ready to respond
 *
 * Blocks response of the gadget driver to host enumeration by
 * preventing the data line pullup from being activated.  This is
 * normally called during @bind() processing to change from the
 * initial "ready to respond" state, or when a required resource
 * becomes available.
 *
 * For example, drivers that serve as a passthrough to a userspace
 * daemon can block enumeration unless that daemon (such as an OBEX,
 * MTP, or print server) is ready to handle host requests.
 *
 * Not all systems support software control of their USB peripheral
 * data pullups.
 *
 * Returns zero on success, else negative errno.
 */
int usb_function_deactivate(struct usb_function *function)
{
	struct usb_composite_dev	*cdev = function->config->cdev;
	unsigned long			flags;
	int				status = 0;

	spin_lock_irqsave(&cdev->lock, flags);

	if (cdev->deactivations == 0) {
		spin_unlock_irqrestore(&cdev->lock, flags);
		status = usb_gadget_deactivate(cdev->gadget);
		spin_lock_irqsave(&cdev->lock, flags);
	}
	if (status == 0)
		cdev->deactivations++;

	spin_unlock_irqrestore(&cdev->lock, flags);
	return status;
}
EXPORT_SYMBOL_GPL(usb_function_deactivate);

/**
 * usb_function_activate - allow function and gadget enumeration
 * @function: function on which usb_function_activate() was called
 *
 * Reverses effect of usb_function_deactivate().  If no more functions
 * are delaying their activation, the gadget driver will respond to
 * host enumeration procedures.
 *
 * Returns zero on success, else negative errno.
 */
int usb_function_activate(struct usb_function *function)
{
	struct usb_composite_dev	*cdev = function->config->cdev;
	unsigned long			flags;
	int				status = 0;

	spin_lock_irqsave(&cdev->lock, flags);

	if (WARN_ON(cdev->deactivations == 0))
		status = -EINVAL;
	else {
		cdev->deactivations--;
		if (cdev->deactivations == 0) {
			spin_unlock_irqrestore(&cdev->lock, flags);
			status = usb_gadget_activate(cdev->gadget);
			spin_lock_irqsave(&cdev->lock, flags);
		}
	}

	spin_unlock_irqrestore(&cdev->lock, flags);
	return status;
}
EXPORT_SYMBOL_GPL(usb_function_activate);

/**
 * usb_interface_id() - allocate an unused interface ID
 * @config: configuration associated with the interface
 * @function: function handling the interface
 * Context: single threaded during gadget setup
 *
 * usb_interface_id() is called from usb_function.bind() callbacks to
 * allocate new interface IDs.  The function driver will then store that
 * ID in interface, association, CDC union, and other descriptors.  It
 * will also handle any control requests targeted at that interface,
 * particularly changing its altsetting via set_alt().  There may
 * also be class-specific or vendor-specific requests to handle.
 *
 * All interface identifier should be allocated using this routine, to
 * ensure that for example different functions don't wrongly assign
 * different meanings to the same identifier.  Note that since interface
 * identifiers are configuration-specific, functions used in more than
 * one configuration (or more than once in a given configuration) need
 * multiple versions of the relevant descriptors.
 *
 * Returns the interface ID which was allocated; or -ENODEV if no
 * more interface IDs can be allocated.
 */
int usb_interface_id(struct usb_configuration *config,
		struct usb_function *function)
{
	unsigned id = config->next_interface_id;

	if (id < MAX_CONFIG_INTERFACES) {
		config->interface[id] = function;
		if (function->intf_id < 0)
			function->intf_id = id;
		config->next_interface_id = id + 1;
		return id;
	}
	return -ENODEV;
}
EXPORT_SYMBOL_GPL(usb_interface_id);

static int usb_func_wakeup_int(struct usb_function *func)
{
	int ret;
	struct usb_gadget *gadget;

	pr_debug("%s - %s function wakeup\n",
		__func__, func->name ? func->name : "");

	if (!func || !func->config || !func->config->cdev ||
		!func->config->cdev->gadget)
		return -EINVAL;

	gadget = func->config->cdev->gadget;
	if ((gadget->speed != USB_SPEED_SUPER) || !func->func_wakeup_allowed) {
		DBG(func->config->cdev,
			"Function Wakeup is not possible. speed=%u, func_wakeup_allowed=%u\n",
			gadget->speed,
			func->func_wakeup_allowed);

		return -ENOTSUPP;
	}

	ret = usb_gadget_func_wakeup(gadget, func->intf_id);

	return ret;
}

int usb_func_wakeup(struct usb_function *func)
{
	int ret;
	unsigned long flags;

	pr_debug("%s function wakeup\n",
		func->name ? func->name : "");

	spin_lock_irqsave(&func->config->cdev->lock, flags);
	ret = usb_func_wakeup_int(func);
	if (ret == -EACCES) {
		DBG(func->config->cdev,
			"Function wakeup for %s could not complete due to suspend state. Delayed until after bus resume.\n",
			func->name ? func->name : "");
		ret = 0;
		func->func_wakeup_pending = 1;
	} else if (ret == -EAGAIN) {
		DBG(func->config->cdev,
			"Function wakeup for %s sent.\n",
			func->name ? func->name : "");
		ret = 0;
	} else if (ret < 0 && ret != -ENOTSUPP) {
		ERROR(func->config->cdev,
			"Failed to wake function %s from suspend state. ret=%d. Canceling USB request.\n",
			func->name ? func->name : "", ret);
	}

	spin_unlock_irqrestore(&func->config->cdev->lock, flags);
	return ret;
}
EXPORT_SYMBOL(usb_func_wakeup);

int usb_func_ep_queue(struct usb_function *func, struct usb_ep *ep,
			       struct usb_request *req, gfp_t gfp_flags)
{
	int ret;
	struct usb_gadget *gadget;

	if (!func || !func->config || !func->config->cdev ||
			!func->config->cdev->gadget || !ep || !req) {
		ret = -EINVAL;
		goto done;
	}

	pr_debug("Function %s queueing new data into ep %u\n",
		func->name ? func->name : "", ep->address);

	gadget = func->config->cdev->gadget;
	if (func->func_is_suspended && func->func_wakeup_allowed) {
		ret = usb_gadget_func_wakeup(gadget, func->intf_id);
		if (ret == -EACCES) {
			pr_debug("bus suspended func wakeup for %s delayed until bus resume.\n",
				func->name ? func->name : "");
			func->func_wakeup_pending = 1;
			ret = -EAGAIN;
		} else if (ret == -EAGAIN) {
			pr_debug("bus suspended func wakeup for %s delayed until bus resume.\n",
				func->name ? func->name : "");
		} else if (ret < 0 && ret != -ENOTSUPP) {
			pr_err("Failed to wake function %s from suspend state. ret=%d.\n",
				func->name ? func->name : "", ret);
		} else {
			/*
			 * Return -EAGAIN to queue the request from
			 * function driver wakeup function.
			 */
			ret = -EAGAIN;
			goto done;
		}
	}

	if (!func->func_is_suspended)
		ret = 0;

	if (func->func_is_suspended && !func->func_wakeup_allowed) {
		ret = -ENOTSUPP;
		goto done;
	}

	ret = usb_ep_queue(ep, req, gfp_flags);
done:
	return ret;
}
EXPORT_SYMBOL(usb_func_ep_queue);

static u8 encode_bMaxPower(enum usb_device_speed speed,
		struct usb_configuration *c)
{
	unsigned int val = CONFIG_USB_GADGET_VBUS_DRAW;

	switch (speed) {
	case USB_SPEED_SUPER:
		/* with super-speed report 900mA */
		val = SSUSB_GADGET_VBUS_DRAW;
		return (u8)(val / SSUSB_GADGET_VBUS_DRAW_UNITS);
	default:
		return DIV_ROUND_UP(val, HSUSB_GADGET_VBUS_DRAW_UNITS);
	}
}

static int config_buf(struct usb_configuration *config,
		enum usb_device_speed speed, void *buf, u8 type)
{
	struct usb_config_descriptor	*c = buf;
	void				*next = buf + USB_DT_CONFIG_SIZE;
	int				len;
	struct usb_function		*f;
	int				status;

	len = USB_COMP_EP0_BUFSIZ - USB_DT_CONFIG_SIZE;
	/* write the config descriptor */
	c = buf;
	c->bLength = USB_DT_CONFIG_SIZE;
	c->bDescriptorType = type;
	/* wTotalLength is written later */
	c->bNumInterfaces = config->next_interface_id;
	c->bConfigurationValue = config->bConfigurationValue;
	c->iConfiguration = config->iConfiguration;
	c->bmAttributes = USB_CONFIG_ATT_ONE | config->bmAttributes;
	c->bMaxPower = encode_bMaxPower(speed, config);
	if (config->cdev->gadget->self_powered) {
		c->bmAttributes |= USB_CONFIG_ATT_SELFPOWER;
		c->bMaxPower = 0;
	}

	/* There may be e.g. OTG descriptors */
	if (config->descriptors) {
		status = usb_descriptor_fillbuf(next, len,
				config->descriptors);
		if (status < 0)
			return status;
		len -= status;
		next += status;
	}

	/* add each function's descriptors */
	list_for_each_entry(f, &config->functions, list) {
		struct usb_descriptor_header **descriptors;

		descriptors = function_descriptors(f, speed);
		if (!descriptors)
			continue;
		status = usb_descriptor_fillbuf(next, len,
			(const struct usb_descriptor_header **) descriptors);
		if (status < 0)
			return status;
		len -= status;
		next += status;
	}

	len = next - buf;
	c->wTotalLength = cpu_to_le16(len);
	return len;
}

static int config_desc(struct usb_composite_dev *cdev, unsigned w_value)
{
	struct usb_gadget		*gadget = cdev->gadget;
	struct usb_configuration	*c;
	struct list_head		*pos;
	u8				type = w_value >> 8;
	enum usb_device_speed		speed = USB_SPEED_UNKNOWN;

	if (gadget->speed >= USB_SPEED_SUPER)
		speed = gadget->speed;
	else if (gadget_is_dualspeed(gadget)) {
		int	hs = 0;
		if (gadget->speed == USB_SPEED_HIGH)
			hs = 1;
		if (type == USB_DT_OTHER_SPEED_CONFIG)
			hs = !hs;
		if (hs)
			speed = USB_SPEED_HIGH;

	}

	/* This is a lookup by config *INDEX* */
	w_value &= 0xff;

	pos = &cdev->configs;

	while ((pos = pos->next) !=  &cdev->configs) {
		c = list_entry(pos, typeof(*c), list);

		/* ignore configs that won't work at this speed */
		switch (speed) {
		case USB_SPEED_SUPER_PLUS:
			if (!c->superspeed_plus)
				continue;
			break;
		case USB_SPEED_SUPER:
			if (!c->superspeed)
				continue;
			break;
		case USB_SPEED_HIGH:
			if (!c->highspeed)
				continue;
			break;
		default:
			if (!c->fullspeed)
				continue;
		}

		if (w_value == 0)
			return config_buf(c, speed, cdev->req->buf, type);
		w_value--;
	}
	return -EINVAL;
}

static int count_configs(struct usb_composite_dev *cdev, unsigned type)
{
	struct usb_gadget		*gadget = cdev->gadget;
	struct usb_configuration	*c;
	unsigned			count = 0;
	int				hs = 0;
	int				ss = 0;
	int				ssp = 0;

	if (gadget_is_dualspeed(gadget)) {
		if (gadget->speed == USB_SPEED_HIGH)
			hs = 1;
		if (gadget->speed == USB_SPEED_SUPER)
			ss = 1;
		if (gadget->speed == USB_SPEED_SUPER_PLUS)
			ssp = 1;
		if (type == USB_DT_DEVICE_QUALIFIER)
			hs = !hs;
	}
	list_for_each_entry(c, &cdev->configs, list) {
		/* ignore configs that won't work at this speed */
		if (ssp) {
			if (!c->superspeed_plus)
				continue;
		} else if (ss) {
			if (!c->superspeed)
				continue;
		} else if (hs) {
			if (!c->highspeed)
				continue;
		} else {
			if (!c->fullspeed)
				continue;
		}
		count++;
	}
	return count;
}

/**
 * bos_desc() - prepares the BOS descriptor.
 * @cdev: pointer to usb_composite device to generate the bos
 *	descriptor for
 *
 * This function generates the BOS (Binary Device Object)
 * descriptor and its device capabilities descriptors. The BOS
 * descriptor should be supported by a SuperSpeed device.
 */
static int bos_desc(struct usb_composite_dev *cdev)
{
	struct usb_ext_cap_descriptor	*usb_ext;
	struct usb_ss_cap_descriptor	*ss_cap;
	struct usb_dcd_config_params	dcd_config_params;
	struct usb_bos_descriptor	*bos = cdev->req->buf;

	bos->bLength = USB_DT_BOS_SIZE;
	bos->bDescriptorType = USB_DT_BOS;

	bos->wTotalLength = cpu_to_le16(USB_DT_BOS_SIZE);
	bos->bNumDeviceCaps = 0;

	/*
	 * A SuperSpeed device shall include the USB2.0 extension descriptor
	 * and shall support LPM when operating in USB2.0 HS mode, as well as
	 * a HS device when operating in USB2.1 HS mode.
	 */
	usb_ext = cdev->req->buf + le16_to_cpu(bos->wTotalLength);
	bos->bNumDeviceCaps++;
	le16_add_cpu(&bos->wTotalLength, USB_DT_USB_EXT_CAP_SIZE);
	usb_ext->bLength = USB_DT_USB_EXT_CAP_SIZE;
	usb_ext->bDescriptorType = USB_DT_DEVICE_CAPABILITY;
	usb_ext->bDevCapabilityType = USB_CAP_TYPE_EXT;
	usb_ext->bmAttributes = cpu_to_le32(USB_LPM_SUPPORT | USB_BESL_SUPPORT);

	if (gadget_is_superspeed(cdev->gadget)) {
		/*
		 * The Superspeed USB Capability descriptor shall be
		 * implemented by all SuperSpeed devices.
		 */
		ss_cap = cdev->req->buf + le16_to_cpu(bos->wTotalLength);
		bos->bNumDeviceCaps++;
		le16_add_cpu(&bos->wTotalLength, USB_DT_USB_SS_CAP_SIZE);
		ss_cap->bLength = USB_DT_USB_SS_CAP_SIZE;
		ss_cap->bDescriptorType = USB_DT_DEVICE_CAPABILITY;
		ss_cap->bDevCapabilityType = USB_SS_CAP_TYPE;
		ss_cap->bmAttributes = 0; /* LTM is not supported yet */
		ss_cap->wSpeedSupported = cpu_to_le16(USB_LOW_SPEED_OPERATION |
					USB_FULL_SPEED_OPERATION |
					USB_HIGH_SPEED_OPERATION |
					USB_5GBPS_OPERATION);
		ss_cap->bFunctionalitySupport = USB_LOW_SPEED_OPERATION;

		/* Get Controller configuration */
		if (cdev->gadget->ops->get_config_params)
			cdev->gadget->ops->get_config_params
				(&dcd_config_params);
		else {
			dcd_config_params.bU1devExitLat =
				USB_DEFAULT_U1_DEV_EXIT_LAT;
			dcd_config_params.bU2DevExitLat =
				cpu_to_le16(USB_DEFAULT_U2_DEV_EXIT_LAT);
		}
		ss_cap->bU1devExitLat = dcd_config_params.bU1devExitLat;
		ss_cap->bU2DevExitLat = dcd_config_params.bU2DevExitLat;
	}

	/* The SuperSpeedPlus USB Device Capability descriptor */
	if (gadget_is_superspeed_plus(cdev->gadget)) {
		struct usb_ssp_cap_descriptor *ssp_cap;

		ssp_cap = cdev->req->buf + le16_to_cpu(bos->wTotalLength);
		bos->bNumDeviceCaps++;

		/*
		 * Report typical values.
		 */

		le16_add_cpu(&bos->wTotalLength, USB_DT_USB_SSP_CAP_SIZE(1));
		ssp_cap->bLength = USB_DT_USB_SSP_CAP_SIZE(1);
		ssp_cap->bDescriptorType = USB_DT_DEVICE_CAPABILITY;
		ssp_cap->bDevCapabilityType = USB_SSP_CAP_TYPE;
		ssp_cap->bReserved = 0;
		ssp_cap->wReserved = 0;

		/* SSAC = 1 (2 attributes) */
		ssp_cap->bmAttributes = cpu_to_le32(1);

		/* Min RX/TX Lane Count = 1 */
		ssp_cap->wFunctionalitySupport =
			cpu_to_le16((1 << 8) | (1 << 12));

		/*
		 * bmSublinkSpeedAttr[0]:
		 *   ST  = Symmetric, RX
		 *   LSE =  3 (Gbps)
		 *   LP  =  1 (SuperSpeedPlus)
		 *   LSM = 10 (10 Gbps)
		 */
		ssp_cap->bmSublinkSpeedAttr[0] =
			cpu_to_le32((3 << 4) | (1 << 14) | (0xa << 16));
		/*
		 * bmSublinkSpeedAttr[1] =
		 *   ST  = Symmetric, TX
		 *   LSE =  3 (Gbps)
		 *   LP  =  1 (SuperSpeedPlus)
		 *   LSM = 10 (10 Gbps)
		 */
		ssp_cap->bmSublinkSpeedAttr[1] =
			cpu_to_le32((3 << 4) | (1 << 14) |
				    (0xa << 16) | (1 << 7));
	}

	return le16_to_cpu(bos->wTotalLength);
}

static void device_qual(struct usb_composite_dev *cdev)
{
	struct usb_qualifier_descriptor	*qual = cdev->req->buf;

	qual->bLength = sizeof(*qual);
	qual->bDescriptorType = USB_DT_DEVICE_QUALIFIER;
	/* POLICY: same bcdUSB and device type info at both speeds */
	qual->bcdUSB = cdev->desc.bcdUSB;
	qual->bDeviceClass = cdev->desc.bDeviceClass;
	qual->bDeviceSubClass = cdev->desc.bDeviceSubClass;
	qual->bDeviceProtocol = cdev->desc.bDeviceProtocol;
	/* ASSUME same EP0 fifo size at both speeds */
	qual->bMaxPacketSize0 = cdev->gadget->ep0->maxpacket;
	qual->bNumConfigurations = count_configs(cdev, USB_DT_DEVICE_QUALIFIER);
	qual->bRESERVED = 0;
}

/*-------------------------------------------------------------------------*/

static void reset_config(struct usb_composite_dev *cdev)
{
	struct usb_function		*f;

	DBG(cdev, "reset config\n");

	if (!cdev->config) {
		pr_err("%s:cdev->config is already NULL\n", __func__);
		return;
	}

	list_for_each_entry(f, &cdev->config->functions, list) {
		if (f->disable)
			f->disable(f);

		/* USB 3.0 addition */
		f->func_is_suspended = false;
		f->func_wakeup_allowed = false;
		f->func_wakeup_pending = false;

		bitmap_zero(f->endpoints, 32);
	}
	cdev->config = NULL;
	cdev->delayed_status = 0;
}

static int set_config(struct usb_composite_dev *cdev,
		const struct usb_ctrlrequest *ctrl, unsigned number)
{
	struct usb_gadget	*gadget = cdev->gadget;
	struct usb_configuration *c = NULL;
	int			result = -EINVAL;
	int			tmp;

	if (number) {
		list_for_each_entry(c, &cdev->configs, list) {
			if (c->bConfigurationValue == number) {
				/*
				 * We disable the FDs of the previous
				 * configuration only if the new configuration
				 * is a valid one
				 */
				if (cdev->config)
					reset_config(cdev);
				result = 0;
				break;
			}
		}
		if (result < 0)
			goto done;
	} else { /* Zero configuration value - need to reset the config */
		if (cdev->config)
			reset_config(cdev);
		result = 0;
	}

	INFO(cdev, "%s config #%d: %s\n",
	     usb_speed_string(gadget->speed),
	     number, c ? c->label : "unconfigured");

	if (!c)
		goto done;

	place_marker("M - USB Device is enumerated");
	usb_gadget_set_state(gadget, USB_STATE_CONFIGURED);
	cdev->config = c;
	c->num_ineps_used = 0;
	c->num_outeps_used = 0;

	/* Initialize all interfaces by setting them to altsetting zero. */
	for (tmp = 0; tmp < MAX_CONFIG_INTERFACES; tmp++) {
		struct usb_function	*f = c->interface[tmp];
		struct usb_descriptor_header **descriptors;

		if (!f)
			break;

		/*
		 * Record which endpoints are used by the function. This is used
		 * to dispatch control requests targeted at that endpoint to the
		 * function's setup callback instead of the current
		 * configuration's setup callback.
		 */
		descriptors = function_descriptors(f, gadget->speed);

		for (; *descriptors; ++descriptors) {
			struct usb_endpoint_descriptor *ep;
			int addr;

			if ((*descriptors)->bDescriptorType != USB_DT_ENDPOINT)
				continue;

			ep = (struct usb_endpoint_descriptor *)*descriptors;
			addr = ((ep->bEndpointAddress & 0x80) >> 3)
			     |  (ep->bEndpointAddress & 0x0f);
			set_bit(addr, f->endpoints);
			if (usb_endpoint_dir_in(ep))
				c->num_ineps_used++;
			else
				c->num_outeps_used++;
		}

		result = f->set_alt(f, tmp, 0);
		if (result < 0) {
			DBG(cdev, "interface %d (%s/%pK) alt 0 --> %d\n",
					tmp, f->name, f, result);

			reset_config(cdev);
			goto done;
		}

		if (result == USB_GADGET_DELAYED_STATUS) {
			DBG(cdev,
			 "%s: interface %d (%s) requested delayed status\n",
					__func__, tmp, f->name);
			cdev->delayed_status++;
			DBG(cdev, "delayed_status count %d\n",
					cdev->delayed_status);
		}
	}

done:
	usb_gadget_vbus_draw(gadget, USB_VBUS_DRAW(gadget->speed));
	if (result >= 0 && cdev->delayed_status)
		result = USB_GADGET_DELAYED_STATUS;
	return result;
}

int usb_add_config_only(struct usb_composite_dev *cdev,
		struct usb_configuration *config)
{
	struct usb_configuration *c;

	if (!config->bConfigurationValue)
		return -EINVAL;

	/* Prevent duplicate configuration identifiers */
	list_for_each_entry(c, &cdev->configs, list) {
		if (c->bConfigurationValue == config->bConfigurationValue)
			return -EBUSY;
	}

	config->cdev = cdev;
	list_add_tail(&config->list, &cdev->configs);

	INIT_LIST_HEAD(&config->functions);
	config->next_interface_id = 0;
	memset(config->interface, 0, sizeof(config->interface));

	return 0;
}
EXPORT_SYMBOL_GPL(usb_add_config_only);

/**
 * usb_add_config() - add a configuration to a device.
 * @cdev: wraps the USB gadget
 * @config: the configuration, with bConfigurationValue assigned
 * @bind: the configuration's bind function
 * Context: single threaded during gadget setup
 *
 * One of the main tasks of a composite @bind() routine is to
 * add each of the configurations it supports, using this routine.
 *
 * This function returns the value of the configuration's @bind(), which
 * is zero for success else a negative errno value.  Binding configurations
 * assigns global resources including string IDs, and per-configuration
 * resources such as interface IDs and endpoints.
 */
int usb_add_config(struct usb_composite_dev *cdev,
		struct usb_configuration *config,
		int (*bind)(struct usb_configuration *))
{
	int				status = -EINVAL;

	if (!bind)
		goto done;

	DBG(cdev, "adding config #%u '%s'/%pK\n",
			config->bConfigurationValue,
			config->label, config);

	status = usb_add_config_only(cdev, config);
	if (status)
		goto done;

	status = bind(config);
	if (status < 0) {
		while (!list_empty(&config->functions)) {
			struct usb_function		*f;

			f = list_first_entry(&config->functions,
					struct usb_function, list);
			list_del(&f->list);
			if (f->unbind) {
				DBG(cdev, "unbind function '%s'/%pK\n",
					f->name, f);
				f->unbind(config, f);
				/* may free memory for "f" */
			}
		}
		list_del(&config->list);
		config->cdev = NULL;
	} else {
		unsigned	i;

		DBG(cdev, "cfg %d/%pK speeds:%s%s%s%s\n",
			config->bConfigurationValue, config,
			config->superspeed_plus ? " superplus" : "",
			config->superspeed ? " super" : "",
			config->highspeed ? " high" : "",
			config->fullspeed
				? (gadget_is_dualspeed(cdev->gadget)
					? " full"
					: " full/low")
				: "");

		for (i = 0; i < MAX_CONFIG_INTERFACES; i++) {
			struct usb_function	*f = config->interface[i];

			if (!f)
				continue;
			DBG(cdev, "  interface %d = %s/%pK\n",
				i, f->name, f);
		}
	}

	/* set_alt(), or next bind(), sets up ep->claimed as needed */
	usb_ep_autoconfig_reset(cdev->gadget);

done:
	if (status)
		DBG(cdev, "added config '%s'/%u --> %d\n", config->label,
				config->bConfigurationValue, status);
	return status;
}
EXPORT_SYMBOL_GPL(usb_add_config);

static void remove_config(struct usb_composite_dev *cdev,
			      struct usb_configuration *config)
{
	while (!list_empty(&config->functions)) {
		struct usb_function		*f;

		f = list_first_entry(&config->functions,
				struct usb_function, list);
		list_del(&f->list);
		if (f->unbind) {
			DBG(cdev, "unbind function '%s'/%pK\n", f->name, f);
			f->unbind(config, f);
			/* may free memory for "f" */
		}
	}
	list_del(&config->list);
	if (config->unbind) {
		DBG(cdev, "unbind config '%s'/%pK\n", config->label, config);
		config->unbind(config);
			/* may free memory for "c" */
	}
}

/**
 * usb_remove_config() - remove a configuration from a device.
 * @cdev: wraps the USB gadget
 * @config: the configuration
 *
 * Drivers must call usb_gadget_disconnect before calling this function
 * to disconnect the device from the host and make sure the host will not
 * try to enumerate the device while we are changing the config list.
 */
void usb_remove_config(struct usb_composite_dev *cdev,
		      struct usb_configuration *config)
{
	unsigned long flags;

	spin_lock_irqsave(&cdev->lock, flags);

	if (cdev->config == config) {
		if (cdev->gadget->is_chipidea && !cdev->suspended) {
			spin_unlock_irqrestore(&cdev->lock, flags);
			msm_do_bam_disable_enable(CI_CTRL);
			spin_lock_irqsave(&cdev->lock, flags);
		}
		reset_config(cdev);
	}

	spin_unlock_irqrestore(&cdev->lock, flags);

	remove_config(cdev, config);
}

/*-------------------------------------------------------------------------*/

/* We support strings in multiple languages ... string descriptor zero
 * says which languages are supported.  The typical case will be that
 * only one language (probably English) is used, with i18n handled on
 * the host side.
 */

static void collect_langs(struct usb_gadget_strings **sp, __le16 *buf)
{
	const struct usb_gadget_strings	*s;
	__le16				language;
	__le16				*tmp;

	while (*sp) {
		s = *sp;
		language = cpu_to_le16(s->language);
		for (tmp = buf; *tmp && tmp < &buf[126]; tmp++) {
			if (*tmp == language)
				goto repeat;
		}
		*tmp++ = language;
repeat:
		sp++;
	}
}

static int lookup_string(
	struct usb_gadget_strings	**sp,
	void				*buf,
	u16				language,
	int				id
)
{
	struct usb_gadget_strings	*s;
	int				value;

	while (*sp) {
		s = *sp++;
		if (s->language != language)
			continue;
		value = usb_gadget_get_string(s, id, buf);
		if (value > 0)
			return value;
	}
	return -EINVAL;
}

static int get_string(struct usb_composite_dev *cdev,
		void *buf, u16 language, int id)
{
	struct usb_composite_driver	*composite = cdev->driver;
	struct usb_gadget_string_container *uc;
	struct usb_configuration	*c;
	struct usb_function		*f;
	int				len;

	/* Yes, not only is USB's i18n support probably more than most
	 * folk will ever care about ... also, it's all supported here.
	 * (Except for UTF8 support for Unicode's "Astral Planes".)
	 */

	/* 0 == report all available language codes */
	if (id == 0) {
		struct usb_string_descriptor	*s = buf;
		struct usb_gadget_strings	**sp;

		memset(s, 0, 256);
		s->bDescriptorType = USB_DT_STRING;

		sp = composite->strings;
		if (sp)
			collect_langs(sp, s->wData);

		list_for_each_entry(c, &cdev->configs, list) {
			sp = c->strings;
			if (sp)
				collect_langs(sp, s->wData);

			list_for_each_entry(f, &c->functions, list) {
				sp = f->strings;
				if (sp)
					collect_langs(sp, s->wData);
			}
		}
		list_for_each_entry(uc, &cdev->gstrings, list) {
			struct usb_gadget_strings **sp;

			sp = get_containers_gs(uc);
			collect_langs(sp, s->wData);
		}

		for (len = 0; len <= 126 && s->wData[len]; len++)
			continue;
		if (!len)
			return -EINVAL;

		s->bLength = 2 * (len + 1);
		return s->bLength;
	}

	if (cdev->use_os_string && language == 0 && id == OS_STRING_IDX) {
		struct usb_os_string *b = buf;
		b->bLength = sizeof(*b);
		b->bDescriptorType = USB_DT_STRING;
		compiletime_assert(
			sizeof(b->qwSignature) == sizeof(cdev->qw_sign),
			"qwSignature size must be equal to qw_sign");
		memcpy(&b->qwSignature, cdev->qw_sign, sizeof(b->qwSignature));
		b->bMS_VendorCode = cdev->b_vendor_code;
		b->bPad = 0;
		return sizeof(*b);
	}

	list_for_each_entry(uc, &cdev->gstrings, list) {
		struct usb_gadget_strings **sp;

		sp = get_containers_gs(uc);
		len = lookup_string(sp, buf, language, id);
		if (len > 0)
			return len;
	}

	/* String IDs are device-scoped, so we look up each string
	 * table we're told about.  These lookups are infrequent;
	 * simpler-is-better here.
	 */
	if (composite->strings) {
		len = lookup_string(composite->strings, buf, language, id);
		if (len > 0)
			return len;
	}
	list_for_each_entry(c, &cdev->configs, list) {
		if (c->strings) {
			len = lookup_string(c->strings, buf, language, id);
			if (len > 0)
				return len;
		}
		list_for_each_entry(f, &c->functions, list) {
			if (!f->strings)
				continue;
			len = lookup_string(f->strings, buf, language, id);
			if (len > 0)
				return len;
		}
	}
	return -EINVAL;
}

/**
 * usb_string_id() - allocate an unused string ID
 * @cdev: the device whose string descriptor IDs are being allocated
 * Context: single threaded during gadget setup
 *
 * @usb_string_id() is called from bind() callbacks to allocate
 * string IDs.  Drivers for functions, configurations, or gadgets will
 * then store that ID in the appropriate descriptors and string table.
 *
 * All string identifier should be allocated using this,
 * @usb_string_ids_tab() or @usb_string_ids_n() routine, to ensure
 * that for example different functions don't wrongly assign different
 * meanings to the same identifier.
 */
int usb_string_id(struct usb_composite_dev *cdev)
{
	if (cdev->next_string_id < 254) {
		/* string id 0 is reserved by USB spec for list of
		 * supported languages */
		/* 255 reserved as well? -- mina86 */
		cdev->next_string_id++;
		return cdev->next_string_id;
	}
	return -ENODEV;
}
EXPORT_SYMBOL_GPL(usb_string_id);

/**
 * usb_string_ids() - allocate unused string IDs in batch
 * @cdev: the device whose string descriptor IDs are being allocated
 * @str: an array of usb_string objects to assign numbers to
 * Context: single threaded during gadget setup
 *
 * @usb_string_ids() is called from bind() callbacks to allocate
 * string IDs.  Drivers for functions, configurations, or gadgets will
 * then copy IDs from the string table to the appropriate descriptors
 * and string table for other languages.
 *
 * All string identifier should be allocated using this,
 * @usb_string_id() or @usb_string_ids_n() routine, to ensure that for
 * example different functions don't wrongly assign different meanings
 * to the same identifier.
 */
int usb_string_ids_tab(struct usb_composite_dev *cdev, struct usb_string *str)
{
	int next = cdev->next_string_id;

	for (; str->s; ++str) {
		if (unlikely(next >= 254))
			return -ENODEV;
		str->id = ++next;
	}

	cdev->next_string_id = next;

	return 0;
}
EXPORT_SYMBOL_GPL(usb_string_ids_tab);

static struct usb_gadget_string_container *copy_gadget_strings(
		struct usb_gadget_strings **sp, unsigned n_gstrings,
		unsigned n_strings)
{
	struct usb_gadget_string_container *uc;
	struct usb_gadget_strings **gs_array;
	struct usb_gadget_strings *gs;
	struct usb_string *s;
	unsigned mem;
	unsigned n_gs;
	unsigned n_s;
	void *stash;

	mem = sizeof(*uc);
	mem += sizeof(void *) * (n_gstrings + 1);
	mem += sizeof(struct usb_gadget_strings) * n_gstrings;
	mem += sizeof(struct usb_string) * (n_strings + 1) * (n_gstrings);
	uc = kmalloc(mem, GFP_KERNEL);
	if (!uc)
		return ERR_PTR(-ENOMEM);
	gs_array = get_containers_gs(uc);
	stash = uc->stash;
	stash += sizeof(void *) * (n_gstrings + 1);
	for (n_gs = 0; n_gs < n_gstrings; n_gs++) {
		struct usb_string *org_s;

		gs_array[n_gs] = stash;
		gs = gs_array[n_gs];
		stash += sizeof(struct usb_gadget_strings);
		gs->language = sp[n_gs]->language;
		gs->strings = stash;
		org_s = sp[n_gs]->strings;

		for (n_s = 0; n_s < n_strings; n_s++) {
			s = stash;
			stash += sizeof(struct usb_string);
			if (org_s->s)
				s->s = org_s->s;
			else
				s->s = "";
			org_s++;
		}
		s = stash;
		s->s = NULL;
		stash += sizeof(struct usb_string);

	}
	gs_array[n_gs] = NULL;
	return uc;
}

/**
 * usb_gstrings_attach() - attach gadget strings to a cdev and assign ids
 * @cdev: the device whose string descriptor IDs are being allocated
 * and attached.
 * @sp: an array of usb_gadget_strings to attach.
 * @n_strings: number of entries in each usb_strings array (sp[]->strings)
 *
 * This function will create a deep copy of usb_gadget_strings and usb_string
 * and attach it to the cdev. The actual string (usb_string.s) will not be
 * copied but only a referenced will be made. The struct usb_gadget_strings
 * array may contain multiple languages and should be NULL terminated.
 * The ->language pointer of each struct usb_gadget_strings has to contain the
 * same amount of entries.
 * For instance: sp[0] is en-US, sp[1] is es-ES. It is expected that the first
 * usb_string entry of es-ES contains the translation of the first usb_string
 * entry of en-US. Therefore both entries become the same id assign.
 */
struct usb_string *usb_gstrings_attach(struct usb_composite_dev *cdev,
		struct usb_gadget_strings **sp, unsigned n_strings)
{
	struct usb_gadget_string_container *uc;
	struct usb_gadget_strings **n_gs;
	unsigned n_gstrings = 0;
	unsigned i;
	int ret;

	for (i = 0; sp[i]; i++)
		n_gstrings++;

	if (!n_gstrings)
		return ERR_PTR(-EINVAL);

	uc = copy_gadget_strings(sp, n_gstrings, n_strings);
	if (IS_ERR(uc))
		return ERR_CAST(uc);

	n_gs = get_containers_gs(uc);
	ret = usb_string_ids_tab(cdev, n_gs[0]->strings);
	if (ret)
		goto err;

	for (i = 1; i < n_gstrings; i++) {
		struct usb_string *m_s;
		struct usb_string *s;
		unsigned n;

		m_s = n_gs[0]->strings;
		s = n_gs[i]->strings;
		for (n = 0; n < n_strings; n++) {
			s->id = m_s->id;
			s++;
			m_s++;
		}
	}
	list_add_tail(&uc->list, &cdev->gstrings);
	return n_gs[0]->strings;
err:
	kfree(uc);
	return ERR_PTR(ret);
}
EXPORT_SYMBOL_GPL(usb_gstrings_attach);

/**
 * usb_string_ids_n() - allocate unused string IDs in batch
 * @c: the device whose string descriptor IDs are being allocated
 * @n: number of string IDs to allocate
 * Context: single threaded during gadget setup
 *
 * Returns the first requested ID.  This ID and next @n-1 IDs are now
 * valid IDs.  At least provided that @n is non-zero because if it
 * is, returns last requested ID which is now very useful information.
 *
 * @usb_string_ids_n() is called from bind() callbacks to allocate
 * string IDs.  Drivers for functions, configurations, or gadgets will
 * then store that ID in the appropriate descriptors and string table.
 *
 * All string identifier should be allocated using this,
 * @usb_string_id() or @usb_string_ids_n() routine, to ensure that for
 * example different functions don't wrongly assign different meanings
 * to the same identifier.
 */
int usb_string_ids_n(struct usb_composite_dev *c, unsigned n)
{
	unsigned next = c->next_string_id;
	if (unlikely(n > 254 || (unsigned)next + n > 254))
		return -ENODEV;
	c->next_string_id += n;
	return next + 1;
}
EXPORT_SYMBOL_GPL(usb_string_ids_n);

/*-------------------------------------------------------------------------*/

static void composite_setup_complete(struct usb_ep *ep, struct usb_request *req)
{
	struct usb_composite_dev *cdev;

	if (req->status || req->actual != req->length)
		DBG((struct usb_composite_dev *) ep->driver_data,
				"setup complete --> %d, %d/%d\n",
				req->status, req->actual, req->length);

	/*
	 * REVIST The same ep0 requests are shared with function drivers
	 * so they don't have to maintain the same ->complete() stubs.
	 *
	 * Because of that, we need to check for the validity of ->context
	 * here, even though we know we've set it to something useful.
	 */
	if (!req->context)
		return;

	cdev = req->context;

	if (cdev->req == req)
		cdev->setup_pending = false;
	else if (cdev->os_desc_req == req)
		cdev->os_desc_pending = false;
	else
		WARN(1, "unknown request %pK\n", req);
}

static int composite_ep0_queue(struct usb_composite_dev *cdev,
		struct usb_request *req, gfp_t gfp_flags)
{
	int ret;

	ret = usb_ep_queue(cdev->gadget->ep0, req, gfp_flags);
	if (ret == 0) {
		if (cdev->req == req)
			cdev->setup_pending = true;
		else if (cdev->os_desc_req == req)
			cdev->os_desc_pending = true;
		else
			WARN(1, "unknown request %pK\n", req);
	}

	return ret;
}

static int count_ext_compat(struct usb_configuration *c)
{
	int i, res;

	res = 0;
	for (i = 0; i < c->next_interface_id; ++i) {
		struct usb_function *f;
		int j;

		f = c->interface[i];
		for (j = 0; j < f->os_desc_n; ++j) {
			struct usb_os_desc *d;

			if (i != f->os_desc_table[j].if_id)
				continue;
			d = f->os_desc_table[j].os_desc;
			if (d && d->ext_compat_id)
				++res;
		}
	}
	BUG_ON(res > 255);
	return res;
}

static int fill_ext_compat(struct usb_configuration *c, u8 *buf)
{
	int i, count;

	count = 16;
	for (i = 0; i < c->next_interface_id; ++i) {
		struct usb_function *f;
		int j;

		f = c->interface[i];
		for (j = 0; j < f->os_desc_n; ++j) {
			struct usb_os_desc *d;

			if (i != f->os_desc_table[j].if_id)
				continue;
			d = f->os_desc_table[j].os_desc;
			if (d && d->ext_compat_id) {
				*buf++ = i;
				*buf++ = 0x01;
				memcpy(buf, d->ext_compat_id, 16);
				buf += 22;
			} else {
				++buf;
				*buf = 0x01;
				buf += 23;
			}
			count += 24;
			if (count + 24 >= USB_COMP_EP0_OS_DESC_BUFSIZ)
				return count;
		}
	}

	return count;
}

static int count_ext_prop(struct usb_configuration *c, int interface)
{
	struct usb_function *f;
	int j;

	if (interface >= c->next_interface_id)
		return -EINVAL;

	f = c->interface[interface];
	for (j = 0; j < f->os_desc_n; ++j) {
		struct usb_os_desc *d;

		if (interface != f->os_desc_table[j].if_id)
			continue;
		d = f->os_desc_table[j].os_desc;
		if (d && d->ext_compat_id)
			return d->ext_prop_count;
	}
	return 0;
}

static int len_ext_prop(struct usb_configuration *c, int interface)
{
	struct usb_function *f;
	struct usb_os_desc *d;
	int j, res;

	if (interface >= c->next_interface_id)
		return -EINVAL;

	res = 10; /* header length */
	f = c->interface[interface];
	for (j = 0; j < f->os_desc_n; ++j) {
		if (interface != f->os_desc_table[j].if_id)
			continue;
		d = f->os_desc_table[j].os_desc;
		if (d)
			return min(res + d->ext_prop_len, 4096);
	}
	return res;
}

static int fill_ext_prop(struct usb_configuration *c, int interface, u8 *buf)
{
	struct usb_function *f;
	struct usb_os_desc *d;
	struct usb_os_desc_ext_prop *ext_prop;
	int j, count, n, ret;

	f = c->interface[interface];
	count = 10; /* header length */
	for (j = 0; j < f->os_desc_n; ++j) {
		if (interface != f->os_desc_table[j].if_id)
			continue;
		d = f->os_desc_table[j].os_desc;
		if (d)
			list_for_each_entry(ext_prop, &d->ext_prop, entry) {
				n = ext_prop->data_len +
					ext_prop->name_len + 14;
				if (count + n >= USB_COMP_EP0_OS_DESC_BUFSIZ)
					return count;
				usb_ext_prop_put_size(buf, n);
				usb_ext_prop_put_type(buf, ext_prop->type);
				ret = usb_ext_prop_put_name(buf, ext_prop->name,
							    ext_prop->name_len);
				if (ret < 0)
					return ret;
				switch (ext_prop->type) {
				case USB_EXT_PROP_UNICODE:
				case USB_EXT_PROP_UNICODE_ENV:
				case USB_EXT_PROP_UNICODE_LINK:
					usb_ext_prop_put_unicode(buf, ret,
							 ext_prop->data,
							 ext_prop->data_len);
					break;
				case USB_EXT_PROP_BINARY:
					usb_ext_prop_put_binary(buf, ret,
							ext_prop->data,
							ext_prop->data_len);
					break;
				case USB_EXT_PROP_LE32:
					/* not implemented */
				case USB_EXT_PROP_BE32:
					/* not implemented */
				default:
					return -EINVAL;
				}
				buf += n;
				count += n;
			}
	}

	return count;
}

/*
 * The setup() callback implements all the ep0 functionality that's
 * not handled lower down, in hardware or the hardware driver(like
 * device and endpoint feature flags, and their status).  It's all
 * housekeeping for the gadget function we're implementing.  Most of
 * the work is in config and function specific setup.
 */
int
composite_setup(struct usb_gadget *gadget, const struct usb_ctrlrequest *ctrl)
{
	struct usb_composite_dev	*cdev = get_gadget_data(gadget);
	struct usb_request		*req = cdev->req;
	int				value = -EOPNOTSUPP;
	int				status = 0;
	u16				w_index = le16_to_cpu(ctrl->wIndex);
	u8				intf = w_index & 0xFF;
	u16				w_value = le16_to_cpu(ctrl->wValue);
	u16				w_length = le16_to_cpu(ctrl->wLength);
	struct usb_function		*f = NULL;
	u8				endp;

	/* partial re-init of the response message; the function or the
	 * gadget might need to intercept e.g. a control-OUT completion
	 * when we delegate to it.
	 */
	req->zero = 0;
	req->context = cdev;
	req->complete = composite_setup_complete;
	req->length = 0;
	gadget->ep0->driver_data = cdev;

	/*
	 * Don't let non-standard requests match any of the cases below
	 * by accident.
	 */
	if ((ctrl->bRequestType & USB_TYPE_MASK) != USB_TYPE_STANDARD)
		goto unknown;

	switch (ctrl->bRequest) {

	/* we handle all standard USB descriptors */
	case USB_REQ_GET_DESCRIPTOR:
		if (ctrl->bRequestType != USB_DIR_IN)
			goto unknown;
		switch (w_value >> 8) {

		case USB_DT_DEVICE:
			cdev->desc.bNumConfigurations =
				count_configs(cdev, USB_DT_DEVICE);
			cdev->desc.bMaxPacketSize0 =
				cdev->gadget->ep0->maxpacket;
			cdev->desc.bcdUSB = cpu_to_le16(0x0200);
			if (gadget_is_superspeed(gadget)) {
				if (gadget->speed >= USB_SPEED_SUPER) {
					cdev->desc.bcdUSB = cpu_to_le16(0x0320);
					cdev->desc.bMaxPacketSize0 = 9;
				} else if (gadget->l1_supported
						&& !disable_l1_for_hs) {
					cdev->desc.bcdUSB = cpu_to_le16(0x0210);
				}
			} else if (gadget->l1_supported
						&& !disable_l1_for_hs) {
				cdev->desc.bcdUSB = cpu_to_le16(0x0210);
				DBG(cdev, "Config HS device with LPM(L1)\n");
			}

			value = min(w_length, (u16) sizeof cdev->desc);
			memcpy(req->buf, &cdev->desc, value);
			break;
		case USB_DT_DEVICE_QUALIFIER:
			if (!gadget_is_dualspeed(gadget) ||
			    gadget->speed >= USB_SPEED_SUPER)
				break;
			spin_lock(&cdev->lock);
			device_qual(cdev);
			spin_unlock(&cdev->lock);
			value = min_t(int, w_length,
				sizeof(struct usb_qualifier_descriptor));
			break;
		case USB_DT_OTHER_SPEED_CONFIG:
			if (!gadget_is_dualspeed(gadget) ||
			    gadget->speed >= USB_SPEED_SUPER)
				break;
			/* FALLTHROUGH */
		case USB_DT_CONFIG:
			spin_lock(&cdev->lock);
			value = config_desc(cdev, w_value);
			spin_unlock(&cdev->lock);
			if (value >= 0)
				value = min(w_length, (u16) value);
			break;
		case USB_DT_STRING:
			value = get_string(cdev, req->buf,
					w_index, w_value & 0xff);
			if (value >= 0)
				value = min(w_length, (u16) value);
			break;
		case USB_DT_BOS:
			if ((gadget_is_superspeed(gadget) &&
				(gadget->speed >= USB_SPEED_SUPER)) ||
				(gadget->l1_supported
					&& !disable_l1_for_hs)) {
				value = bos_desc(cdev);
				value = min(w_length, (u16) value);
			}
			break;
		case USB_DT_OTG:
			if (gadget_is_otg(gadget)) {
				struct usb_configuration *config;
				int otg_desc_len = 0;

				if (cdev->config)
					config = cdev->config;
				else
					config = list_first_entry(
							&cdev->configs,
						struct usb_configuration, list);
				if (!config)
					goto done;

				if (gadget->otg_caps &&
					(gadget->otg_caps->otg_rev >= 0x0200))
					otg_desc_len += sizeof(
						struct usb_otg20_descriptor);
				else
					otg_desc_len += sizeof(
						struct usb_otg_descriptor);

				value = min_t(int, w_length, otg_desc_len);
				memcpy(req->buf, config->descriptors[0], value);
			}
			break;
		}
		break;

	/* any number of configs can work */
	case USB_REQ_SET_CONFIGURATION:
		if (ctrl->bRequestType != 0)
			goto unknown;
		if (gadget_is_otg(gadget)) {
			if (gadget->a_hnp_support)
				DBG(cdev, "HNP available\n");
			else if (gadget->a_alt_hnp_support)
				DBG(cdev, "HNP on another port\n");
			else
				VDBG(cdev, "HNP inactive\n");
		}
		spin_lock(&cdev->lock);
		value = set_config(cdev, ctrl, w_value);
		spin_unlock(&cdev->lock);
		break;
	case USB_REQ_GET_CONFIGURATION:
		if (ctrl->bRequestType != USB_DIR_IN)
			goto unknown;
		if (cdev->config)
			*(u8 *)req->buf = cdev->config->bConfigurationValue;
		else
			*(u8 *)req->buf = 0;
		value = min(w_length, (u16) 1);
		break;

	/* function drivers must handle get/set altsetting */
	case USB_REQ_SET_INTERFACE:
		if (ctrl->bRequestType != USB_RECIP_INTERFACE)
			goto unknown;
		if (!cdev->config || intf >= MAX_CONFIG_INTERFACES)
			break;
		f = cdev->config->interface[intf];
		if (!f)
			break;

		/*
		 * If there's no get_alt() method, we know only altsetting zero
		 * works. There is no need to check if set_alt() is not NULL
		 * as we check this in usb_add_function().
		 */
		if (w_value && !f->get_alt)
			break;

		spin_lock(&cdev->lock);
		value = f->set_alt(f, w_index, w_value);
		if (value == USB_GADGET_DELAYED_STATUS) {
			DBG(cdev,
			 "%s: interface %d (%s) requested delayed status\n",
					__func__, intf, f->name);
			cdev->delayed_status++;
			DBG(cdev, "delayed_status count %d\n",
					cdev->delayed_status);
		}
		spin_unlock(&cdev->lock);
		break;
	case USB_REQ_GET_INTERFACE:
		if (ctrl->bRequestType != (USB_DIR_IN|USB_RECIP_INTERFACE))
			goto unknown;
		if (!cdev->config || intf >= MAX_CONFIG_INTERFACES)
			break;
		f = cdev->config->interface[intf];
		if (!f)
			break;
		/* lots of interfaces only need altsetting zero... */
		value = f->get_alt ? f->get_alt(f, w_index) : 0;
		if (value < 0)
			break;
		*((u8 *)req->buf) = value;
		value = min(w_length, (u16) 1);
		break;
	case USB_REQ_GET_STATUS:
		if (gadget_is_otg(gadget) && gadget->hnp_polling_support &&
						(w_index == OTG_STS_SELECTOR)) {
			if (ctrl->bRequestType != (USB_DIR_IN |
							USB_RECIP_DEVICE))
				goto unknown;
			*((u8 *)req->buf) = gadget->host_request_flag;
			value = 1;
			break;
		}

		/*
		 * USB 3.0 additions:
		 * Function driver should handle get_status request. If such cb
		 * wasn't supplied we respond with default value = 0
		 * Note: function driver should supply such cb only for the
		 * first interface of the function
		 */
		if (!gadget_is_superspeed(gadget))
			goto unknown;
		if (ctrl->bRequestType != (USB_DIR_IN | USB_RECIP_INTERFACE))
			goto unknown;
		value = 2;	/* This is the length of the get_status reply */
		put_unaligned_le16(0, req->buf);
		if (!cdev->config || intf >= MAX_CONFIG_INTERFACES)
			break;
		f = cdev->config->interface[intf];
		if (!f)
			break;
		status = f->get_status ? f->get_status(f) : 0;
		if (status < 0)
			break;
		put_unaligned_le16(status & 0x0000ffff, req->buf);
		break;
	/*
	 * Function drivers should handle SetFeature/ClearFeature
	 * (FUNCTION_SUSPEND) request. function_suspend cb should be supplied
	 * only for the first interface of the function
	 */
	case USB_REQ_CLEAR_FEATURE:
	case USB_REQ_SET_FEATURE:
		if (!gadget_is_superspeed(gadget))
			goto unknown;
		if (ctrl->bRequestType != (USB_DIR_OUT | USB_RECIP_INTERFACE))
			goto unknown;
		switch (w_value) {
		case USB_INTRF_FUNC_SUSPEND:
			if (!cdev->config || intf >= MAX_CONFIG_INTERFACES)
				break;
			f = cdev->config->interface[intf];
			if (!f)
				break;
			value = 0;
			if (f->func_suspend) {
				const u8 suspend_opt = w_index >> 8;

				value = f->func_suspend(f, suspend_opt);
				DBG(cdev, "%s function: FUNCTION_SUSPEND(%u)",
					f->name ? f->name : "", suspend_opt);
			}
			if (value < 0) {
				ERROR(cdev,
				      "func_suspend() returned error %d\n",
				      value);
				value = 0;
			}
			break;
		}
		break;
	default:
unknown:
		/*
		 * OS descriptors handling
		 */
		if (cdev->use_os_string && cdev->os_desc_config &&
		    (ctrl->bRequestType & USB_TYPE_VENDOR) &&
		    ctrl->bRequest == cdev->b_vendor_code) {
			struct usb_request		*req;
			struct usb_configuration	*os_desc_cfg;
			u8				*buf;
			int				interface;
			int				count = 0;

			req = cdev->os_desc_req;
			req->context = cdev;
			req->complete = composite_setup_complete;
			buf = req->buf;
			os_desc_cfg = cdev->os_desc_config;
			w_length = min_t(u16, w_length, USB_COMP_EP0_OS_DESC_BUFSIZ);
			memset(buf, 0, w_length);
			buf[5] = 0x01;
			switch (ctrl->bRequestType & USB_RECIP_MASK) {
			case USB_RECIP_DEVICE:
				if (w_index != 0x4 || (w_value >> 8))
					break;
				buf[6] = w_index;
				if (w_length == 0x10) {
					/* Number of ext compat interfaces */
					count = count_ext_compat(os_desc_cfg);
					buf[8] = count;
					count *= 24; /* 24 B/ext compat desc */
					count += 16; /* header */
					put_unaligned_le32(count, buf);
					value = w_length;
				} else {
					/* "extended compatibility ID"s */
					count = count_ext_compat(os_desc_cfg);
					buf[8] = count;
					count *= 24; /* 24 B/ext compat desc */
					count += 16; /* header */
					put_unaligned_le32(count, buf);
					buf += 16;
					value = fill_ext_compat(os_desc_cfg, buf);
					value = min_t(u16, w_length, value);
				}
				break;
			case USB_RECIP_INTERFACE:
				if (w_index != 0x5 || (w_value >> 8))
					break;
				interface = w_value & 0xFF;
				buf[6] = w_index;
				if (w_length == 0x0A) {
					count = count_ext_prop(os_desc_cfg,
						interface);
					if (count < 0)
						return count;
					put_unaligned_le16(count, buf + 8);
					count = len_ext_prop(os_desc_cfg,
						interface);
					put_unaligned_le32(count, buf);

					value = w_length;
				} else {
					count = count_ext_prop(os_desc_cfg,
						interface);
					if (count < 0)
						return count;
					put_unaligned_le16(count, buf + 8);
					count = len_ext_prop(os_desc_cfg,
						interface);
					put_unaligned_le32(count, buf);
					buf += 10;
					value = fill_ext_prop(os_desc_cfg,
							      interface, buf);
					if (value < 0)
						return value;
					value = min_t(u16, w_length, value);
				}
				break;
			}

			if (value >= 0) {
				req->length = value;
				req->context = cdev;
				req->zero = value < w_length;
				value = composite_ep0_queue(cdev, req,
							    GFP_ATOMIC);
				if (value < 0) {
					DBG(cdev, "ep_queue --> %d\n", value);
					req->status = 0;
					if (value != -ESHUTDOWN)
						composite_setup_complete(
							gadget->ep0, req);
				}
			}
			return value;
		}

		VDBG(cdev,
			"non-core control req%02x.%02x v%04x i%04x l%d\n",
			ctrl->bRequestType, ctrl->bRequest,
			w_value, w_index, w_length);

		/* functions always handle their interfaces and endpoints...
		 * punt other recipients (other, WUSB, ...) to the current
		 * configuration code.
		 */
		if (cdev->config) {
			list_for_each_entry(f, &cdev->config->functions, list)
				if (f->req_match &&
				    f->req_match(f, ctrl, false))
					goto try_fun_setup;
		} else {
			struct usb_configuration *c;
			list_for_each_entry(c, &cdev->configs, list)
				list_for_each_entry(f, &c->functions, list)
					if (f->req_match &&
					    f->req_match(f, ctrl, true))
						goto try_fun_setup;
		}
		f = NULL;

		switch (ctrl->bRequestType & USB_RECIP_MASK) {
		case USB_RECIP_INTERFACE:
			if (!cdev->config || intf >= MAX_CONFIG_INTERFACES)
				break;
			f = cdev->config->interface[intf];
			break;

		case USB_RECIP_ENDPOINT:
			if (!cdev->config)
				break;
			endp = ((w_index & 0x80) >> 3) | (w_index & 0x0f);
			list_for_each_entry(f, &cdev->config->functions, list) {
				if (test_bit(endp, f->endpoints))
					break;
			}
			if (&f->list == &cdev->config->functions)
				f = NULL;
			break;
		}
try_fun_setup:
		if (f && f->setup)
			value = f->setup(f, ctrl);
		else {
			struct usb_configuration	*c;

			c = cdev->config;
			if (!c)
				goto done;

			/* try current config's setup */
			if (c->setup) {
				value = c->setup(c, ctrl);
				goto done;
			}

			/* try the only function in the current config */
			if (!list_is_singular(&c->functions))
				goto done;
			f = list_first_entry(&c->functions, struct usb_function,
					     list);
			if (f->setup)
				value = f->setup(f, ctrl);
		}
		if (value == USB_GADGET_DELAYED_STATUS) {
			DBG(cdev,
			 "%s: interface %d (%s) requested delayed status\n",
					__func__, intf, f->name);
			cdev->delayed_status++;
			DBG(cdev, "delayed_status count %d\n",
					cdev->delayed_status);
		}

		goto done;
	}

	/* respond with data transfer before status phase? */
	if (value >= 0 && value != USB_GADGET_DELAYED_STATUS) {
		req->length = value;
		req->context = cdev;
		req->zero = value < w_length;
		value = composite_ep0_queue(cdev, req, GFP_ATOMIC);
		if (value < 0) {
			DBG(cdev, "ep_queue --> %d\n", value);
			req->status = 0;
			if (value != -ESHUTDOWN)
				composite_setup_complete(gadget->ep0, req);
		}
	} else if (value == USB_GADGET_DELAYED_STATUS && w_length != 0) {
		WARN(cdev,
			"%s: Delayed status not supported for w_length != 0",
			__func__);
	}

done:
	/* device either stalls (value < 0) or reports success */
	return value;
}

void composite_disconnect(struct usb_gadget *gadget)
{
	struct usb_composite_dev	*cdev = get_gadget_data(gadget);
	unsigned long			flags;

	if (cdev == NULL) {
		WARN(1, "%s: Calling disconnect on a Gadget that is \
			 not connected\n", __func__);
		return;
	}

	/* REVISIT:  should we have config and device level
	 * disconnect callbacks?
	 */
	spin_lock_irqsave(&cdev->lock, flags);
	cdev->suspended = 0;
	if (cdev->config) {
		if (gadget->is_chipidea && !cdev->suspended) {
			spin_unlock_irqrestore(&cdev->lock, flags);
			msm_do_bam_disable_enable(CI_CTRL);
			spin_lock_irqsave(&cdev->lock, flags);
		}
		reset_config(cdev);
	}
	if (cdev->driver->disconnect)
		cdev->driver->disconnect(cdev);
	if (cdev->delayed_status != 0) {
		INFO(cdev, "delayed status mismatch..resetting\n");
		cdev->delayed_status = 0;
	}
	spin_unlock_irqrestore(&cdev->lock, flags);
}

/*-------------------------------------------------------------------------*/

static ssize_t suspended_show(struct device *dev, struct device_attribute *attr,
			      char *buf)
{
	struct usb_gadget *gadget = dev_to_usb_gadget(dev);
	struct usb_composite_dev *cdev = get_gadget_data(gadget);

	return snprintf(buf, PAGE_SIZE, "%d\n", cdev->suspended);
}
static DEVICE_ATTR_RO(suspended);

static void __composite_unbind(struct usb_gadget *gadget, bool unbind_driver)
{
	struct usb_composite_dev	*cdev = get_gadget_data(gadget);
	struct usb_gadget_strings	*gstr = cdev->driver->strings[0];
	struct usb_string		*dev_str = gstr->strings;

	/* composite_disconnect() must already have been called
	 * by the underlying peripheral controller driver!
	 * so there's no i/o concurrency that could affect the
	 * state protected by cdev->lock.
	 */
	WARN_ON(cdev->config);

	while (!list_empty(&cdev->configs)) {
		struct usb_configuration	*c;
		c = list_first_entry(&cdev->configs,
				struct usb_configuration, list);
		remove_config(cdev, c);
	}
	if (cdev->driver->unbind && unbind_driver)
		cdev->driver->unbind(cdev);

	composite_dev_cleanup(cdev);

	if (dev_str[USB_GADGET_MANUFACTURER_IDX].s == cdev->def_manufacturer)
		dev_str[USB_GADGET_MANUFACTURER_IDX].s = "";

	kfree(cdev->def_manufacturer);
	kfree(cdev);
	set_gadget_data(gadget, NULL);
}

static void composite_unbind(struct usb_gadget *gadget)
{
	__composite_unbind(gadget, true);
}

static void update_unchanged_dev_desc(struct usb_device_descriptor *new,
		const struct usb_device_descriptor *old)
{
	__le16 idVendor;
	__le16 idProduct;
	__le16 bcdDevice;
	u8 iSerialNumber;
	u8 iManufacturer;
	u8 iProduct;

	/*
	 * these variables may have been set in
	 * usb_composite_overwrite_options()
	 */
	idVendor = new->idVendor;
	idProduct = new->idProduct;
	bcdDevice = new->bcdDevice;
	iSerialNumber = new->iSerialNumber;
	iManufacturer = new->iManufacturer;
	iProduct = new->iProduct;

	*new = *old;
	if (idVendor)
		new->idVendor = idVendor;
	if (idProduct)
		new->idProduct = idProduct;
	if (bcdDevice)
		new->bcdDevice = bcdDevice;
	else
		new->bcdDevice = cpu_to_le16(get_default_bcdDevice());
	if (iSerialNumber)
		new->iSerialNumber = iSerialNumber;
	if (iManufacturer)
		new->iManufacturer = iManufacturer;
	if (iProduct)
		new->iProduct = iProduct;
}

int composite_dev_prepare(struct usb_composite_driver *composite,
		struct usb_composite_dev *cdev)
{
	struct usb_gadget *gadget = cdev->gadget;
	int ret = -ENOMEM;

	/* preallocate control response and buffer */
	cdev->req = usb_ep_alloc_request(gadget->ep0, GFP_KERNEL);
	if (!cdev->req)
		return -ENOMEM;

	cdev->req->buf = kmalloc(USB_COMP_EP0_BUFSIZ +
				(gadget->extra_buf_alloc), GFP_KERNEL);
	if (!cdev->req->buf)
		goto fail;

	ret = device_create_file(&gadget->dev, &dev_attr_suspended);
	if (ret)
		goto fail_dev;

	cdev->req->complete = composite_setup_complete;
	cdev->req->context = cdev;
	gadget->ep0->driver_data = cdev;

	cdev->driver = composite;

	/*
	 * As per USB compliance update, a device that is actively drawing
	 * more than 100mA from USB must report itself as bus-powered in
	 * the GetStatus(DEVICE) call.
	 */
	if (CONFIG_USB_GADGET_VBUS_DRAW <= USB_SELF_POWER_VBUS_MAX_DRAW)
		usb_gadget_set_selfpowered(gadget);

	/* interface and string IDs start at zero via kzalloc.
	 * we force endpoints to start unassigned; few controller
	 * drivers will zero ep->driver_data.
	 */
	usb_ep_autoconfig_reset(gadget);
	return 0;
fail_dev:
	kfree(cdev->req->buf);
fail:
	usb_ep_free_request(gadget->ep0, cdev->req);
	cdev->req = NULL;
	return ret;
}

int composite_os_desc_req_prepare(struct usb_composite_dev *cdev,
				  struct usb_ep *ep0)
{
	int ret = 0;

	cdev->os_desc_req = usb_ep_alloc_request(ep0, GFP_KERNEL);
	if (!cdev->os_desc_req) {
		ret = -ENOMEM;
		goto end;
	}

	cdev->os_desc_req->buf = kmalloc(USB_COMP_EP0_OS_DESC_BUFSIZ,
					 GFP_KERNEL);
	if (!cdev->os_desc_req->buf) {
		ret = -ENOMEM;
		usb_ep_free_request(ep0, cdev->os_desc_req);
		goto end;
	}
	cdev->os_desc_req->context = cdev;
	cdev->os_desc_req->complete = composite_setup_complete;
end:
	return ret;
}

void composite_dev_cleanup(struct usb_composite_dev *cdev)
{
	struct usb_gadget_string_container *uc, *tmp;

	list_for_each_entry_safe(uc, tmp, &cdev->gstrings, list) {
		list_del(&uc->list);
		kfree(uc);
	}
	if (cdev->os_desc_req) {
		if (cdev->os_desc_pending)
			usb_ep_dequeue(cdev->gadget->ep0, cdev->os_desc_req);

		kfree(cdev->os_desc_req->buf);
		cdev->os_desc_req->buf = NULL;
		usb_ep_free_request(cdev->gadget->ep0, cdev->os_desc_req);
		cdev->os_desc_req = NULL;
	}
	if (cdev->req) {
		if (cdev->setup_pending)
			usb_ep_dequeue(cdev->gadget->ep0, cdev->req);

		kfree(cdev->req->buf);
		cdev->req->buf = NULL;
		usb_ep_free_request(cdev->gadget->ep0, cdev->req);
		cdev->req = NULL;
	}
	cdev->next_string_id = 0;
	device_remove_file(&cdev->gadget->dev, &dev_attr_suspended);
}

static int composite_bind(struct usb_gadget *gadget,
		struct usb_gadget_driver *gdriver)
{
	struct usb_composite_dev	*cdev;
	struct usb_composite_driver	*composite = to_cdriver(gdriver);
	int				status = -ENOMEM;

	cdev = kzalloc(sizeof *cdev, GFP_KERNEL);
	if (!cdev)
		return status;

	spin_lock_init(&cdev->lock);
	cdev->gadget = gadget;
	set_gadget_data(gadget, cdev);
	INIT_LIST_HEAD(&cdev->configs);
	INIT_LIST_HEAD(&cdev->gstrings);

	status = composite_dev_prepare(composite, cdev);
	if (status)
		goto fail;

	/* composite gadget needs to assign strings for whole device (like
	 * serial number), register function drivers, potentially update
	 * power state and consumption, etc
	 */
	status = composite->bind(cdev);
	if (status < 0)
		goto fail;

	if (cdev->use_os_string) {
		status = composite_os_desc_req_prepare(cdev, gadget->ep0);
		if (status)
			goto fail;
	}

	update_unchanged_dev_desc(&cdev->desc, composite->dev);

	/* has userspace failed to provide a serial number? */
	if (composite->needs_serial && !cdev->desc.iSerialNumber)
		WARNING(cdev, "userspace failed to provide iSerialNumber\n");

	INFO(cdev, "%s ready\n", composite->name);
	return 0;

fail:
	__composite_unbind(gadget, false);
	return status;
}

/*-------------------------------------------------------------------------*/

void composite_suspend(struct usb_gadget *gadget)
{
	struct usb_composite_dev	*cdev = get_gadget_data(gadget);
	struct usb_function		*f;
	unsigned long			flags;

	/* REVISIT:  should we have config level
	 * suspend/resume callbacks?
	 */
	DBG(cdev, "suspend\n");
	spin_lock_irqsave(&cdev->lock, flags);
	if (cdev->config) {
		list_for_each_entry(f, &cdev->config->functions, list) {
			if (f->suspend)
				f->suspend(f);
		}
	}
	if (cdev->driver->suspend)
		cdev->driver->suspend(cdev);

	cdev->suspended = 1;
	spin_unlock_irqrestore(&cdev->lock, flags);

	usb_gadget_vbus_draw(gadget, 2);
}

void composite_resume(struct usb_gadget *gadget)
{
	struct usb_composite_dev	*cdev = get_gadget_data(gadget);
	struct usb_function		*f;
<<<<<<< HEAD
=======
	unsigned			maxpower;
>>>>>>> d6d7f6f8
	int				ret;
	unsigned long			flags;

	/* REVISIT:  should we have config level
	 * suspend/resume callbacks?
	 */
	DBG(cdev, "resume\n");
	place_marker("M - USB device is resumed");
	if (cdev->driver->resume)
		cdev->driver->resume(cdev);

	spin_lock_irqsave(&cdev->lock, flags);
	if (cdev->config) {
		list_for_each_entry(f, &cdev->config->functions, list) {
			if (f->func_wakeup_pending) {
				ret = usb_func_wakeup_int(f);
				if (ret) {
					if (ret == -EAGAIN) {
						ERROR(f->config->cdev,
							"Function wakeup for %s could not complete due to suspend state.\n",
							f->name ? f->name : "");
					} else if (ret != -ENOTSUPP) {
						ERROR(f->config->cdev,
							"Failed to wake function %s from suspend state. ret=%d. Canceling USB request.\n",
							f->name ? f->name : "",
							ret);
					}
				}
				f->func_wakeup_pending = 0;
			}

			/*
			 * Call function resume irrespective of the speed.
			 * Individual function needs to retain the USB3 Function
			 * suspend state through out the Device suspend entry
			 * and exit process.
			 */
			if (f->resume)
				f->resume(f);
		}

		usb_gadget_vbus_draw(gadget, USB_VBUS_DRAW(gadget->speed));
	}

	spin_unlock_irqrestore(&cdev->lock, flags);
	cdev->suspended = 0;
}

/*-------------------------------------------------------------------------*/

static const struct usb_gadget_driver composite_driver_template = {
	.bind		= composite_bind,
	.unbind		= composite_unbind,

	.setup		= composite_setup,
	.reset		= composite_disconnect,
	.disconnect	= composite_disconnect,

	.suspend	= composite_suspend,
	.resume		= composite_resume,

	.driver	= {
		.owner		= THIS_MODULE,
	},
};

/**
 * usb_composite_probe() - register a composite driver
 * @driver: the driver to register
 *
 * Context: single threaded during gadget setup
 *
 * This function is used to register drivers using the composite driver
 * framework.  The return value is zero, or a negative errno value.
 * Those values normally come from the driver's @bind method, which does
 * all the work of setting up the driver to match the hardware.
 *
 * On successful return, the gadget is ready to respond to requests from
 * the host, unless one of its components invokes usb_gadget_disconnect()
 * while it was binding.  That would usually be done in order to wait for
 * some userspace participation.
 */
int usb_composite_probe(struct usb_composite_driver *driver)
{
	struct usb_gadget_driver *gadget_driver;

	if (!driver || !driver->dev || !driver->bind)
		return -EINVAL;

	if (!driver->name)
		driver->name = "composite";

	driver->gadget_driver = composite_driver_template;
	gadget_driver = &driver->gadget_driver;

	gadget_driver->function =  (char *) driver->name;
	gadget_driver->driver.name = driver->name;
	gadget_driver->max_speed = driver->max_speed;

	return usb_gadget_probe_driver(gadget_driver);
}
EXPORT_SYMBOL_GPL(usb_composite_probe);

/**
 * usb_composite_unregister() - unregister a composite driver
 * @driver: the driver to unregister
 *
 * This function is used to unregister drivers using the composite
 * driver framework.
 */
void usb_composite_unregister(struct usb_composite_driver *driver)
{
	usb_gadget_unregister_driver(&driver->gadget_driver);
}
EXPORT_SYMBOL_GPL(usb_composite_unregister);

/**
 * usb_composite_setup_continue() - Continue with the control transfer
 * @cdev: the composite device who's control transfer was kept waiting
 *
 * This function must be called by the USB function driver to continue
 * with the control transfer's data/status stage in case it had requested to
 * delay the data/status stages. A USB function's setup handler (e.g. set_alt())
 * can request the composite framework to delay the setup request's data/status
 * stages by returning USB_GADGET_DELAYED_STATUS.
 */
void usb_composite_setup_continue(struct usb_composite_dev *cdev)
{
	int			value;
	struct usb_request	*req = cdev->req;
	unsigned long		flags;

	DBG(cdev, "%s\n", __func__);
	spin_lock_irqsave(&cdev->lock, flags);

	if (cdev->delayed_status == 0) {
		if (!cdev->config) {
			spin_unlock_irqrestore(&cdev->lock, flags);
			return;
		}
		spin_unlock_irqrestore(&cdev->lock, flags);
		WARN(cdev, "%s: Unexpected call\n", __func__);
		return;

	} else if (--cdev->delayed_status == 0) {
		DBG(cdev, "%s: Completing delayed status\n", __func__);
		req->length = 0;
		req->context = cdev;
		value = composite_ep0_queue(cdev, req, GFP_ATOMIC);
		if (value < 0) {
			DBG(cdev, "ep_queue --> %d\n", value);
			req->status = 0;
			composite_setup_complete(cdev->gadget->ep0, req);
		}
	}

	spin_unlock_irqrestore(&cdev->lock, flags);
}
EXPORT_SYMBOL_GPL(usb_composite_setup_continue);

static char *composite_default_mfr(struct usb_gadget *gadget)
{
	char *mfr;
	int len;

	len = snprintf(NULL, 0, "%s %s with %s", init_utsname()->sysname,
			init_utsname()->release, gadget->name);
	len++;
	mfr = kmalloc(len, GFP_KERNEL);
	if (!mfr)
		return NULL;
	snprintf(mfr, len, "%s %s with %s", init_utsname()->sysname,
			init_utsname()->release, gadget->name);
	return mfr;
}

void usb_composite_overwrite_options(struct usb_composite_dev *cdev,
		struct usb_composite_overwrite *covr)
{
	struct usb_device_descriptor	*desc = &cdev->desc;
	struct usb_gadget_strings	*gstr = cdev->driver->strings[0];
	struct usb_string		*dev_str = gstr->strings;

	if (covr->idVendor)
		desc->idVendor = cpu_to_le16(covr->idVendor);

	if (covr->idProduct)
		desc->idProduct = cpu_to_le16(covr->idProduct);

	if (covr->bcdDevice)
		desc->bcdDevice = cpu_to_le16(covr->bcdDevice);

	if (covr->serial_number) {
		desc->iSerialNumber = dev_str[USB_GADGET_SERIAL_IDX].id;
		dev_str[USB_GADGET_SERIAL_IDX].s = covr->serial_number;
	}
	if (covr->manufacturer) {
		desc->iManufacturer = dev_str[USB_GADGET_MANUFACTURER_IDX].id;
		dev_str[USB_GADGET_MANUFACTURER_IDX].s = covr->manufacturer;

	} else if (!strlen(dev_str[USB_GADGET_MANUFACTURER_IDX].s)) {
		desc->iManufacturer = dev_str[USB_GADGET_MANUFACTURER_IDX].id;
		cdev->def_manufacturer = composite_default_mfr(cdev->gadget);
		dev_str[USB_GADGET_MANUFACTURER_IDX].s = cdev->def_manufacturer;
	}

	if (covr->product) {
		desc->iProduct = dev_str[USB_GADGET_PRODUCT_IDX].id;
		dev_str[USB_GADGET_PRODUCT_IDX].s = covr->product;
	}
}
EXPORT_SYMBOL_GPL(usb_composite_overwrite_options);

MODULE_LICENSE("GPL");
MODULE_AUTHOR("David Brownell");<|MERGE_RESOLUTION|>--- conflicted
+++ resolved
@@ -25,23 +25,6 @@
 #include <asm/unaligned.h>
 
 #include "u_os_desc.h"
-#define SSUSB_GADGET_VBUS_DRAW 900 /* in mA */
-#define SSUSB_GADGET_VBUS_DRAW_UNITS 8
-#define HSUSB_GADGET_VBUS_DRAW_UNITS 2
-
-/*
- * Based on enumerated USB speed, draw power with set_config and resume
- * HSUSB: 500mA, SSUSB: 900mA
- */
-#define USB_VBUS_DRAW(speed)\
-	(speed == USB_SPEED_SUPER ?\
-	 SSUSB_GADGET_VBUS_DRAW : CONFIG_USB_GADGET_VBUS_DRAW)
-
-/* disable LPM by default */
-static bool disable_l1_for_hs;
-module_param(disable_l1_for_hs, bool, 0644);
-MODULE_PARM_DESC(disable_l1_for_hs,
-	"Disable support for L1 LPM for HS devices");
 
 /* disable LPM by default */
 static bool disable_l1_for_hs;
@@ -575,16 +558,22 @@
 static u8 encode_bMaxPower(enum usb_device_speed speed,
 		struct usb_configuration *c)
 {
-	unsigned int val = CONFIG_USB_GADGET_VBUS_DRAW;
-
-	switch (speed) {
-	case USB_SPEED_SUPER:
-		/* with super-speed report 900mA */
-		val = SSUSB_GADGET_VBUS_DRAW;
-		return (u8)(val / SSUSB_GADGET_VBUS_DRAW_UNITS);
-	default:
-		return DIV_ROUND_UP(val, HSUSB_GADGET_VBUS_DRAW_UNITS);
-	}
+	unsigned val;
+
+	if (c->MaxPower)
+		val = c->MaxPower;
+	else
+		val = CONFIG_USB_GADGET_VBUS_DRAW;
+	if (!val)
+		return 0;
+	if (speed < USB_SPEED_SUPER)
+		return min(val, 500U) / 2;
+	else
+		/*
+		 * USB 3.x supports up to 900mA, but since 900 isn't divisible
+		 * by 8 the integral division will effectively cap to 896mA.
+		 */
+		return min(val, 900U) / 8;
 }
 
 static int config_buf(struct usb_configuration *config,
@@ -903,6 +892,7 @@
 	struct usb_gadget	*gadget = cdev->gadget;
 	struct usb_configuration *c = NULL;
 	int			result = -EINVAL;
+	unsigned		power = gadget_is_otg(gadget) ? 8 : 100;
 	int			tmp;
 
 	if (number) {
@@ -992,8 +982,14 @@
 		}
 	}
 
+	/* when we return, be sure our power usage is valid */
+	power = c->MaxPower ? c->MaxPower : CONFIG_USB_GADGET_VBUS_DRAW;
+	if (gadget->speed < USB_SPEED_SUPER)
+		power = min(power, 500U);
+	else
+		power = min(power, 900U);
 done:
-	usb_gadget_vbus_draw(gadget, USB_VBUS_DRAW(gadget->speed));
+	usb_gadget_vbus_draw(gadget, power);
 	if (result >= 0 && cdev->delayed_status)
 		result = USB_GADGET_DELAYED_STATUS;
 	return result;
@@ -2493,10 +2489,7 @@
 {
 	struct usb_composite_dev	*cdev = get_gadget_data(gadget);
 	struct usb_function		*f;
-<<<<<<< HEAD
-=======
 	unsigned			maxpower;
->>>>>>> d6d7f6f8
 	int				ret;
 	unsigned long			flags;
 
@@ -2538,7 +2531,14 @@
 				f->resume(f);
 		}
 
-		usb_gadget_vbus_draw(gadget, USB_VBUS_DRAW(gadget->speed));
+		maxpower = cdev->config->MaxPower ?
+			cdev->config->MaxPower : CONFIG_USB_GADGET_VBUS_DRAW;
+		if (gadget->speed < USB_SPEED_SUPER)
+			maxpower = min(maxpower, 500U);
+		else
+			maxpower = min(maxpower, 900U);
+
+		usb_gadget_vbus_draw(gadget, maxpower);
 	}
 
 	spin_unlock_irqrestore(&cdev->lock, flags);

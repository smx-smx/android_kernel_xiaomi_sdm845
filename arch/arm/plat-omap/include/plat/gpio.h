/*
 * arch/arm/plat-omap/include/mach/gpio.h
 *
 * OMAP GPIO handling defines and functions
 *
 * Copyright (C) 2003-2005 Nokia Corporation
 *
 * Written by Juha Yrjölä <juha.yrjola@nokia.com>
 *
 * This program is free software; you can redistribute it and/or modify
 * it under the terms of the GNU General Public License as published by
 * the Free Software Foundation; either version 2 of the License, or
 * (at your option) any later version.
 *
 * This program is distributed in the hope that it will be useful,
 * but WITHOUT ANY WARRANTY; without even the implied warranty of
 * MERCHANTABILITY or FITNESS FOR A PARTICULAR PURPOSE. See the
 * GNU General Public License for more details.
 *
 * You should have received a copy of the GNU General Public License
 * along with this program; if not, write to the Free Software
 * Foundation, Inc., 59 Temple Place, Suite 330, Boston, MA 02111-1307 USA
 *
 */

#ifndef __ASM_ARCH_OMAP_GPIO_H
#define __ASM_ARCH_OMAP_GPIO_H

#include <linux/io.h>
#include <linux/platform_device.h>
#include <mach/irqs.h>

#define OMAP1_MPUIO_BASE			0xfffb5000

/*
 * These are the omap15xx/16xx offsets. The omap7xx offset are
 * OMAP_MPUIO_ / 2 offsets below.
 */
#define OMAP_MPUIO_INPUT_LATCH		0x00
#define OMAP_MPUIO_OUTPUT		0x04
#define OMAP_MPUIO_IO_CNTL		0x08
#define OMAP_MPUIO_KBR_LATCH		0x10
#define OMAP_MPUIO_KBC			0x14
#define OMAP_MPUIO_GPIO_EVENT_MODE	0x18
#define OMAP_MPUIO_GPIO_INT_EDGE	0x1c
#define OMAP_MPUIO_KBD_INT		0x20
#define OMAP_MPUIO_GPIO_INT		0x24
#define OMAP_MPUIO_KBD_MASKIT		0x28
#define OMAP_MPUIO_GPIO_MASKIT		0x2c
#define OMAP_MPUIO_GPIO_DEBOUNCING	0x30
#define OMAP_MPUIO_LATCH		0x34

#define OMAP34XX_NR_GPIOS		6

/*
 * OMAP1510 GPIO registers
 */
#define OMAP1510_GPIO_DATA_INPUT	0x00
#define OMAP1510_GPIO_DATA_OUTPUT	0x04
#define OMAP1510_GPIO_DIR_CONTROL	0x08
#define OMAP1510_GPIO_INT_CONTROL	0x0c
#define OMAP1510_GPIO_INT_MASK		0x10
#define OMAP1510_GPIO_INT_STATUS	0x14
#define OMAP1510_GPIO_PIN_CONTROL	0x18

#define OMAP1510_IH_GPIO_BASE		64

/*
 * OMAP1610 specific GPIO registers
 */
#define OMAP1610_GPIO_REVISION		0x0000
#define OMAP1610_GPIO_SYSCONFIG		0x0010
#define OMAP1610_GPIO_SYSSTATUS		0x0014
#define OMAP1610_GPIO_IRQSTATUS1	0x0018
#define OMAP1610_GPIO_IRQENABLE1	0x001c
#define OMAP1610_GPIO_WAKEUPENABLE	0x0028
#define OMAP1610_GPIO_DATAIN		0x002c
#define OMAP1610_GPIO_DATAOUT		0x0030
#define OMAP1610_GPIO_DIRECTION		0x0034
#define OMAP1610_GPIO_EDGE_CTRL1	0x0038
#define OMAP1610_GPIO_EDGE_CTRL2	0x003c
#define OMAP1610_GPIO_CLEAR_IRQENABLE1	0x009c
#define OMAP1610_GPIO_CLEAR_WAKEUPENA	0x00a8
#define OMAP1610_GPIO_CLEAR_DATAOUT	0x00b0
#define OMAP1610_GPIO_SET_IRQENABLE1	0x00dc
#define OMAP1610_GPIO_SET_WAKEUPENA	0x00e8
#define OMAP1610_GPIO_SET_DATAOUT	0x00f0

/*
 * OMAP7XX specific GPIO registers
 */
#define OMAP7XX_GPIO_DATA_INPUT		0x00
#define OMAP7XX_GPIO_DATA_OUTPUT	0x04
#define OMAP7XX_GPIO_DIR_CONTROL	0x08
#define OMAP7XX_GPIO_INT_CONTROL	0x0c
#define OMAP7XX_GPIO_INT_MASK		0x10
#define OMAP7XX_GPIO_INT_STATUS		0x14

/*
 * omap2+ specific GPIO registers
 */
#define OMAP24XX_GPIO_REVISION		0x0000
#define OMAP24XX_GPIO_IRQSTATUS1	0x0018
#define OMAP24XX_GPIO_IRQSTATUS2	0x0028
#define OMAP24XX_GPIO_IRQENABLE2	0x002c
#define OMAP24XX_GPIO_IRQENABLE1	0x001c
#define OMAP24XX_GPIO_WAKE_EN		0x0020
#define OMAP24XX_GPIO_CTRL		0x0030
#define OMAP24XX_GPIO_OE		0x0034
#define OMAP24XX_GPIO_DATAIN		0x0038
#define OMAP24XX_GPIO_DATAOUT		0x003c
#define OMAP24XX_GPIO_LEVELDETECT0	0x0040
#define OMAP24XX_GPIO_LEVELDETECT1	0x0044
#define OMAP24XX_GPIO_RISINGDETECT	0x0048
#define OMAP24XX_GPIO_FALLINGDETECT	0x004c
#define OMAP24XX_GPIO_DEBOUNCE_EN	0x0050
#define OMAP24XX_GPIO_DEBOUNCE_VAL	0x0054
#define OMAP24XX_GPIO_CLEARIRQENABLE1	0x0060
#define OMAP24XX_GPIO_SETIRQENABLE1	0x0064
#define OMAP24XX_GPIO_CLEARWKUENA	0x0080
#define OMAP24XX_GPIO_SETWKUENA		0x0084
#define OMAP24XX_GPIO_CLEARDATAOUT	0x0090
#define OMAP24XX_GPIO_SETDATAOUT	0x0094

#define OMAP4_GPIO_REVISION		0x0000
#define OMAP4_GPIO_EOI			0x0020
#define OMAP4_GPIO_IRQSTATUSRAW0	0x0024
#define OMAP4_GPIO_IRQSTATUSRAW1	0x0028
#define OMAP4_GPIO_IRQSTATUS0		0x002c
#define OMAP4_GPIO_IRQSTATUS1		0x0030
#define OMAP4_GPIO_IRQSTATUSSET0	0x0034
#define OMAP4_GPIO_IRQSTATUSSET1	0x0038
#define OMAP4_GPIO_IRQSTATUSCLR0	0x003c
#define OMAP4_GPIO_IRQSTATUSCLR1	0x0040
#define OMAP4_GPIO_IRQWAKEN0		0x0044
#define OMAP4_GPIO_IRQWAKEN1		0x0048
#define OMAP4_GPIO_IRQENABLE1		0x011c
#define OMAP4_GPIO_WAKE_EN		0x0120
#define OMAP4_GPIO_IRQSTATUS2		0x0128
#define OMAP4_GPIO_IRQENABLE2		0x012c
#define OMAP4_GPIO_CTRL			0x0130
#define OMAP4_GPIO_OE			0x0134
#define OMAP4_GPIO_DATAIN		0x0138
#define OMAP4_GPIO_DATAOUT		0x013c
#define OMAP4_GPIO_LEVELDETECT0		0x0140
#define OMAP4_GPIO_LEVELDETECT1		0x0144
#define OMAP4_GPIO_RISINGDETECT		0x0148
#define OMAP4_GPIO_FALLINGDETECT	0x014c
#define OMAP4_GPIO_DEBOUNCENABLE	0x0150
#define OMAP4_GPIO_DEBOUNCINGTIME	0x0154
#define OMAP4_GPIO_CLEARIRQENABLE1	0x0160
#define OMAP4_GPIO_SETIRQENABLE1	0x0164
#define OMAP4_GPIO_CLEARWKUENA		0x0180
#define OMAP4_GPIO_SETWKUENA		0x0184
#define OMAP4_GPIO_CLEARDATAOUT		0x0190
#define OMAP4_GPIO_SETDATAOUT		0x0194

#define OMAP_MPUIO(nr)		(OMAP_MAX_GPIO_LINES + (nr))
#define OMAP_GPIO_IS_MPUIO(nr)	((nr) >= OMAP_MAX_GPIO_LINES)

<<<<<<< HEAD
#define OMAP_GPIO_IRQ(nr)	(OMAP_GPIO_IS_MPUIO(nr) ? \
				 IH_MPUIO_BASE + ((nr) & 0x0f) : \
				 IH_GPIO_BASE + (nr))
=======
#define METHOD_MPUIO		0
#define METHOD_GPIO_1510	1
#define METHOD_GPIO_1610	2
#define METHOD_GPIO_7XX		3
#define METHOD_GPIO_24XX	5
#define METHOD_GPIO_44XX	6
>>>>>>> 21235bdb

struct omap_gpio_dev_attr {
	int bank_width;		/* GPIO bank width */
	bool dbck_flag;		/* dbck required or not - True for OMAP3&4 */
};

struct omap_gpio_reg_offs {
	u16 revision;
	u16 direction;
	u16 datain;
	u16 dataout;
	u16 set_dataout;
	u16 clr_dataout;
	u16 irqstatus;
	u16 irqstatus2;
	u16 irqenable;
	u16 irqenable2;
	u16 set_irqenable;
	u16 clr_irqenable;
	u16 debounce;
	u16 debounce_en;
	u16 ctrl;
	u16 wkup_en;
	u16 leveldetect0;
	u16 leveldetect1;
	u16 risingdetect;
	u16 fallingdetect;
	u16 irqctrl;
	u16 edgectrl1;
	u16 edgectrl2;
	u16 pinctrl;

	bool irqenable_inv;
};

struct omap_gpio_platform_data {
	u16 virtual_irq_start;
	int bank_type;
	int bank_width;		/* GPIO bank width */
	int bank_stride;	/* Only needed for omap1 MPUIO */
	bool dbck_flag;		/* dbck required or not - True for OMAP3&4 */
	bool loses_context;	/* whether the bank would ever lose context */
	bool is_mpuio;		/* whether the bank is of type MPUIO */
	u32 non_wakeup_gpios;

	struct omap_gpio_reg_offs *regs;

	/* Return context loss count due to PM states changing */
	int (*get_context_loss_count)(struct device *dev);
};

extern void omap2_gpio_prepare_for_idle(int off_mode);
extern void omap2_gpio_resume_after_idle(void);
extern void omap_set_gpio_debounce(int gpio, int enable);
extern void omap_set_gpio_debounce_time(int gpio, int enable);
/*-------------------------------------------------------------------------*/

/*
 * Wrappers for "new style" GPIO calls, using the new infrastructure
 * which lets us plug in FPGA, I2C, and other implementations.
 *
 * The original OMAP-specific calls should eventually be removed.
 */

#include <linux/errno.h>
#include <asm-generic/gpio.h>

#endif<|MERGE_RESOLUTION|>--- conflicted
+++ resolved
@@ -158,19 +158,6 @@
 #define OMAP_MPUIO(nr)		(OMAP_MAX_GPIO_LINES + (nr))
 #define OMAP_GPIO_IS_MPUIO(nr)	((nr) >= OMAP_MAX_GPIO_LINES)
 
-<<<<<<< HEAD
-#define OMAP_GPIO_IRQ(nr)	(OMAP_GPIO_IS_MPUIO(nr) ? \
-				 IH_MPUIO_BASE + ((nr) & 0x0f) : \
-				 IH_GPIO_BASE + (nr))
-=======
-#define METHOD_MPUIO		0
-#define METHOD_GPIO_1510	1
-#define METHOD_GPIO_1610	2
-#define METHOD_GPIO_7XX		3
-#define METHOD_GPIO_24XX	5
-#define METHOD_GPIO_44XX	6
->>>>>>> 21235bdb
-
 struct omap_gpio_dev_attr {
 	int bank_width;		/* GPIO bank width */
 	bool dbck_flag;		/* dbck required or not - True for OMAP3&4 */

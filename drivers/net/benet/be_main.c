/*
 * Copyright (C) 2005 - 2011 Emulex
 * All rights reserved.
 *
 * This program is free software; you can redistribute it and/or
 * modify it under the terms of the GNU General Public License version 2
 * as published by the Free Software Foundation.  The full GNU General
 * Public License is included in this distribution in the file called COPYING.
 *
 * Contact Information:
 * linux-drivers@emulex.com
 *
 * Emulex
 * 3333 Susan Street
 * Costa Mesa, CA 92626
 */

#include "be.h"
#include "be_cmds.h"
#include <asm/div64.h>

MODULE_VERSION(DRV_VER);
MODULE_DEVICE_TABLE(pci, be_dev_ids);
MODULE_DESCRIPTION(DRV_DESC " " DRV_VER);
MODULE_AUTHOR("ServerEngines Corporation");
MODULE_LICENSE("GPL");

static ushort rx_frag_size = 2048;
static unsigned int num_vfs;
module_param(rx_frag_size, ushort, S_IRUGO);
module_param(num_vfs, uint, S_IRUGO);
MODULE_PARM_DESC(rx_frag_size, "Size of a fragment that holds rcvd data.");
MODULE_PARM_DESC(num_vfs, "Number of PCI VFs to initialize");

static bool multi_rxq = true;
module_param(multi_rxq, bool, S_IRUGO | S_IWUSR);
MODULE_PARM_DESC(multi_rxq, "Multi Rx Queue support. Enabled by default");

static DEFINE_PCI_DEVICE_TABLE(be_dev_ids) = {
	{ PCI_DEVICE(BE_VENDOR_ID, BE_DEVICE_ID1) },
	{ PCI_DEVICE(BE_VENDOR_ID, BE_DEVICE_ID2) },
	{ PCI_DEVICE(BE_VENDOR_ID, OC_DEVICE_ID1) },
	{ PCI_DEVICE(BE_VENDOR_ID, OC_DEVICE_ID2) },
	{ PCI_DEVICE(EMULEX_VENDOR_ID, OC_DEVICE_ID3)},
	{ 0 }
};
MODULE_DEVICE_TABLE(pci, be_dev_ids);
/* UE Status Low CSR */
static char *ue_status_low_desc[] = {
	"CEV",
	"CTX",
	"DBUF",
	"ERX",
	"Host",
	"MPU",
	"NDMA",
	"PTC ",
	"RDMA ",
	"RXF ",
	"RXIPS ",
	"RXULP0 ",
	"RXULP1 ",
	"RXULP2 ",
	"TIM ",
	"TPOST ",
	"TPRE ",
	"TXIPS ",
	"TXULP0 ",
	"TXULP1 ",
	"UC ",
	"WDMA ",
	"TXULP2 ",
	"HOST1 ",
	"P0_OB_LINK ",
	"P1_OB_LINK ",
	"HOST_GPIO ",
	"MBOX ",
	"AXGMAC0",
	"AXGMAC1",
	"JTAG",
	"MPU_INTPEND"
};
/* UE Status High CSR */
static char *ue_status_hi_desc[] = {
	"LPCMEMHOST",
	"MGMT_MAC",
	"PCS0ONLINE",
	"MPU_IRAM",
	"PCS1ONLINE",
	"PCTL0",
	"PCTL1",
	"PMEM",
	"RR",
	"TXPB",
	"RXPP",
	"XAUI",
	"TXP",
	"ARM",
	"IPC",
	"HOST2",
	"HOST3",
	"HOST4",
	"HOST5",
	"HOST6",
	"HOST7",
	"HOST8",
	"HOST9",
	"NETC"
	"Unknown",
	"Unknown",
	"Unknown",
	"Unknown",
	"Unknown",
	"Unknown",
	"Unknown",
	"Unknown"
};

static inline bool be_multi_rxq(struct be_adapter *adapter)
{
	return (adapter->num_rx_qs > 1);
}

static void be_queue_free(struct be_adapter *adapter, struct be_queue_info *q)
{
	struct be_dma_mem *mem = &q->dma_mem;
	if (mem->va)
		dma_free_coherent(&adapter->pdev->dev, mem->size, mem->va,
				  mem->dma);
}

static int be_queue_alloc(struct be_adapter *adapter, struct be_queue_info *q,
		u16 len, u16 entry_size)
{
	struct be_dma_mem *mem = &q->dma_mem;

	memset(q, 0, sizeof(*q));
	q->len = len;
	q->entry_size = entry_size;
	mem->size = len * entry_size;
	mem->va = dma_alloc_coherent(&adapter->pdev->dev, mem->size, &mem->dma,
				     GFP_KERNEL);
	if (!mem->va)
		return -1;
	memset(mem->va, 0, mem->size);
	return 0;
}

static void be_intr_set(struct be_adapter *adapter, bool enable)
{
	u8 __iomem *addr = adapter->pcicfg + PCICFG_MEMBAR_CTRL_INT_CTRL_OFFSET;
	u32 reg = ioread32(addr);
	u32 enabled = reg & MEMBAR_CTRL_INT_CTRL_HOSTINTR_MASK;

	if (adapter->eeh_err)
		return;

	if (!enabled && enable)
		reg |= MEMBAR_CTRL_INT_CTRL_HOSTINTR_MASK;
	else if (enabled && !enable)
		reg &= ~MEMBAR_CTRL_INT_CTRL_HOSTINTR_MASK;
	else
		return;

	iowrite32(reg, addr);
}

static void be_rxq_notify(struct be_adapter *adapter, u16 qid, u16 posted)
{
	u32 val = 0;
	val |= qid & DB_RQ_RING_ID_MASK;
	val |= posted << DB_RQ_NUM_POSTED_SHIFT;

	wmb();
	iowrite32(val, adapter->db + DB_RQ_OFFSET);
}

static void be_txq_notify(struct be_adapter *adapter, u16 qid, u16 posted)
{
	u32 val = 0;
	val |= qid & DB_TXULP_RING_ID_MASK;
	val |= (posted & DB_TXULP_NUM_POSTED_MASK) << DB_TXULP_NUM_POSTED_SHIFT;

	wmb();
	iowrite32(val, adapter->db + DB_TXULP1_OFFSET);
}

static void be_eq_notify(struct be_adapter *adapter, u16 qid,
		bool arm, bool clear_int, u16 num_popped)
{
	u32 val = 0;
	val |= qid & DB_EQ_RING_ID_MASK;
	val |= ((qid & DB_EQ_RING_ID_EXT_MASK) <<
			DB_EQ_RING_ID_EXT_MASK_SHIFT);

	if (adapter->eeh_err)
		return;

	if (arm)
		val |= 1 << DB_EQ_REARM_SHIFT;
	if (clear_int)
		val |= 1 << DB_EQ_CLR_SHIFT;
	val |= 1 << DB_EQ_EVNT_SHIFT;
	val |= num_popped << DB_EQ_NUM_POPPED_SHIFT;
	iowrite32(val, adapter->db + DB_EQ_OFFSET);
}

void be_cq_notify(struct be_adapter *adapter, u16 qid, bool arm, u16 num_popped)
{
	u32 val = 0;
	val |= qid & DB_CQ_RING_ID_MASK;
	val |= ((qid & DB_CQ_RING_ID_EXT_MASK) <<
			DB_CQ_RING_ID_EXT_MASK_SHIFT);

	if (adapter->eeh_err)
		return;

	if (arm)
		val |= 1 << DB_CQ_REARM_SHIFT;
	val |= num_popped << DB_CQ_NUM_POPPED_SHIFT;
	iowrite32(val, adapter->db + DB_CQ_OFFSET);
}

static int be_mac_addr_set(struct net_device *netdev, void *p)
{
	struct be_adapter *adapter = netdev_priv(netdev);
	struct sockaddr *addr = p;
	int status = 0;

	if (!is_valid_ether_addr(addr->sa_data))
		return -EADDRNOTAVAIL;

	/* MAC addr configuration will be done in hardware for VFs
	 * by their corresponding PFs. Just copy to netdev addr here
	 */
	if (!be_physfn(adapter))
		goto netdev_addr;

	status = be_cmd_pmac_del(adapter, adapter->if_handle,
				adapter->pmac_id, 0);
	if (status)
		return status;

	status = be_cmd_pmac_add(adapter, (u8 *)addr->sa_data,
				adapter->if_handle, &adapter->pmac_id, 0);
netdev_addr:
	if (!status)
		memcpy(netdev->dev_addr, addr->sa_data, netdev->addr_len);

	return status;
}

void netdev_stats_update(struct be_adapter *adapter)
{
	struct be_hw_stats *hw_stats = hw_stats_from_cmd(adapter->stats_cmd.va);
	struct be_rxf_stats *rxf_stats = &hw_stats->rxf;
	struct be_port_rxf_stats *port_stats =
			&rxf_stats->port[adapter->port_num];
	struct net_device_stats *dev_stats = &adapter->netdev->stats;
	struct be_erx_stats *erx_stats = &hw_stats->erx;
	struct be_rx_obj *rxo;
	int i;

	memset(dev_stats, 0, sizeof(*dev_stats));
	for_all_rx_queues(adapter, rxo, i) {
		dev_stats->rx_packets += rx_stats(rxo)->rx_pkts;
		dev_stats->rx_bytes += rx_stats(rxo)->rx_bytes;
		dev_stats->multicast += rx_stats(rxo)->rx_mcast_pkts;
		/*  no space in linux buffers: best possible approximation */
		dev_stats->rx_dropped +=
			erx_stats->rx_drops_no_fragments[rxo->q.id];
	}

	dev_stats->tx_packets = tx_stats(adapter)->be_tx_pkts;
	dev_stats->tx_bytes = tx_stats(adapter)->be_tx_bytes;

	/* bad pkts received */
	dev_stats->rx_errors = port_stats->rx_crc_errors +
		port_stats->rx_alignment_symbol_errors +
		port_stats->rx_in_range_errors +
		port_stats->rx_out_range_errors +
		port_stats->rx_frame_too_long +
		port_stats->rx_dropped_too_small +
		port_stats->rx_dropped_too_short +
		port_stats->rx_dropped_header_too_small +
		port_stats->rx_dropped_tcp_length +
		port_stats->rx_dropped_runt +
		port_stats->rx_tcp_checksum_errs +
		port_stats->rx_ip_checksum_errs +
		port_stats->rx_udp_checksum_errs;

	/* detailed rx errors */
	dev_stats->rx_length_errors = port_stats->rx_in_range_errors +
		port_stats->rx_out_range_errors +
		port_stats->rx_frame_too_long;

	dev_stats->rx_crc_errors = port_stats->rx_crc_errors;

	/* frame alignment errors */
	dev_stats->rx_frame_errors = port_stats->rx_alignment_symbol_errors;

	/* receiver fifo overrun */
	/* drops_no_pbuf is no per i/f, it's per BE card */
	dev_stats->rx_fifo_errors = port_stats->rx_fifo_overflow +
					port_stats->rx_input_fifo_overflow +
					rxf_stats->rx_drops_no_pbuf;
}

void be_link_status_update(struct be_adapter *adapter, bool link_up)
{
	struct net_device *netdev = adapter->netdev;

	/* If link came up or went down */
	if (adapter->link_up != link_up) {
		adapter->link_speed = -1;
		if (link_up) {
			netif_carrier_on(netdev);
			printk(KERN_INFO "%s: Link up\n", netdev->name);
		} else {
			netif_carrier_off(netdev);
			printk(KERN_INFO "%s: Link down\n", netdev->name);
		}
		adapter->link_up = link_up;
	}
}

/* Update the EQ delay n BE based on the RX frags consumed / sec */
static void be_rx_eqd_update(struct be_adapter *adapter, struct be_rx_obj *rxo)
{
	struct be_eq_obj *rx_eq = &rxo->rx_eq;
	struct be_rx_stats *stats = &rxo->stats;
	ulong now = jiffies;
	u32 eqd;

	if (!rx_eq->enable_aic)
		return;

	/* Wrapped around */
	if (time_before(now, stats->rx_fps_jiffies)) {
		stats->rx_fps_jiffies = now;
		return;
	}

	/* Update once a second */
	if ((now - stats->rx_fps_jiffies) < HZ)
		return;

	stats->rx_fps = (stats->rx_frags - stats->prev_rx_frags) /
			((now - stats->rx_fps_jiffies) / HZ);

	stats->rx_fps_jiffies = now;
	stats->prev_rx_frags = stats->rx_frags;
	eqd = stats->rx_fps / 110000;
	eqd = eqd << 3;
	if (eqd > rx_eq->max_eqd)
		eqd = rx_eq->max_eqd;
	if (eqd < rx_eq->min_eqd)
		eqd = rx_eq->min_eqd;
	if (eqd < 10)
		eqd = 0;
	if (eqd != rx_eq->cur_eqd)
		be_cmd_modify_eqd(adapter, rx_eq->q.id, eqd);

	rx_eq->cur_eqd = eqd;
}

static u32 be_calc_rate(u64 bytes, unsigned long ticks)
{
	u64 rate = bytes;

	do_div(rate, ticks / HZ);
	rate <<= 3;			/* bytes/sec -> bits/sec */
	do_div(rate, 1000000ul);	/* MB/Sec */

	return rate;
}

static void be_tx_rate_update(struct be_adapter *adapter)
{
	struct be_tx_stats *stats = tx_stats(adapter);
	ulong now = jiffies;

	/* Wrapped around? */
	if (time_before(now, stats->be_tx_jiffies)) {
		stats->be_tx_jiffies = now;
		return;
	}

	/* Update tx rate once in two seconds */
	if ((now - stats->be_tx_jiffies) > 2 * HZ) {
		stats->be_tx_rate = be_calc_rate(stats->be_tx_bytes
						  - stats->be_tx_bytes_prev,
						 now - stats->be_tx_jiffies);
		stats->be_tx_jiffies = now;
		stats->be_tx_bytes_prev = stats->be_tx_bytes;
	}
}

static void be_tx_stats_update(struct be_adapter *adapter,
			u32 wrb_cnt, u32 copied, u32 gso_segs, bool stopped)
{
	struct be_tx_stats *stats = tx_stats(adapter);
	stats->be_tx_reqs++;
	stats->be_tx_wrbs += wrb_cnt;
	stats->be_tx_bytes += copied;
	stats->be_tx_pkts += (gso_segs ? gso_segs : 1);
	if (stopped)
		stats->be_tx_stops++;
}

/* Determine number of WRB entries needed to xmit data in an skb */
static u32 wrb_cnt_for_skb(struct be_adapter *adapter, struct sk_buff *skb,
								bool *dummy)
{
	int cnt = (skb->len > skb->data_len);

	cnt += skb_shinfo(skb)->nr_frags;

	/* to account for hdr wrb */
	cnt++;
	if (lancer_chip(adapter) || !(cnt & 1)) {
		*dummy = false;
	} else {
		/* add a dummy to make it an even num */
		cnt++;
		*dummy = true;
	}
	BUG_ON(cnt > BE_MAX_TX_FRAG_COUNT);
	return cnt;
}

static inline void wrb_fill(struct be_eth_wrb *wrb, u64 addr, int len)
{
	wrb->frag_pa_hi = upper_32_bits(addr);
	wrb->frag_pa_lo = addr & 0xFFFFFFFF;
	wrb->frag_len = len & ETH_WRB_FRAG_LEN_MASK;
}

static void wrb_fill_hdr(struct be_adapter *adapter, struct be_eth_hdr_wrb *hdr,
		struct sk_buff *skb, u32 wrb_cnt, u32 len)
{
	u8 vlan_prio = 0;
	u16 vlan_tag = 0;

	memset(hdr, 0, sizeof(*hdr));

	AMAP_SET_BITS(struct amap_eth_hdr_wrb, crc, hdr, 1);

	if (skb_is_gso(skb)) {
		AMAP_SET_BITS(struct amap_eth_hdr_wrb, lso, hdr, 1);
		AMAP_SET_BITS(struct amap_eth_hdr_wrb, lso_mss,
			hdr, skb_shinfo(skb)->gso_size);
		if (skb_is_gso_v6(skb) && !lancer_chip(adapter))
			AMAP_SET_BITS(struct amap_eth_hdr_wrb, lso6, hdr, 1);
		if (lancer_chip(adapter) && adapter->sli_family  ==
							LANCER_A0_SLI_FAMILY) {
			AMAP_SET_BITS(struct amap_eth_hdr_wrb, ipcs, hdr, 1);
			if (is_tcp_pkt(skb))
				AMAP_SET_BITS(struct amap_eth_hdr_wrb,
								tcpcs, hdr, 1);
			else if (is_udp_pkt(skb))
				AMAP_SET_BITS(struct amap_eth_hdr_wrb,
								udpcs, hdr, 1);
		}
	} else if (skb->ip_summed == CHECKSUM_PARTIAL) {
		if (is_tcp_pkt(skb))
			AMAP_SET_BITS(struct amap_eth_hdr_wrb, tcpcs, hdr, 1);
		else if (is_udp_pkt(skb))
			AMAP_SET_BITS(struct amap_eth_hdr_wrb, udpcs, hdr, 1);
	}

	if (adapter->vlan_grp && vlan_tx_tag_present(skb)) {
		AMAP_SET_BITS(struct amap_eth_hdr_wrb, vlan, hdr, 1);
		vlan_tag = vlan_tx_tag_get(skb);
		vlan_prio = (vlan_tag & VLAN_PRIO_MASK) >> VLAN_PRIO_SHIFT;
		/* If vlan priority provided by OS is NOT in available bmap */
		if (!(adapter->vlan_prio_bmap & (1 << vlan_prio)))
			vlan_tag = (vlan_tag & ~VLAN_PRIO_MASK) |
					adapter->recommended_prio;
		AMAP_SET_BITS(struct amap_eth_hdr_wrb, vlan_tag, hdr, vlan_tag);
	}

	AMAP_SET_BITS(struct amap_eth_hdr_wrb, event, hdr, 1);
	AMAP_SET_BITS(struct amap_eth_hdr_wrb, complete, hdr, 1);
	AMAP_SET_BITS(struct amap_eth_hdr_wrb, num_wrb, hdr, wrb_cnt);
	AMAP_SET_BITS(struct amap_eth_hdr_wrb, len, hdr, len);
}

static void unmap_tx_frag(struct device *dev, struct be_eth_wrb *wrb,
		bool unmap_single)
{
	dma_addr_t dma;

	be_dws_le_to_cpu(wrb, sizeof(*wrb));

	dma = (u64)wrb->frag_pa_hi << 32 | (u64)wrb->frag_pa_lo;
	if (wrb->frag_len) {
		if (unmap_single)
			dma_unmap_single(dev, dma, wrb->frag_len,
					 DMA_TO_DEVICE);
		else
			dma_unmap_page(dev, dma, wrb->frag_len, DMA_TO_DEVICE);
	}
}

static int make_tx_wrbs(struct be_adapter *adapter,
		struct sk_buff *skb, u32 wrb_cnt, bool dummy_wrb)
{
	dma_addr_t busaddr;
	int i, copied = 0;
	struct device *dev = &adapter->pdev->dev;
	struct sk_buff *first_skb = skb;
	struct be_queue_info *txq = &adapter->tx_obj.q;
	struct be_eth_wrb *wrb;
	struct be_eth_hdr_wrb *hdr;
	bool map_single = false;
	u16 map_head;

	hdr = queue_head_node(txq);
	queue_head_inc(txq);
	map_head = txq->head;

	if (skb->len > skb->data_len) {
		int len = skb_headlen(skb);
		busaddr = dma_map_single(dev, skb->data, len, DMA_TO_DEVICE);
		if (dma_mapping_error(dev, busaddr))
			goto dma_err;
		map_single = true;
		wrb = queue_head_node(txq);
		wrb_fill(wrb, busaddr, len);
		be_dws_cpu_to_le(wrb, sizeof(*wrb));
		queue_head_inc(txq);
		copied += len;
	}

	for (i = 0; i < skb_shinfo(skb)->nr_frags; i++) {
		struct skb_frag_struct *frag =
			&skb_shinfo(skb)->frags[i];
		busaddr = dma_map_page(dev, frag->page, frag->page_offset,
				       frag->size, DMA_TO_DEVICE);
		if (dma_mapping_error(dev, busaddr))
			goto dma_err;
		wrb = queue_head_node(txq);
		wrb_fill(wrb, busaddr, frag->size);
		be_dws_cpu_to_le(wrb, sizeof(*wrb));
		queue_head_inc(txq);
		copied += frag->size;
	}

	if (dummy_wrb) {
		wrb = queue_head_node(txq);
		wrb_fill(wrb, 0, 0);
		be_dws_cpu_to_le(wrb, sizeof(*wrb));
		queue_head_inc(txq);
	}

	wrb_fill_hdr(adapter, hdr, first_skb, wrb_cnt, copied);
	be_dws_cpu_to_le(hdr, sizeof(*hdr));

	return copied;
dma_err:
	txq->head = map_head;
	while (copied) {
		wrb = queue_head_node(txq);
		unmap_tx_frag(dev, wrb, map_single);
		map_single = false;
		copied -= wrb->frag_len;
		queue_head_inc(txq);
	}
	return 0;
}

static netdev_tx_t be_xmit(struct sk_buff *skb,
			struct net_device *netdev)
{
	struct be_adapter *adapter = netdev_priv(netdev);
	struct be_tx_obj *tx_obj = &adapter->tx_obj;
	struct be_queue_info *txq = &tx_obj->q;
	u32 wrb_cnt = 0, copied = 0;
	u32 start = txq->head;
	bool dummy_wrb, stopped = false;

	wrb_cnt = wrb_cnt_for_skb(adapter, skb, &dummy_wrb);

	copied = make_tx_wrbs(adapter, skb, wrb_cnt, dummy_wrb);
	if (copied) {
		/* record the sent skb in the sent_skb table */
		BUG_ON(tx_obj->sent_skb_list[start]);
		tx_obj->sent_skb_list[start] = skb;

		/* Ensure txq has space for the next skb; Else stop the queue
		 * *BEFORE* ringing the tx doorbell, so that we serialze the
		 * tx compls of the current transmit which'll wake up the queue
		 */
		atomic_add(wrb_cnt, &txq->used);
		if ((BE_MAX_TX_FRAG_COUNT + atomic_read(&txq->used)) >=
								txq->len) {
			netif_stop_queue(netdev);
			stopped = true;
		}

		be_txq_notify(adapter, txq->id, wrb_cnt);

		be_tx_stats_update(adapter, wrb_cnt, copied,
				skb_shinfo(skb)->gso_segs, stopped);
	} else {
		txq->head = start;
		dev_kfree_skb_any(skb);
	}
	return NETDEV_TX_OK;
}

static int be_change_mtu(struct net_device *netdev, int new_mtu)
{
	struct be_adapter *adapter = netdev_priv(netdev);
	if (new_mtu < BE_MIN_MTU ||
			new_mtu > (BE_MAX_JUMBO_FRAME_SIZE -
					(ETH_HLEN + ETH_FCS_LEN))) {
		dev_info(&adapter->pdev->dev,
			"MTU must be between %d and %d bytes\n",
			BE_MIN_MTU,
			(BE_MAX_JUMBO_FRAME_SIZE - (ETH_HLEN + ETH_FCS_LEN)));
		return -EINVAL;
	}
	dev_info(&adapter->pdev->dev, "MTU changed from %d to %d bytes\n",
			netdev->mtu, new_mtu);
	netdev->mtu = new_mtu;
	return 0;
}

/*
 * A max of 64 (BE_NUM_VLANS_SUPPORTED) vlans can be configured in BE.
 * If the user configures more, place BE in vlan promiscuous mode.
 */
static int be_vid_config(struct be_adapter *adapter, bool vf, u32 vf_num)
{
	u16 vtag[BE_NUM_VLANS_SUPPORTED];
	u16 ntags = 0, i;
	int status = 0;
	u32 if_handle;

	if (vf) {
		if_handle = adapter->vf_cfg[vf_num].vf_if_handle;
		vtag[0] = cpu_to_le16(adapter->vf_cfg[vf_num].vf_vlan_tag);
		status = be_cmd_vlan_config(adapter, if_handle, vtag, 1, 1, 0);
	}

	if (adapter->vlans_added <= adapter->max_vlans)  {
		/* Construct VLAN Table to give to HW */
		for (i = 0; i < VLAN_N_VID; i++) {
			if (adapter->vlan_tag[i]) {
				vtag[ntags] = cpu_to_le16(i);
				ntags++;
			}
		}
		status = be_cmd_vlan_config(adapter, adapter->if_handle,
					vtag, ntags, 1, 0);
	} else {
		status = be_cmd_vlan_config(adapter, adapter->if_handle,
					NULL, 0, 1, 1);
	}

	return status;
}

static void be_vlan_register(struct net_device *netdev, struct vlan_group *grp)
{
	struct be_adapter *adapter = netdev_priv(netdev);

	adapter->vlan_grp = grp;
}

static void be_vlan_add_vid(struct net_device *netdev, u16 vid)
{
	struct be_adapter *adapter = netdev_priv(netdev);

	adapter->vlans_added++;
	if (!be_physfn(adapter))
		return;

	adapter->vlan_tag[vid] = 1;
	if (adapter->vlans_added <= (adapter->max_vlans + 1))
		be_vid_config(adapter, false, 0);
}

static void be_vlan_rem_vid(struct net_device *netdev, u16 vid)
{
	struct be_adapter *adapter = netdev_priv(netdev);

	adapter->vlans_added--;
	vlan_group_set_device(adapter->vlan_grp, vid, NULL);

	if (!be_physfn(adapter))
		return;

	adapter->vlan_tag[vid] = 0;
	if (adapter->vlans_added <= adapter->max_vlans)
		be_vid_config(adapter, false, 0);
}

static void be_set_multicast_list(struct net_device *netdev)
{
	struct be_adapter *adapter = netdev_priv(netdev);

	if (netdev->flags & IFF_PROMISC) {
		be_cmd_promiscuous_config(adapter, adapter->port_num, 1);
		adapter->promiscuous = true;
		goto done;
	}

	/* BE was previously in promiscous mode; disable it */
	if (adapter->promiscuous) {
		adapter->promiscuous = false;
		be_cmd_promiscuous_config(adapter, adapter->port_num, 0);
	}

	/* Enable multicast promisc if num configured exceeds what we support */
	if (netdev->flags & IFF_ALLMULTI ||
	    netdev_mc_count(netdev) > BE_MAX_MC) {
		be_cmd_multicast_set(adapter, adapter->if_handle, NULL,
				&adapter->mc_cmd_mem);
		goto done;
	}

	be_cmd_multicast_set(adapter, adapter->if_handle, netdev,
		&adapter->mc_cmd_mem);
done:
	return;
}

static int be_set_vf_mac(struct net_device *netdev, int vf, u8 *mac)
{
	struct be_adapter *adapter = netdev_priv(netdev);
	int status;

	if (!adapter->sriov_enabled)
		return -EPERM;

	if (!is_valid_ether_addr(mac) || (vf >= num_vfs))
		return -EINVAL;

	if (adapter->vf_cfg[vf].vf_pmac_id != BE_INVALID_PMAC_ID)
		status = be_cmd_pmac_del(adapter,
					adapter->vf_cfg[vf].vf_if_handle,
					adapter->vf_cfg[vf].vf_pmac_id, vf + 1);

	status = be_cmd_pmac_add(adapter, mac,
				adapter->vf_cfg[vf].vf_if_handle,
				&adapter->vf_cfg[vf].vf_pmac_id, vf + 1);

	if (status)
		dev_err(&adapter->pdev->dev, "MAC %pM set on VF %d Failed\n",
				mac, vf);
	else
		memcpy(adapter->vf_cfg[vf].vf_mac_addr, mac, ETH_ALEN);

	return status;
}

static int be_get_vf_config(struct net_device *netdev, int vf,
			struct ifla_vf_info *vi)
{
	struct be_adapter *adapter = netdev_priv(netdev);

	if (!adapter->sriov_enabled)
		return -EPERM;

	if (vf >= num_vfs)
		return -EINVAL;

	vi->vf = vf;
	vi->tx_rate = adapter->vf_cfg[vf].vf_tx_rate;
	vi->vlan = adapter->vf_cfg[vf].vf_vlan_tag;
	vi->qos = 0;
	memcpy(&vi->mac, adapter->vf_cfg[vf].vf_mac_addr, ETH_ALEN);

	return 0;
}

static int be_set_vf_vlan(struct net_device *netdev,
			int vf, u16 vlan, u8 qos)
{
	struct be_adapter *adapter = netdev_priv(netdev);
	int status = 0;

	if (!adapter->sriov_enabled)
		return -EPERM;

	if ((vf >= num_vfs) || (vlan > 4095))
		return -EINVAL;

	if (vlan) {
		adapter->vf_cfg[vf].vf_vlan_tag = vlan;
		adapter->vlans_added++;
	} else {
		adapter->vf_cfg[vf].vf_vlan_tag = 0;
		adapter->vlans_added--;
	}

	status = be_vid_config(adapter, true, vf);

	if (status)
		dev_info(&adapter->pdev->dev,
				"VLAN %d config on VF %d failed\n", vlan, vf);
	return status;
}

static int be_set_vf_tx_rate(struct net_device *netdev,
			int vf, int rate)
{
	struct be_adapter *adapter = netdev_priv(netdev);
	int status = 0;

	if (!adapter->sriov_enabled)
		return -EPERM;

	if ((vf >= num_vfs) || (rate < 0))
		return -EINVAL;

	if (rate > 10000)
		rate = 10000;

	adapter->vf_cfg[vf].vf_tx_rate = rate;
	status = be_cmd_set_qos(adapter, rate / 10, vf + 1);

	if (status)
		dev_info(&adapter->pdev->dev,
				"tx rate %d on VF %d failed\n", rate, vf);
	return status;
}

static void be_rx_rate_update(struct be_rx_obj *rxo)
{
	struct be_rx_stats *stats = &rxo->stats;
	ulong now = jiffies;

	/* Wrapped around */
	if (time_before(now, stats->rx_jiffies)) {
		stats->rx_jiffies = now;
		return;
	}

	/* Update the rate once in two seconds */
	if ((now - stats->rx_jiffies) < 2 * HZ)
		return;

	stats->rx_rate = be_calc_rate(stats->rx_bytes - stats->rx_bytes_prev,
				now - stats->rx_jiffies);
	stats->rx_jiffies = now;
	stats->rx_bytes_prev = stats->rx_bytes;
}

static void be_rx_stats_update(struct be_rx_obj *rxo,
		struct be_rx_compl_info *rxcp)
{
	struct be_rx_stats *stats = &rxo->stats;

	stats->rx_compl++;
	stats->rx_frags += rxcp->num_rcvd;
	stats->rx_bytes += rxcp->pkt_size;
	stats->rx_pkts++;
	if (rxcp->pkt_type == BE_MULTICAST_PACKET)
		stats->rx_mcast_pkts++;
	if (rxcp->err)
		stats->rxcp_err++;
}

static inline bool csum_passed(struct be_rx_compl_info *rxcp)
{
	/* L4 checksum is not reliable for non TCP/UDP packets.
	 * Also ignore ipcksm for ipv6 pkts */
	return (rxcp->tcpf || rxcp->udpf) && rxcp->l4_csum &&
				(rxcp->ip_csum || rxcp->ipv6);
}

static struct be_rx_page_info *
get_rx_page_info(struct be_adapter *adapter,
		struct be_rx_obj *rxo,
		u16 frag_idx)
{
	struct be_rx_page_info *rx_page_info;
	struct be_queue_info *rxq = &rxo->q;

	rx_page_info = &rxo->page_info_tbl[frag_idx];
	BUG_ON(!rx_page_info->page);

	if (rx_page_info->last_page_user) {
		dma_unmap_page(&adapter->pdev->dev,
			       dma_unmap_addr(rx_page_info, bus),
			       adapter->big_page_size, DMA_FROM_DEVICE);
		rx_page_info->last_page_user = false;
	}

	atomic_dec(&rxq->used);
	return rx_page_info;
}

/* Throwaway the data in the Rx completion */
static void be_rx_compl_discard(struct be_adapter *adapter,
		struct be_rx_obj *rxo,
		struct be_rx_compl_info *rxcp)
{
	struct be_queue_info *rxq = &rxo->q;
	struct be_rx_page_info *page_info;
	u16 i, num_rcvd = rxcp->num_rcvd;

	for (i = 0; i < num_rcvd; i++) {
		page_info = get_rx_page_info(adapter, rxo, rxcp->rxq_idx);
		put_page(page_info->page);
		memset(page_info, 0, sizeof(*page_info));
		index_inc(&rxcp->rxq_idx, rxq->len);
	}
}

/*
 * skb_fill_rx_data forms a complete skb for an ether frame
 * indicated by rxcp.
 */
static void skb_fill_rx_data(struct be_adapter *adapter, struct be_rx_obj *rxo,
			struct sk_buff *skb, struct be_rx_compl_info *rxcp)
{
	struct be_queue_info *rxq = &rxo->q;
	struct be_rx_page_info *page_info;
	u16 i, j;
	u16 hdr_len, curr_frag_len, remaining;
	u8 *start;

	page_info = get_rx_page_info(adapter, rxo, rxcp->rxq_idx);
	start = page_address(page_info->page) + page_info->page_offset;
	prefetch(start);

	/* Copy data in the first descriptor of this completion */
	curr_frag_len = min(rxcp->pkt_size, rx_frag_size);

	/* Copy the header portion into skb_data */
	hdr_len = min(BE_HDR_LEN, curr_frag_len);
	memcpy(skb->data, start, hdr_len);
	skb->len = curr_frag_len;
	if (curr_frag_len <= BE_HDR_LEN) { /* tiny packet */
		/* Complete packet has now been moved to data */
		put_page(page_info->page);
		skb->data_len = 0;
		skb->tail += curr_frag_len;
	} else {
		skb_shinfo(skb)->nr_frags = 1;
		skb_shinfo(skb)->frags[0].page = page_info->page;
		skb_shinfo(skb)->frags[0].page_offset =
					page_info->page_offset + hdr_len;
		skb_shinfo(skb)->frags[0].size = curr_frag_len - hdr_len;
		skb->data_len = curr_frag_len - hdr_len;
		skb->tail += hdr_len;
	}
	page_info->page = NULL;

	if (rxcp->pkt_size <= rx_frag_size) {
		BUG_ON(rxcp->num_rcvd != 1);
		return;
	}

	/* More frags present for this completion */
	index_inc(&rxcp->rxq_idx, rxq->len);
	remaining = rxcp->pkt_size - curr_frag_len;
	for (i = 1, j = 0; i < rxcp->num_rcvd; i++) {
		page_info = get_rx_page_info(adapter, rxo, rxcp->rxq_idx);
		curr_frag_len = min(remaining, rx_frag_size);

		/* Coalesce all frags from the same physical page in one slot */
		if (page_info->page_offset == 0) {
			/* Fresh page */
			j++;
			skb_shinfo(skb)->frags[j].page = page_info->page;
			skb_shinfo(skb)->frags[j].page_offset =
							page_info->page_offset;
			skb_shinfo(skb)->frags[j].size = 0;
			skb_shinfo(skb)->nr_frags++;
		} else {
			put_page(page_info->page);
		}

		skb_shinfo(skb)->frags[j].size += curr_frag_len;
		skb->len += curr_frag_len;
		skb->data_len += curr_frag_len;

		remaining -= curr_frag_len;
		index_inc(&rxcp->rxq_idx, rxq->len);
		page_info->page = NULL;
	}
	BUG_ON(j > MAX_SKB_FRAGS);
}

/* Process the RX completion indicated by rxcp when GRO is disabled */
static void be_rx_compl_process(struct be_adapter *adapter,
			struct be_rx_obj *rxo,
			struct be_rx_compl_info *rxcp)
{
	struct sk_buff *skb;

	skb = netdev_alloc_skb_ip_align(adapter->netdev, BE_HDR_LEN);
	if (unlikely(!skb)) {
		if (net_ratelimit())
			dev_warn(&adapter->pdev->dev, "skb alloc failed\n");
		be_rx_compl_discard(adapter, rxo, rxcp);
		return;
	}

	skb_fill_rx_data(adapter, rxo, skb, rxcp);

	if (likely(adapter->rx_csum && csum_passed(rxcp)))
		skb->ip_summed = CHECKSUM_UNNECESSARY;
	else
		skb_checksum_none_assert(skb);

	skb->truesize = skb->len + sizeof(struct sk_buff);
	skb->protocol = eth_type_trans(skb, adapter->netdev);

	if (unlikely(rxcp->vlanf)) {
		if (!adapter->vlan_grp || adapter->vlans_added == 0) {
			kfree_skb(skb);
			return;
		}
		vlan_hwaccel_receive_skb(skb, adapter->vlan_grp, rxcp->vid);
	} else {
		netif_receive_skb(skb);
	}
}

/* Process the RX completion indicated by rxcp when GRO is enabled */
static void be_rx_compl_process_gro(struct be_adapter *adapter,
		struct be_rx_obj *rxo,
		struct be_rx_compl_info *rxcp)
{
	struct be_rx_page_info *page_info;
	struct sk_buff *skb = NULL;
	struct be_queue_info *rxq = &rxo->q;
	struct be_eq_obj *eq_obj =  &rxo->rx_eq;
	u16 remaining, curr_frag_len;
	u16 i, j;

	skb = napi_get_frags(&eq_obj->napi);
	if (!skb) {
		be_rx_compl_discard(adapter, rxo, rxcp);
		return;
	}

	remaining = rxcp->pkt_size;
	for (i = 0, j = -1; i < rxcp->num_rcvd; i++) {
		page_info = get_rx_page_info(adapter, rxo, rxcp->rxq_idx);

		curr_frag_len = min(remaining, rx_frag_size);

		/* Coalesce all frags from the same physical page in one slot */
		if (i == 0 || page_info->page_offset == 0) {
			/* First frag or Fresh page */
			j++;
			skb_shinfo(skb)->frags[j].page = page_info->page;
			skb_shinfo(skb)->frags[j].page_offset =
							page_info->page_offset;
			skb_shinfo(skb)->frags[j].size = 0;
		} else {
			put_page(page_info->page);
		}
		skb_shinfo(skb)->frags[j].size += curr_frag_len;

		remaining -= curr_frag_len;
		index_inc(&rxcp->rxq_idx, rxq->len);
		memset(page_info, 0, sizeof(*page_info));
	}
	BUG_ON(j > MAX_SKB_FRAGS);

	skb_shinfo(skb)->nr_frags = j + 1;
	skb->len = rxcp->pkt_size;
	skb->data_len = rxcp->pkt_size;
	skb->truesize += rxcp->pkt_size;
	skb->ip_summed = CHECKSUM_UNNECESSARY;

	if (likely(!rxcp->vlanf))
		napi_gro_frags(&eq_obj->napi);
	else
		vlan_gro_frags(&eq_obj->napi, adapter->vlan_grp, rxcp->vid);
}

static void be_parse_rx_compl_v1(struct be_adapter *adapter,
				struct be_eth_rx_compl *compl,
				struct be_rx_compl_info *rxcp)
{
	rxcp->pkt_size =
		AMAP_GET_BITS(struct amap_eth_rx_compl_v1, pktsize, compl);
	rxcp->vlanf = AMAP_GET_BITS(struct amap_eth_rx_compl_v1, vtp, compl);
	rxcp->err = AMAP_GET_BITS(struct amap_eth_rx_compl_v1, err, compl);
	rxcp->tcpf = AMAP_GET_BITS(struct amap_eth_rx_compl_v1, tcpf, compl);
	rxcp->udpf = AMAP_GET_BITS(struct amap_eth_rx_compl_v1, udpf, compl);
	rxcp->ip_csum =
		AMAP_GET_BITS(struct amap_eth_rx_compl_v1, ipcksm, compl);
	rxcp->l4_csum =
		AMAP_GET_BITS(struct amap_eth_rx_compl_v1, l4_cksm, compl);
	rxcp->ipv6 =
		AMAP_GET_BITS(struct amap_eth_rx_compl_v1, ip_version, compl);
	rxcp->rxq_idx =
		AMAP_GET_BITS(struct amap_eth_rx_compl_v1, fragndx, compl);
	rxcp->num_rcvd =
		AMAP_GET_BITS(struct amap_eth_rx_compl_v1, numfrags, compl);
	rxcp->pkt_type =
		AMAP_GET_BITS(struct amap_eth_rx_compl_v1, cast_enc, compl);
	if (rxcp->vlanf) {
		rxcp->vtm = AMAP_GET_BITS(struct amap_eth_rx_compl_v1, vtm,
				compl);
		rxcp->vid = AMAP_GET_BITS(struct amap_eth_rx_compl_v1, vlan_tag,
				compl);
	}
}

static void be_parse_rx_compl_v0(struct be_adapter *adapter,
				struct be_eth_rx_compl *compl,
				struct be_rx_compl_info *rxcp)
{
	rxcp->pkt_size =
		AMAP_GET_BITS(struct amap_eth_rx_compl_v0, pktsize, compl);
	rxcp->vlanf = AMAP_GET_BITS(struct amap_eth_rx_compl_v0, vtp, compl);
	rxcp->err = AMAP_GET_BITS(struct amap_eth_rx_compl_v0, err, compl);
	rxcp->tcpf = AMAP_GET_BITS(struct amap_eth_rx_compl_v0, tcpf, compl);
	rxcp->udpf = AMAP_GET_BITS(struct amap_eth_rx_compl_v0, udpf, compl);
	rxcp->ip_csum =
		AMAP_GET_BITS(struct amap_eth_rx_compl_v0, ipcksm, compl);
	rxcp->l4_csum =
		AMAP_GET_BITS(struct amap_eth_rx_compl_v0, l4_cksm, compl);
	rxcp->ipv6 =
		AMAP_GET_BITS(struct amap_eth_rx_compl_v0, ip_version, compl);
	rxcp->rxq_idx =
		AMAP_GET_BITS(struct amap_eth_rx_compl_v0, fragndx, compl);
	rxcp->num_rcvd =
		AMAP_GET_BITS(struct amap_eth_rx_compl_v0, numfrags, compl);
	rxcp->pkt_type =
		AMAP_GET_BITS(struct amap_eth_rx_compl_v0, cast_enc, compl);
	if (rxcp->vlanf) {
		rxcp->vtm = AMAP_GET_BITS(struct amap_eth_rx_compl_v0, vtm,
				compl);
		rxcp->vid = AMAP_GET_BITS(struct amap_eth_rx_compl_v0, vlan_tag,
				compl);
	}
}

static struct be_rx_compl_info *be_rx_compl_get(struct be_rx_obj *rxo)
{
	struct be_eth_rx_compl *compl = queue_tail_node(&rxo->cq);
	struct be_rx_compl_info *rxcp = &rxo->rxcp;
	struct be_adapter *adapter = rxo->adapter;

	/* For checking the valid bit it is Ok to use either definition as the
	 * valid bit is at the same position in both v0 and v1 Rx compl */
	if (compl->dw[offsetof(struct amap_eth_rx_compl_v1, valid) / 32] == 0)
		return NULL;

	rmb();
	be_dws_le_to_cpu(compl, sizeof(*compl));

	if (adapter->be3_native)
		be_parse_rx_compl_v1(adapter, compl, rxcp);
	else
		be_parse_rx_compl_v0(adapter, compl, rxcp);

	if (rxcp->vlanf) {
		/* vlanf could be wrongly set in some cards.
		 * ignore if vtm is not set */
		if ((adapter->function_mode & 0x400) && !rxcp->vtm)
			rxcp->vlanf = 0;

		if (!lancer_chip(adapter))
			rxcp->vid = swab16(rxcp->vid);

		if ((adapter->pvid == rxcp->vid) &&
			!adapter->vlan_tag[rxcp->vid])
			rxcp->vlanf = 0;
	}

	/* As the compl has been parsed, reset it; we wont touch it again */
	compl->dw[offsetof(struct amap_eth_rx_compl_v1, valid) / 32] = 0;

	queue_tail_inc(&rxo->cq);
	return rxcp;
}

static inline struct page *be_alloc_pages(u32 size, gfp_t gfp)
{
	u32 order = get_order(size);

	if (order > 0)
		gfp |= __GFP_COMP;
	return  alloc_pages(gfp, order);
}

/*
 * Allocate a page, split it to fragments of size rx_frag_size and post as
 * receive buffers to BE
 */
static void be_post_rx_frags(struct be_rx_obj *rxo, gfp_t gfp)
{
	struct be_adapter *adapter = rxo->adapter;
	struct be_rx_page_info *page_info_tbl = rxo->page_info_tbl;
	struct be_rx_page_info *page_info = NULL, *prev_page_info = NULL;
	struct be_queue_info *rxq = &rxo->q;
	struct page *pagep = NULL;
	struct be_eth_rx_d *rxd;
	u64 page_dmaaddr = 0, frag_dmaaddr;
	u32 posted, page_offset = 0;

	page_info = &rxo->page_info_tbl[rxq->head];
	for (posted = 0; posted < MAX_RX_POST && !page_info->page; posted++) {
		if (!pagep) {
			pagep = be_alloc_pages(adapter->big_page_size, gfp);
			if (unlikely(!pagep)) {
				rxo->stats.rx_post_fail++;
				break;
			}
			page_dmaaddr = dma_map_page(&adapter->pdev->dev, pagep,
						    0, adapter->big_page_size,
						    DMA_FROM_DEVICE);
			page_info->page_offset = 0;
		} else {
			get_page(pagep);
			page_info->page_offset = page_offset + rx_frag_size;
		}
		page_offset = page_info->page_offset;
		page_info->page = pagep;
		dma_unmap_addr_set(page_info, bus, page_dmaaddr);
		frag_dmaaddr = page_dmaaddr + page_info->page_offset;

		rxd = queue_head_node(rxq);
		rxd->fragpa_lo = cpu_to_le32(frag_dmaaddr & 0xFFFFFFFF);
		rxd->fragpa_hi = cpu_to_le32(upper_32_bits(frag_dmaaddr));

		/* Any space left in the current big page for another frag? */
		if ((page_offset + rx_frag_size + rx_frag_size) >
					adapter->big_page_size) {
			pagep = NULL;
			page_info->last_page_user = true;
		}

		prev_page_info = page_info;
		queue_head_inc(rxq);
		page_info = &page_info_tbl[rxq->head];
	}
	if (pagep)
		prev_page_info->last_page_user = true;

	if (posted) {
		atomic_add(posted, &rxq->used);
		be_rxq_notify(adapter, rxq->id, posted);
	} else if (atomic_read(&rxq->used) == 0) {
		/* Let be_worker replenish when memory is available */
		rxo->rx_post_starved = true;
	}
}

static struct be_eth_tx_compl *be_tx_compl_get(struct be_queue_info *tx_cq)
{
	struct be_eth_tx_compl *txcp = queue_tail_node(tx_cq);

	if (txcp->dw[offsetof(struct amap_eth_tx_compl, valid) / 32] == 0)
		return NULL;

	rmb();
	be_dws_le_to_cpu(txcp, sizeof(*txcp));

	txcp->dw[offsetof(struct amap_eth_tx_compl, valid) / 32] = 0;

	queue_tail_inc(tx_cq);
	return txcp;
}

static void be_tx_compl_process(struct be_adapter *adapter, u16 last_index)
{
	struct be_queue_info *txq = &adapter->tx_obj.q;
	struct be_eth_wrb *wrb;
	struct sk_buff **sent_skbs = adapter->tx_obj.sent_skb_list;
	struct sk_buff *sent_skb;
	u16 cur_index, num_wrbs = 1; /* account for hdr wrb */
	bool unmap_skb_hdr = true;

	sent_skb = sent_skbs[txq->tail];
	BUG_ON(!sent_skb);
	sent_skbs[txq->tail] = NULL;

	/* skip header wrb */
	queue_tail_inc(txq);

	do {
		cur_index = txq->tail;
		wrb = queue_tail_node(txq);
		unmap_tx_frag(&adapter->pdev->dev, wrb,
			      (unmap_skb_hdr && skb_headlen(sent_skb)));
		unmap_skb_hdr = false;

		num_wrbs++;
		queue_tail_inc(txq);
	} while (cur_index != last_index);

	atomic_sub(num_wrbs, &txq->used);

	kfree_skb(sent_skb);
}

static inline struct be_eq_entry *event_get(struct be_eq_obj *eq_obj)
{
	struct be_eq_entry *eqe = queue_tail_node(&eq_obj->q);

	if (!eqe->evt)
		return NULL;

	rmb();
	eqe->evt = le32_to_cpu(eqe->evt);
	queue_tail_inc(&eq_obj->q);
	return eqe;
}

static int event_handle(struct be_adapter *adapter,
			struct be_eq_obj *eq_obj)
{
	struct be_eq_entry *eqe;
	u16 num = 0;

	while ((eqe = event_get(eq_obj)) != NULL) {
		eqe->evt = 0;
		num++;
	}

	/* Deal with any spurious interrupts that come
	 * without events
	 */
	be_eq_notify(adapter, eq_obj->q.id, true, true, num);
	if (num)
		napi_schedule(&eq_obj->napi);

	return num;
}

/* Just read and notify events without processing them.
 * Used at the time of destroying event queues */
static void be_eq_clean(struct be_adapter *adapter,
			struct be_eq_obj *eq_obj)
{
	struct be_eq_entry *eqe;
	u16 num = 0;

	while ((eqe = event_get(eq_obj)) != NULL) {
		eqe->evt = 0;
		num++;
	}

	if (num)
		be_eq_notify(adapter, eq_obj->q.id, false, true, num);
}

static void be_rx_q_clean(struct be_adapter *adapter, struct be_rx_obj *rxo)
{
	struct be_rx_page_info *page_info;
	struct be_queue_info *rxq = &rxo->q;
	struct be_queue_info *rx_cq = &rxo->cq;
	struct be_rx_compl_info *rxcp;
	u16 tail;

	/* First cleanup pending rx completions */
	while ((rxcp = be_rx_compl_get(rxo)) != NULL) {
		be_rx_compl_discard(adapter, rxo, rxcp);
		be_cq_notify(adapter, rx_cq->id, false, 1);
	}

	/* Then free posted rx buffer that were not used */
	tail = (rxq->head + rxq->len - atomic_read(&rxq->used)) % rxq->len;
	for (; atomic_read(&rxq->used) > 0; index_inc(&tail, rxq->len)) {
		page_info = get_rx_page_info(adapter, rxo, tail);
		put_page(page_info->page);
		memset(page_info, 0, sizeof(*page_info));
	}
	BUG_ON(atomic_read(&rxq->used));
}

static void be_tx_compl_clean(struct be_adapter *adapter)
{
	struct be_queue_info *tx_cq = &adapter->tx_obj.cq;
	struct be_queue_info *txq = &adapter->tx_obj.q;
	struct be_eth_tx_compl *txcp;
	u16 end_idx, cmpl = 0, timeo = 0;
	struct sk_buff **sent_skbs = adapter->tx_obj.sent_skb_list;
	struct sk_buff *sent_skb;
	bool dummy_wrb;

	/* Wait for a max of 200ms for all the tx-completions to arrive. */
	do {
		while ((txcp = be_tx_compl_get(tx_cq))) {
			end_idx = AMAP_GET_BITS(struct amap_eth_tx_compl,
					wrb_index, txcp);
			be_tx_compl_process(adapter, end_idx);
			cmpl++;
		}
		if (cmpl) {
			be_cq_notify(adapter, tx_cq->id, false, cmpl);
			cmpl = 0;
		}

		if (atomic_read(&txq->used) == 0 || ++timeo > 200)
			break;

		mdelay(1);
	} while (true);

	if (atomic_read(&txq->used))
		dev_err(&adapter->pdev->dev, "%d pending tx-completions\n",
			atomic_read(&txq->used));

	/* free posted tx for which compls will never arrive */
	while (atomic_read(&txq->used)) {
		sent_skb = sent_skbs[txq->tail];
		end_idx = txq->tail;
		index_adv(&end_idx,
			wrb_cnt_for_skb(adapter, sent_skb, &dummy_wrb) - 1,
			txq->len);
		be_tx_compl_process(adapter, end_idx);
	}
}

static void be_mcc_queues_destroy(struct be_adapter *adapter)
{
	struct be_queue_info *q;

	q = &adapter->mcc_obj.q;
	if (q->created)
		be_cmd_q_destroy(adapter, q, QTYPE_MCCQ);
	be_queue_free(adapter, q);

	q = &adapter->mcc_obj.cq;
	if (q->created)
		be_cmd_q_destroy(adapter, q, QTYPE_CQ);
	be_queue_free(adapter, q);
}

/* Must be called only after TX qs are created as MCC shares TX EQ */
static int be_mcc_queues_create(struct be_adapter *adapter)
{
	struct be_queue_info *q, *cq;

	/* Alloc MCC compl queue */
	cq = &adapter->mcc_obj.cq;
	if (be_queue_alloc(adapter, cq, MCC_CQ_LEN,
			sizeof(struct be_mcc_compl)))
		goto err;

	/* Ask BE to create MCC compl queue; share TX's eq */
	if (be_cmd_cq_create(adapter, cq, &adapter->tx_eq.q, false, true, 0))
		goto mcc_cq_free;

	/* Alloc MCC queue */
	q = &adapter->mcc_obj.q;
	if (be_queue_alloc(adapter, q, MCC_Q_LEN, sizeof(struct be_mcc_wrb)))
		goto mcc_cq_destroy;

	/* Ask BE to create MCC queue */
	if (be_cmd_mccq_create(adapter, q, cq))
		goto mcc_q_free;

	return 0;

mcc_q_free:
	be_queue_free(adapter, q);
mcc_cq_destroy:
	be_cmd_q_destroy(adapter, cq, QTYPE_CQ);
mcc_cq_free:
	be_queue_free(adapter, cq);
err:
	return -1;
}

static void be_tx_queues_destroy(struct be_adapter *adapter)
{
	struct be_queue_info *q;

	q = &adapter->tx_obj.q;
	if (q->created)
		be_cmd_q_destroy(adapter, q, QTYPE_TXQ);
	be_queue_free(adapter, q);

	q = &adapter->tx_obj.cq;
	if (q->created)
		be_cmd_q_destroy(adapter, q, QTYPE_CQ);
	be_queue_free(adapter, q);

	/* Clear any residual events */
	be_eq_clean(adapter, &adapter->tx_eq);

	q = &adapter->tx_eq.q;
	if (q->created)
		be_cmd_q_destroy(adapter, q, QTYPE_EQ);
	be_queue_free(adapter, q);
}

static int be_tx_queues_create(struct be_adapter *adapter)
{
	struct be_queue_info *eq, *q, *cq;

	adapter->tx_eq.max_eqd = 0;
	adapter->tx_eq.min_eqd = 0;
	adapter->tx_eq.cur_eqd = 96;
	adapter->tx_eq.enable_aic = false;
	/* Alloc Tx Event queue */
	eq = &adapter->tx_eq.q;
	if (be_queue_alloc(adapter, eq, EVNT_Q_LEN, sizeof(struct be_eq_entry)))
		return -1;

	/* Ask BE to create Tx Event queue */
	if (be_cmd_eq_create(adapter, eq, adapter->tx_eq.cur_eqd))
		goto tx_eq_free;

	adapter->tx_eq.eq_idx = adapter->eq_next_idx++;


	/* Alloc TX eth compl queue */
	cq = &adapter->tx_obj.cq;
	if (be_queue_alloc(adapter, cq, TX_CQ_LEN,
			sizeof(struct be_eth_tx_compl)))
		goto tx_eq_destroy;

	/* Ask BE to create Tx eth compl queue */
	if (be_cmd_cq_create(adapter, cq, eq, false, false, 3))
		goto tx_cq_free;

	/* Alloc TX eth queue */
	q = &adapter->tx_obj.q;
	if (be_queue_alloc(adapter, q, TX_Q_LEN, sizeof(struct be_eth_wrb)))
		goto tx_cq_destroy;

	/* Ask BE to create Tx eth queue */
	if (be_cmd_txq_create(adapter, q, cq))
		goto tx_q_free;
	return 0;

tx_q_free:
	be_queue_free(adapter, q);
tx_cq_destroy:
	be_cmd_q_destroy(adapter, cq, QTYPE_CQ);
tx_cq_free:
	be_queue_free(adapter, cq);
tx_eq_destroy:
	be_cmd_q_destroy(adapter, eq, QTYPE_EQ);
tx_eq_free:
	be_queue_free(adapter, eq);
	return -1;
}

static void be_rx_queues_destroy(struct be_adapter *adapter)
{
	struct be_queue_info *q;
	struct be_rx_obj *rxo;
	int i;

	for_all_rx_queues(adapter, rxo, i) {
		q = &rxo->q;
		if (q->created) {
			be_cmd_q_destroy(adapter, q, QTYPE_RXQ);
			/* After the rxq is invalidated, wait for a grace time
			 * of 1ms for all dma to end and the flush compl to
			 * arrive
			 */
			mdelay(1);
			be_rx_q_clean(adapter, rxo);
		}
		be_queue_free(adapter, q);

		q = &rxo->cq;
		if (q->created)
			be_cmd_q_destroy(adapter, q, QTYPE_CQ);
		be_queue_free(adapter, q);

		/* Clear any residual events */
		q = &rxo->rx_eq.q;
		if (q->created) {
			be_eq_clean(adapter, &rxo->rx_eq);
			be_cmd_q_destroy(adapter, q, QTYPE_EQ);
		}
		be_queue_free(adapter, q);
	}
}

static u32 be_num_rxqs_want(struct be_adapter *adapter)
{
	if (multi_rxq && (adapter->function_caps & BE_FUNCTION_CAPS_RSS) &&
		!adapter->sriov_enabled && !(adapter->function_mode & 0x400)) {
		return 1 + MAX_RSS_QS; /* one default non-RSS queue */
	} else {
		dev_warn(&adapter->pdev->dev,
			"No support for multiple RX queues\n");
		return 1;
	}
}

static int be_rx_queues_create(struct be_adapter *adapter)
{
	struct be_queue_info *eq, *q, *cq;
	struct be_rx_obj *rxo;
	int rc, i;

	adapter->num_rx_qs = min(be_num_rxqs_want(adapter),
				msix_enabled(adapter) ?
					adapter->num_msix_vec - 1 : 1);
	if (adapter->num_rx_qs != MAX_RX_QS)
		dev_warn(&adapter->pdev->dev,
			"Can create only %d RX queues", adapter->num_rx_qs);

	adapter->big_page_size = (1 << get_order(rx_frag_size)) * PAGE_SIZE;
	for_all_rx_queues(adapter, rxo, i) {
		rxo->adapter = adapter;
		rxo->rx_eq.max_eqd = BE_MAX_EQD;
		rxo->rx_eq.enable_aic = true;

		/* EQ */
		eq = &rxo->rx_eq.q;
		rc = be_queue_alloc(adapter, eq, EVNT_Q_LEN,
					sizeof(struct be_eq_entry));
		if (rc)
			goto err;

		rc = be_cmd_eq_create(adapter, eq, rxo->rx_eq.cur_eqd);
		if (rc)
			goto err;

		rxo->rx_eq.eq_idx = adapter->eq_next_idx++;

		/* CQ */
		cq = &rxo->cq;
		rc = be_queue_alloc(adapter, cq, RX_CQ_LEN,
				sizeof(struct be_eth_rx_compl));
		if (rc)
			goto err;

		rc = be_cmd_cq_create(adapter, cq, eq, false, false, 3);
		if (rc)
			goto err;
		/* Rx Q */
		q = &rxo->q;
		rc = be_queue_alloc(adapter, q, RX_Q_LEN,
				sizeof(struct be_eth_rx_d));
		if (rc)
			goto err;

		rc = be_cmd_rxq_create(adapter, q, cq->id, rx_frag_size,
			BE_MAX_JUMBO_FRAME_SIZE, adapter->if_handle,
			(i > 0) ? 1 : 0/* rss enable */, &rxo->rss_id);
		if (rc)
			goto err;
	}

	if (be_multi_rxq(adapter)) {
		u8 rsstable[MAX_RSS_QS];

		for_all_rss_queues(adapter, rxo, i)
			rsstable[i] = rxo->rss_id;

		rc = be_cmd_rss_config(adapter, rsstable,
			adapter->num_rx_qs - 1);
		if (rc)
			goto err;
	}

	return 0;
err:
	be_rx_queues_destroy(adapter);
	return -1;
}

static bool event_peek(struct be_eq_obj *eq_obj)
{
	struct be_eq_entry *eqe = queue_tail_node(&eq_obj->q);
	if (!eqe->evt)
		return false;
	else
		return true;
}

static irqreturn_t be_intx(int irq, void *dev)
{
	struct be_adapter *adapter = dev;
	struct be_rx_obj *rxo;
	int isr, i, tx = 0 , rx = 0;

	if (lancer_chip(adapter)) {
		if (event_peek(&adapter->tx_eq))
			tx = event_handle(adapter, &adapter->tx_eq);
		for_all_rx_queues(adapter, rxo, i) {
			if (event_peek(&rxo->rx_eq))
				rx |= event_handle(adapter, &rxo->rx_eq);
		}

		if (!(tx || rx))
			return IRQ_NONE;

	} else {
		isr = ioread32(adapter->csr + CEV_ISR0_OFFSET +
			(adapter->tx_eq.q.id / 8) * CEV_ISR_SIZE);
		if (!isr)
			return IRQ_NONE;

		if ((1 << adapter->tx_eq.eq_idx & isr))
			event_handle(adapter, &adapter->tx_eq);

		for_all_rx_queues(adapter, rxo, i) {
			if ((1 << rxo->rx_eq.eq_idx & isr))
				event_handle(adapter, &rxo->rx_eq);
		}
	}

	return IRQ_HANDLED;
}

static irqreturn_t be_msix_rx(int irq, void *dev)
{
	struct be_rx_obj *rxo = dev;
	struct be_adapter *adapter = rxo->adapter;

	event_handle(adapter, &rxo->rx_eq);

	return IRQ_HANDLED;
}

static irqreturn_t be_msix_tx_mcc(int irq, void *dev)
{
	struct be_adapter *adapter = dev;

	event_handle(adapter, &adapter->tx_eq);

	return IRQ_HANDLED;
}

static inline bool do_gro(struct be_rx_compl_info *rxcp)
{
	return (rxcp->tcpf && !rxcp->err) ? true : false;
}

static int be_poll_rx(struct napi_struct *napi, int budget)
{
	struct be_eq_obj *rx_eq = container_of(napi, struct be_eq_obj, napi);
	struct be_rx_obj *rxo = container_of(rx_eq, struct be_rx_obj, rx_eq);
	struct be_adapter *adapter = rxo->adapter;
	struct be_queue_info *rx_cq = &rxo->cq;
	struct be_rx_compl_info *rxcp;
	u32 work_done;

	rxo->stats.rx_polls++;
	for (work_done = 0; work_done < budget; work_done++) {
		rxcp = be_rx_compl_get(rxo);
		if (!rxcp)
			break;

		/* Ignore flush completions */
		if (rxcp->num_rcvd) {
			if (do_gro(rxcp))
				be_rx_compl_process_gro(adapter, rxo, rxcp);
			else
				be_rx_compl_process(adapter, rxo, rxcp);
		}
		be_rx_stats_update(rxo, rxcp);
	}

	/* Refill the queue */
	if (atomic_read(&rxo->q.used) < RX_FRAGS_REFILL_WM)
		be_post_rx_frags(rxo, GFP_ATOMIC);

	/* All consumed */
	if (work_done < budget) {
		napi_complete(napi);
		be_cq_notify(adapter, rx_cq->id, true, work_done);
	} else {
		/* More to be consumed; continue with interrupts disabled */
		be_cq_notify(adapter, rx_cq->id, false, work_done);
	}
	return work_done;
}

/* As TX and MCC share the same EQ check for both TX and MCC completions.
 * For TX/MCC we don't honour budget; consume everything
 */
static int be_poll_tx_mcc(struct napi_struct *napi, int budget)
{
	struct be_eq_obj *tx_eq = container_of(napi, struct be_eq_obj, napi);
	struct be_adapter *adapter =
		container_of(tx_eq, struct be_adapter, tx_eq);
	struct be_queue_info *txq = &adapter->tx_obj.q;
	struct be_queue_info *tx_cq = &adapter->tx_obj.cq;
	struct be_eth_tx_compl *txcp;
	int tx_compl = 0, mcc_compl, status = 0;
	u16 end_idx;

	while ((txcp = be_tx_compl_get(tx_cq))) {
		end_idx = AMAP_GET_BITS(struct amap_eth_tx_compl,
				wrb_index, txcp);
		be_tx_compl_process(adapter, end_idx);
		tx_compl++;
	}

	mcc_compl = be_process_mcc(adapter, &status);

	napi_complete(napi);

	if (mcc_compl) {
		struct be_mcc_obj *mcc_obj = &adapter->mcc_obj;
		be_cq_notify(adapter, mcc_obj->cq.id, true, mcc_compl);
	}

	if (tx_compl) {
		be_cq_notify(adapter, adapter->tx_obj.cq.id, true, tx_compl);

		/* As Tx wrbs have been freed up, wake up netdev queue if
		 * it was stopped due to lack of tx wrbs.
		 */
		if (netif_queue_stopped(adapter->netdev) &&
			atomic_read(&txq->used) < txq->len / 2) {
			netif_wake_queue(adapter->netdev);
		}

		tx_stats(adapter)->be_tx_events++;
		tx_stats(adapter)->be_tx_compl += tx_compl;
	}

	return 1;
}

void be_detect_dump_ue(struct be_adapter *adapter)
{
	u32 ue_status_lo, ue_status_hi, ue_status_lo_mask, ue_status_hi_mask;
	u32 i;

	pci_read_config_dword(adapter->pdev,
				PCICFG_UE_STATUS_LOW, &ue_status_lo);
	pci_read_config_dword(adapter->pdev,
				PCICFG_UE_STATUS_HIGH, &ue_status_hi);
	pci_read_config_dword(adapter->pdev,
				PCICFG_UE_STATUS_LOW_MASK, &ue_status_lo_mask);
	pci_read_config_dword(adapter->pdev,
				PCICFG_UE_STATUS_HI_MASK, &ue_status_hi_mask);

	ue_status_lo = (ue_status_lo & (~ue_status_lo_mask));
	ue_status_hi = (ue_status_hi & (~ue_status_hi_mask));

	if (ue_status_lo || ue_status_hi) {
		adapter->ue_detected = true;
		adapter->eeh_err = true;
		dev_err(&adapter->pdev->dev, "UE Detected!!\n");
	}

	if (ue_status_lo) {
		for (i = 0; ue_status_lo; ue_status_lo >>= 1, i++) {
			if (ue_status_lo & 1)
				dev_err(&adapter->pdev->dev,
				"UE: %s bit set\n", ue_status_low_desc[i]);
		}
	}
	if (ue_status_hi) {
		for (i = 0; ue_status_hi; ue_status_hi >>= 1, i++) {
			if (ue_status_hi & 1)
				dev_err(&adapter->pdev->dev,
				"UE: %s bit set\n", ue_status_hi_desc[i]);
		}
	}

}

static void be_worker(struct work_struct *work)
{
	struct be_adapter *adapter =
		container_of(work, struct be_adapter, work.work);
	struct be_rx_obj *rxo;
	int i;

	if (!adapter->ue_detected && !lancer_chip(adapter))
		be_detect_dump_ue(adapter);

	/* when interrupts are not yet enabled, just reap any pending
	* mcc completions */
	if (!netif_running(adapter->netdev)) {
		int mcc_compl, status = 0;

		mcc_compl = be_process_mcc(adapter, &status);

		if (mcc_compl) {
			struct be_mcc_obj *mcc_obj = &adapter->mcc_obj;
			be_cq_notify(adapter, mcc_obj->cq.id, false, mcc_compl);
		}

		goto reschedule;
	}

	if (!adapter->stats_cmd_sent)
		be_cmd_get_stats(adapter, &adapter->stats_cmd);

	be_tx_rate_update(adapter);

	for_all_rx_queues(adapter, rxo, i) {
		be_rx_rate_update(rxo);
		be_rx_eqd_update(adapter, rxo);

		if (rxo->rx_post_starved) {
			rxo->rx_post_starved = false;
			be_post_rx_frags(rxo, GFP_KERNEL);
		}
	}

reschedule:
	schedule_delayed_work(&adapter->work, msecs_to_jiffies(1000));
}

static void be_msix_disable(struct be_adapter *adapter)
{
	if (msix_enabled(adapter)) {
		pci_disable_msix(adapter->pdev);
		adapter->num_msix_vec = 0;
	}
}

static void be_msix_enable(struct be_adapter *adapter)
{
#define BE_MIN_MSIX_VECTORS	(1 + 1) /* Rx + Tx */
	int i, status, num_vec;

	num_vec = be_num_rxqs_want(adapter) + 1;

	for (i = 0; i < num_vec; i++)
		adapter->msix_entries[i].entry = i;

	status = pci_enable_msix(adapter->pdev, adapter->msix_entries, num_vec);
	if (status == 0) {
		goto done;
	} else if (status >= BE_MIN_MSIX_VECTORS) {
		num_vec = status;
		if (pci_enable_msix(adapter->pdev, adapter->msix_entries,
				num_vec) == 0)
			goto done;
	}
	return;
done:
	adapter->num_msix_vec = num_vec;
	return;
}

static void be_sriov_enable(struct be_adapter *adapter)
{
	be_check_sriov_fn_type(adapter);
#ifdef CONFIG_PCI_IOV
	if (be_physfn(adapter) && num_vfs) {
		int status;

		status = pci_enable_sriov(adapter->pdev, num_vfs);
		adapter->sriov_enabled = status ? false : true;
	}
#endif
}

static void be_sriov_disable(struct be_adapter *adapter)
{
#ifdef CONFIG_PCI_IOV
	if (adapter->sriov_enabled) {
		pci_disable_sriov(adapter->pdev);
		adapter->sriov_enabled = false;
	}
#endif
}

static inline int be_msix_vec_get(struct be_adapter *adapter,
					struct be_eq_obj *eq_obj)
{
	return adapter->msix_entries[eq_obj->eq_idx].vector;
}

static int be_request_irq(struct be_adapter *adapter,
		struct be_eq_obj *eq_obj,
		void *handler, char *desc, void *context)
{
	struct net_device *netdev = adapter->netdev;
	int vec;

	sprintf(eq_obj->desc, "%s-%s", netdev->name, desc);
	vec = be_msix_vec_get(adapter, eq_obj);
	return request_irq(vec, handler, 0, eq_obj->desc, context);
}

static void be_free_irq(struct be_adapter *adapter, struct be_eq_obj *eq_obj,
			void *context)
{
	int vec = be_msix_vec_get(adapter, eq_obj);
	free_irq(vec, context);
}

static int be_msix_register(struct be_adapter *adapter)
{
	struct be_rx_obj *rxo;
	int status, i;
	char qname[10];

	status = be_request_irq(adapter, &adapter->tx_eq, be_msix_tx_mcc, "tx",
				adapter);
	if (status)
		goto err;

	for_all_rx_queues(adapter, rxo, i) {
		sprintf(qname, "rxq%d", i);
		status = be_request_irq(adapter, &rxo->rx_eq, be_msix_rx,
				qname, rxo);
		if (status)
			goto err_msix;
	}

	return 0;

err_msix:
	be_free_irq(adapter, &adapter->tx_eq, adapter);

	for (i--, rxo = &adapter->rx_obj[i]; i >= 0; i--, rxo--)
		be_free_irq(adapter, &rxo->rx_eq, rxo);

err:
	dev_warn(&adapter->pdev->dev,
		"MSIX Request IRQ failed - err %d\n", status);
	be_msix_disable(adapter);
	return status;
}

static int be_irq_register(struct be_adapter *adapter)
{
	struct net_device *netdev = adapter->netdev;
	int status;

	if (msix_enabled(adapter)) {
		status = be_msix_register(adapter);
		if (status == 0)
			goto done;
		/* INTx is not supported for VF */
		if (!be_physfn(adapter))
			return status;
	}

	/* INTx */
	netdev->irq = adapter->pdev->irq;
	status = request_irq(netdev->irq, be_intx, IRQF_SHARED, netdev->name,
			adapter);
	if (status) {
		dev_err(&adapter->pdev->dev,
			"INTx request IRQ failed - err %d\n", status);
		return status;
	}
done:
	adapter->isr_registered = true;
	return 0;
}

static void be_irq_unregister(struct be_adapter *adapter)
{
	struct net_device *netdev = adapter->netdev;
	struct be_rx_obj *rxo;
	int i;

	if (!adapter->isr_registered)
		return;

	/* INTx */
	if (!msix_enabled(adapter)) {
		free_irq(netdev->irq, adapter);
		goto done;
	}

	/* MSIx */
	be_free_irq(adapter, &adapter->tx_eq, adapter);

	for_all_rx_queues(adapter, rxo, i)
		be_free_irq(adapter, &rxo->rx_eq, rxo);

done:
	adapter->isr_registered = false;
}

static int be_close(struct net_device *netdev)
{
	struct be_adapter *adapter = netdev_priv(netdev);
	struct be_rx_obj *rxo;
	struct be_eq_obj *tx_eq = &adapter->tx_eq;
	int vec, i;

	be_async_mcc_disable(adapter);

	netif_carrier_off(netdev);
	adapter->link_up = false;

	if (!lancer_chip(adapter))
		be_intr_set(adapter, false);

	for_all_rx_queues(adapter, rxo, i)
		napi_disable(&rxo->rx_eq.napi);

	napi_disable(&tx_eq->napi);

	if (lancer_chip(adapter)) {
		be_cq_notify(adapter, adapter->tx_obj.cq.id, false, 0);
		be_cq_notify(adapter, adapter->mcc_obj.cq.id, false, 0);
		for_all_rx_queues(adapter, rxo, i)
			 be_cq_notify(adapter, rxo->cq.id, false, 0);
	}

	if (msix_enabled(adapter)) {
		vec = be_msix_vec_get(adapter, tx_eq);
		synchronize_irq(vec);

		for_all_rx_queues(adapter, rxo, i) {
			vec = be_msix_vec_get(adapter, &rxo->rx_eq);
			synchronize_irq(vec);
		}
	} else {
		synchronize_irq(netdev->irq);
	}
	be_irq_unregister(adapter);

	/* Wait for all pending tx completions to arrive so that
	 * all tx skbs are freed.
	 */
	be_tx_compl_clean(adapter);

	return 0;
}

static int be_open(struct net_device *netdev)
{
	struct be_adapter *adapter = netdev_priv(netdev);
	struct be_eq_obj *tx_eq = &adapter->tx_eq;
	struct be_rx_obj *rxo;
	bool link_up;
	int status, i;
	u8 mac_speed;
	u16 link_speed;

	for_all_rx_queues(adapter, rxo, i) {
		be_post_rx_frags(rxo, GFP_KERNEL);
		napi_enable(&rxo->rx_eq.napi);
	}
	napi_enable(&tx_eq->napi);

	be_irq_register(adapter);

	if (!lancer_chip(adapter))
		be_intr_set(adapter, true);

	/* The evt queues are created in unarmed state; arm them */
	for_all_rx_queues(adapter, rxo, i) {
		be_eq_notify(adapter, rxo->rx_eq.q.id, true, false, 0);
		be_cq_notify(adapter, rxo->cq.id, true, 0);
	}
	be_eq_notify(adapter, tx_eq->q.id, true, false, 0);

	/* Now that interrupts are on we can process async mcc */
	be_async_mcc_enable(adapter);

	status = be_cmd_link_status_query(adapter, &link_up, &mac_speed,
			&link_speed);
	if (status)
		goto err;
	be_link_status_update(adapter, link_up);

	if (be_physfn(adapter)) {
		status = be_vid_config(adapter, false, 0);
		if (status)
			goto err;

		status = be_cmd_set_flow_control(adapter,
				adapter->tx_fc, adapter->rx_fc);
		if (status)
			goto err;
	}

	return 0;
err:
	be_close(adapter->netdev);
	return -EIO;
}

static int be_setup_wol(struct be_adapter *adapter, bool enable)
{
	struct be_dma_mem cmd;
	int status = 0;
	u8 mac[ETH_ALEN];

	memset(mac, 0, ETH_ALEN);

	cmd.size = sizeof(struct be_cmd_req_acpi_wol_magic_config);
	cmd.va = dma_alloc_coherent(&adapter->pdev->dev, cmd.size, &cmd.dma,
				    GFP_KERNEL);
	if (cmd.va == NULL)
		return -1;
	memset(cmd.va, 0, cmd.size);

	if (enable) {
		status = pci_write_config_dword(adapter->pdev,
			PCICFG_PM_CONTROL_OFFSET, PCICFG_PM_CONTROL_MASK);
		if (status) {
			dev_err(&adapter->pdev->dev,
				"Could not enable Wake-on-lan\n");
			dma_free_coherent(&adapter->pdev->dev, cmd.size, cmd.va,
					  cmd.dma);
			return status;
		}
		status = be_cmd_enable_magic_wol(adapter,
				adapter->netdev->dev_addr, &cmd);
		pci_enable_wake(adapter->pdev, PCI_D3hot, 1);
		pci_enable_wake(adapter->pdev, PCI_D3cold, 1);
	} else {
		status = be_cmd_enable_magic_wol(adapter, mac, &cmd);
		pci_enable_wake(adapter->pdev, PCI_D3hot, 0);
		pci_enable_wake(adapter->pdev, PCI_D3cold, 0);
	}

	dma_free_coherent(&adapter->pdev->dev, cmd.size, cmd.va, cmd.dma);
	return status;
}

/*
 * Generate a seed MAC address from the PF MAC Address using jhash.
 * MAC Address for VFs are assigned incrementally starting from the seed.
 * These addresses are programmed in the ASIC by the PF and the VF driver
 * queries for the MAC address during its probe.
 */
static inline int be_vf_eth_addr_config(struct be_adapter *adapter)
{
	u32 vf = 0;
	int status = 0;
	u8 mac[ETH_ALEN];

	be_vf_eth_addr_generate(adapter, mac);

	for (vf = 0; vf < num_vfs; vf++) {
		status = be_cmd_pmac_add(adapter, mac,
					adapter->vf_cfg[vf].vf_if_handle,
					&adapter->vf_cfg[vf].vf_pmac_id,
					vf + 1);
		if (status)
			dev_err(&adapter->pdev->dev,
				"Mac address add failed for VF %d\n", vf);
		else
			memcpy(adapter->vf_cfg[vf].vf_mac_addr, mac, ETH_ALEN);

		mac[5] += 1;
	}
	return status;
}

static inline void be_vf_eth_addr_rem(struct be_adapter *adapter)
{
	u32 vf;

	for (vf = 0; vf < num_vfs; vf++) {
		if (adapter->vf_cfg[vf].vf_pmac_id != BE_INVALID_PMAC_ID)
			be_cmd_pmac_del(adapter,
					adapter->vf_cfg[vf].vf_if_handle,
					adapter->vf_cfg[vf].vf_pmac_id, vf + 1);
	}
}

static int be_setup(struct be_adapter *adapter)
{
	struct net_device *netdev = adapter->netdev;
	u32 cap_flags, en_flags, vf = 0;
	int status;
	u8 mac[ETH_ALEN];

	cap_flags = en_flags = BE_IF_FLAGS_UNTAGGED |
				BE_IF_FLAGS_BROADCAST |
				BE_IF_FLAGS_MULTICAST;

	if (be_physfn(adapter)) {
		cap_flags |= BE_IF_FLAGS_MCAST_PROMISCUOUS |
				BE_IF_FLAGS_PROMISCUOUS |
				BE_IF_FLAGS_PASS_L3L4_ERRORS;
		en_flags |= BE_IF_FLAGS_PASS_L3L4_ERRORS;

		if (adapter->function_caps & BE_FUNCTION_CAPS_RSS) {
			cap_flags |= BE_IF_FLAGS_RSS;
			en_flags |= BE_IF_FLAGS_RSS;
		}
	}

	status = be_cmd_if_create(adapter, cap_flags, en_flags,
			netdev->dev_addr, false/* pmac_invalid */,
			&adapter->if_handle, &adapter->pmac_id, 0);
	if (status != 0)
		goto do_none;

	if (be_physfn(adapter)) {
		if (adapter->sriov_enabled) {
			while (vf < num_vfs) {
				cap_flags = en_flags = BE_IF_FLAGS_UNTAGGED |
							BE_IF_FLAGS_BROADCAST;
				status = be_cmd_if_create(adapter, cap_flags,
					en_flags, mac, true,
					&adapter->vf_cfg[vf].vf_if_handle,
					NULL, vf+1);
				if (status) {
					dev_err(&adapter->pdev->dev,
					"Interface Create failed for VF %d\n",
					vf);
					goto if_destroy;
				}
				adapter->vf_cfg[vf].vf_pmac_id =
							BE_INVALID_PMAC_ID;
				vf++;
			}
		}
	} else {
		status = be_cmd_mac_addr_query(adapter, mac,
			MAC_ADDRESS_TYPE_NETWORK, false, adapter->if_handle);
		if (!status) {
			memcpy(adapter->netdev->dev_addr, mac, ETH_ALEN);
			memcpy(adapter->netdev->perm_addr, mac, ETH_ALEN);
		}
	}

	status = be_tx_queues_create(adapter);
	if (status != 0)
		goto if_destroy;

	status = be_rx_queues_create(adapter);
	if (status != 0)
		goto tx_qs_destroy;

	status = be_mcc_queues_create(adapter);
	if (status != 0)
		goto rx_qs_destroy;

	adapter->link_speed = -1;

	return 0;

rx_qs_destroy:
	be_rx_queues_destroy(adapter);
tx_qs_destroy:
	be_tx_queues_destroy(adapter);
if_destroy:
	if (be_physfn(adapter) && adapter->sriov_enabled)
		for (vf = 0; vf < num_vfs; vf++)
			if (adapter->vf_cfg[vf].vf_if_handle)
				be_cmd_if_destroy(adapter,
					adapter->vf_cfg[vf].vf_if_handle,
					vf + 1);
	be_cmd_if_destroy(adapter, adapter->if_handle, 0);
do_none:
	return status;
}

static int be_clear(struct be_adapter *adapter)
{
	int vf;

	if (be_physfn(adapter) && adapter->sriov_enabled)
		be_vf_eth_addr_rem(adapter);

	be_mcc_queues_destroy(adapter);
	be_rx_queues_destroy(adapter);
	be_tx_queues_destroy(adapter);
	adapter->eq_next_idx = 0;

	if (be_physfn(adapter) && adapter->sriov_enabled)
		for (vf = 0; vf < num_vfs; vf++)
			if (adapter->vf_cfg[vf].vf_if_handle)
				be_cmd_if_destroy(adapter,
					adapter->vf_cfg[vf].vf_if_handle,
					vf + 1);

	be_cmd_if_destroy(adapter, adapter->if_handle,  0);

	/* tell fw we're done with firing cmds */
	be_cmd_fw_clean(adapter);
	return 0;
}


#define FW_FILE_HDR_SIGN 	"ServerEngines Corp. "
static bool be_flash_redboot(struct be_adapter *adapter,
			const u8 *p, u32 img_start, int image_size,
			int hdr_size)
{
	u32 crc_offset;
	u8 flashed_crc[4];
	int status;

	crc_offset = hdr_size + img_start + image_size - 4;

	p += crc_offset;

	status = be_cmd_get_flash_crc(adapter, flashed_crc,
			(image_size - 4));
	if (status) {
		dev_err(&adapter->pdev->dev,
		"could not get crc from flash, not flashing redboot\n");
		return false;
	}

	/*update redboot only if crc does not match*/
	if (!memcmp(flashed_crc, p, 4))
		return false;
	else
		return true;
}

static int be_flash_data(struct be_adapter *adapter,
			const struct firmware *fw,
			struct be_dma_mem *flash_cmd, int num_of_images)

{
	int status = 0, i, filehdr_size = 0;
	u32 total_bytes = 0, flash_op;
	int num_bytes;
	const u8 *p = fw->data;
	struct be_cmd_write_flashrom *req = flash_cmd->va;
	const struct flash_comp *pflashcomp;
	int num_comp;

	static const struct flash_comp gen3_flash_types[9] = {
		{ FLASH_iSCSI_PRIMARY_IMAGE_START_g3, IMG_TYPE_ISCSI_ACTIVE,
			FLASH_IMAGE_MAX_SIZE_g3},
		{ FLASH_REDBOOT_START_g3, IMG_TYPE_REDBOOT,
			FLASH_REDBOOT_IMAGE_MAX_SIZE_g3},
		{ FLASH_iSCSI_BIOS_START_g3, IMG_TYPE_BIOS,
			FLASH_BIOS_IMAGE_MAX_SIZE_g3},
		{ FLASH_PXE_BIOS_START_g3, IMG_TYPE_PXE_BIOS,
			FLASH_BIOS_IMAGE_MAX_SIZE_g3},
		{ FLASH_FCoE_BIOS_START_g3, IMG_TYPE_FCOE_BIOS,
			FLASH_BIOS_IMAGE_MAX_SIZE_g3},
		{ FLASH_iSCSI_BACKUP_IMAGE_START_g3, IMG_TYPE_ISCSI_BACKUP,
			FLASH_IMAGE_MAX_SIZE_g3},
		{ FLASH_FCoE_PRIMARY_IMAGE_START_g3, IMG_TYPE_FCOE_FW_ACTIVE,
			FLASH_IMAGE_MAX_SIZE_g3},
		{ FLASH_FCoE_BACKUP_IMAGE_START_g3, IMG_TYPE_FCOE_FW_BACKUP,
			FLASH_IMAGE_MAX_SIZE_g3},
		{ FLASH_NCSI_START_g3, IMG_TYPE_NCSI_FW,
			FLASH_NCSI_IMAGE_MAX_SIZE_g3}
	};
	static const struct flash_comp gen2_flash_types[8] = {
		{ FLASH_iSCSI_PRIMARY_IMAGE_START_g2, IMG_TYPE_ISCSI_ACTIVE,
			FLASH_IMAGE_MAX_SIZE_g2},
		{ FLASH_REDBOOT_START_g2, IMG_TYPE_REDBOOT,
			FLASH_REDBOOT_IMAGE_MAX_SIZE_g2},
		{ FLASH_iSCSI_BIOS_START_g2, IMG_TYPE_BIOS,
			FLASH_BIOS_IMAGE_MAX_SIZE_g2},
		{ FLASH_PXE_BIOS_START_g2, IMG_TYPE_PXE_BIOS,
			FLASH_BIOS_IMAGE_MAX_SIZE_g2},
		{ FLASH_FCoE_BIOS_START_g2, IMG_TYPE_FCOE_BIOS,
			FLASH_BIOS_IMAGE_MAX_SIZE_g2},
		{ FLASH_iSCSI_BACKUP_IMAGE_START_g2, IMG_TYPE_ISCSI_BACKUP,
			FLASH_IMAGE_MAX_SIZE_g2},
		{ FLASH_FCoE_PRIMARY_IMAGE_START_g2, IMG_TYPE_FCOE_FW_ACTIVE,
			FLASH_IMAGE_MAX_SIZE_g2},
		{ FLASH_FCoE_BACKUP_IMAGE_START_g2, IMG_TYPE_FCOE_FW_BACKUP,
			 FLASH_IMAGE_MAX_SIZE_g2}
	};

	if (adapter->generation == BE_GEN3) {
		pflashcomp = gen3_flash_types;
		filehdr_size = sizeof(struct flash_file_hdr_g3);
		num_comp = ARRAY_SIZE(gen3_flash_types);
	} else {
		pflashcomp = gen2_flash_types;
		filehdr_size = sizeof(struct flash_file_hdr_g2);
		num_comp = ARRAY_SIZE(gen2_flash_types);
	}
	for (i = 0; i < num_comp; i++) {
		if ((pflashcomp[i].optype == IMG_TYPE_NCSI_FW) &&
				memcmp(adapter->fw_ver, "3.102.148.0", 11) < 0)
			continue;
		if ((pflashcomp[i].optype == IMG_TYPE_REDBOOT) &&
			(!be_flash_redboot(adapter, fw->data,
			pflashcomp[i].offset, pflashcomp[i].size, filehdr_size +
			(num_of_images * sizeof(struct image_hdr)))))
			continue;
		p = fw->data;
		p += filehdr_size + pflashcomp[i].offset
			+ (num_of_images * sizeof(struct image_hdr));
	if (p + pflashcomp[i].size > fw->data + fw->size)
		return -1;
	total_bytes = pflashcomp[i].size;
		while (total_bytes) {
			if (total_bytes > 32*1024)
				num_bytes = 32*1024;
			else
				num_bytes = total_bytes;
			total_bytes -= num_bytes;

			if (!total_bytes)
				flash_op = FLASHROM_OPER_FLASH;
			else
				flash_op = FLASHROM_OPER_SAVE;
			memcpy(req->params.data_buf, p, num_bytes);
			p += num_bytes;
			status = be_cmd_write_flashrom(adapter, flash_cmd,
				pflashcomp[i].optype, flash_op, num_bytes);
			if (status) {
				dev_err(&adapter->pdev->dev,
					"cmd to write to flash rom failed.\n");
				return -1;
			}
			yield();
		}
	}
	return 0;
}

static int get_ufigen_type(struct flash_file_hdr_g2 *fhdr)
{
	if (fhdr == NULL)
		return 0;
	if (fhdr->build[0] == '3')
		return BE_GEN3;
	else if (fhdr->build[0] == '2')
		return BE_GEN2;
	else
		return 0;
}

int be_load_fw(struct be_adapter *adapter, u8 *func)
{
	char fw_file[ETHTOOL_FLASH_MAX_FILENAME];
	const struct firmware *fw;
	struct flash_file_hdr_g2 *fhdr;
	struct flash_file_hdr_g3 *fhdr3;
	struct image_hdr *img_hdr_ptr = NULL;
	struct be_dma_mem flash_cmd;
	int status, i = 0, num_imgs = 0;
	const u8 *p;

	if (!netif_running(adapter->netdev)) {
		dev_err(&adapter->pdev->dev,
			"Firmware load not allowed (interface is down)\n");
		return -EPERM;
	}

	strcpy(fw_file, func);

	status = request_firmware(&fw, fw_file, &adapter->pdev->dev);
	if (status)
		goto fw_exit;

	p = fw->data;
	fhdr = (struct flash_file_hdr_g2 *) p;
	dev_info(&adapter->pdev->dev, "Flashing firmware file %s\n", fw_file);

	flash_cmd.size = sizeof(struct be_cmd_write_flashrom) + 32*1024;
	flash_cmd.va = dma_alloc_coherent(&adapter->pdev->dev, flash_cmd.size,
					  &flash_cmd.dma, GFP_KERNEL);
	if (!flash_cmd.va) {
		status = -ENOMEM;
		dev_err(&adapter->pdev->dev,
			"Memory allocation failure while flashing\n");
		goto fw_exit;
	}

	if ((adapter->generation == BE_GEN3) &&
			(get_ufigen_type(fhdr) == BE_GEN3)) {
		fhdr3 = (struct flash_file_hdr_g3 *) fw->data;
		num_imgs = le32_to_cpu(fhdr3->num_imgs);
		for (i = 0; i < num_imgs; i++) {
			img_hdr_ptr = (struct image_hdr *) (fw->data +
					(sizeof(struct flash_file_hdr_g3) +
					 i * sizeof(struct image_hdr)));
			if (le32_to_cpu(img_hdr_ptr->imageid) == 1)
				status = be_flash_data(adapter, fw, &flash_cmd,
							num_imgs);
		}
	} else if ((adapter->generation == BE_GEN2) &&
			(get_ufigen_type(fhdr) == BE_GEN2)) {
		status = be_flash_data(adapter, fw, &flash_cmd, 0);
	} else {
		dev_err(&adapter->pdev->dev,
			"UFI and Interface are not compatible for flashing\n");
		status = -1;
	}

	dma_free_coherent(&adapter->pdev->dev, flash_cmd.size, flash_cmd.va,
			  flash_cmd.dma);
	if (status) {
		dev_err(&adapter->pdev->dev, "Firmware load error\n");
		goto fw_exit;
	}

	dev_info(&adapter->pdev->dev, "Firmware flashed successfully\n");

fw_exit:
	release_firmware(fw);
	return status;
}

static struct net_device_ops be_netdev_ops = {
	.ndo_open		= be_open,
	.ndo_stop		= be_close,
	.ndo_start_xmit		= be_xmit,
	.ndo_set_rx_mode	= be_set_multicast_list,
	.ndo_set_mac_address	= be_mac_addr_set,
	.ndo_change_mtu		= be_change_mtu,
	.ndo_validate_addr	= eth_validate_addr,
	.ndo_vlan_rx_register	= be_vlan_register,
	.ndo_vlan_rx_add_vid	= be_vlan_add_vid,
	.ndo_vlan_rx_kill_vid	= be_vlan_rem_vid,
	.ndo_set_vf_mac		= be_set_vf_mac,
	.ndo_set_vf_vlan	= be_set_vf_vlan,
	.ndo_set_vf_tx_rate	= be_set_vf_tx_rate,
	.ndo_get_vf_config	= be_get_vf_config
};

static void be_netdev_init(struct net_device *netdev)
{
	struct be_adapter *adapter = netdev_priv(netdev);
	struct be_rx_obj *rxo;
	int i;

	netdev->features |= NETIF_F_SG | NETIF_F_HW_VLAN_RX | NETIF_F_TSO |
		NETIF_F_HW_VLAN_TX | NETIF_F_HW_VLAN_FILTER |
		NETIF_F_IP_CSUM | NETIF_F_IPV6_CSUM |
		NETIF_F_GRO | NETIF_F_TSO6;

	netdev->vlan_features |= NETIF_F_SG | NETIF_F_TSO |
		NETIF_F_IP_CSUM | NETIF_F_IPV6_CSUM;

	if (lancer_chip(adapter))
		netdev->vlan_features |= NETIF_F_TSO6;

	netdev->flags |= IFF_MULTICAST;

	adapter->rx_csum = true;

	/* Default settings for Rx and Tx flow control */
	adapter->rx_fc = true;
	adapter->tx_fc = true;

	netif_set_gso_max_size(netdev, 65535);

	BE_SET_NETDEV_OPS(netdev, &be_netdev_ops);

	SET_ETHTOOL_OPS(netdev, &be_ethtool_ops);

	for_all_rx_queues(adapter, rxo, i)
		netif_napi_add(netdev, &rxo->rx_eq.napi, be_poll_rx,
				BE_NAPI_WEIGHT);

	netif_napi_add(netdev, &adapter->tx_eq.napi, be_poll_tx_mcc,
		BE_NAPI_WEIGHT);
}

static void be_unmap_pci_bars(struct be_adapter *adapter)
{
	if (adapter->csr)
		iounmap(adapter->csr);
	if (adapter->db)
		iounmap(adapter->db);
	if (adapter->pcicfg && be_physfn(adapter))
		iounmap(adapter->pcicfg);
}

static int be_map_pci_bars(struct be_adapter *adapter)
{
	u8 __iomem *addr;
	int pcicfg_reg, db_reg;

	if (lancer_chip(adapter)) {
		addr = ioremap_nocache(pci_resource_start(adapter->pdev, 0),
			pci_resource_len(adapter->pdev, 0));
		if (addr == NULL)
			return -ENOMEM;
		adapter->db = addr;
		return 0;
	}

	if (be_physfn(adapter)) {
		addr = ioremap_nocache(pci_resource_start(adapter->pdev, 2),
				pci_resource_len(adapter->pdev, 2));
		if (addr == NULL)
			return -ENOMEM;
		adapter->csr = addr;
	}

	if (adapter->generation == BE_GEN2) {
		pcicfg_reg = 1;
		db_reg = 4;
	} else {
		pcicfg_reg = 0;
		if (be_physfn(adapter))
			db_reg = 4;
		else
			db_reg = 0;
	}
	addr = ioremap_nocache(pci_resource_start(adapter->pdev, db_reg),
				pci_resource_len(adapter->pdev, db_reg));
	if (addr == NULL)
		goto pci_map_err;
	adapter->db = addr;

	if (be_physfn(adapter)) {
		addr = ioremap_nocache(
				pci_resource_start(adapter->pdev, pcicfg_reg),
				pci_resource_len(adapter->pdev, pcicfg_reg));
		if (addr == NULL)
			goto pci_map_err;
		adapter->pcicfg = addr;
	} else
		adapter->pcicfg = adapter->db + SRIOV_VF_PCICFG_OFFSET;

	return 0;
pci_map_err:
	be_unmap_pci_bars(adapter);
	return -ENOMEM;
}


static void be_ctrl_cleanup(struct be_adapter *adapter)
{
	struct be_dma_mem *mem = &adapter->mbox_mem_alloced;

	be_unmap_pci_bars(adapter);

	if (mem->va)
		dma_free_coherent(&adapter->pdev->dev, mem->size, mem->va,
				  mem->dma);

	mem = &adapter->mc_cmd_mem;
	if (mem->va)
		dma_free_coherent(&adapter->pdev->dev, mem->size, mem->va,
				  mem->dma);
}

static int be_ctrl_init(struct be_adapter *adapter)
{
	struct be_dma_mem *mbox_mem_alloc = &adapter->mbox_mem_alloced;
	struct be_dma_mem *mbox_mem_align = &adapter->mbox_mem;
	struct be_dma_mem *mc_cmd_mem = &adapter->mc_cmd_mem;
	int status;

	status = be_map_pci_bars(adapter);
	if (status)
		goto done;

	mbox_mem_alloc->size = sizeof(struct be_mcc_mailbox) + 16;
	mbox_mem_alloc->va = dma_alloc_coherent(&adapter->pdev->dev,
						mbox_mem_alloc->size,
						&mbox_mem_alloc->dma,
						GFP_KERNEL);
	if (!mbox_mem_alloc->va) {
		status = -ENOMEM;
		goto unmap_pci_bars;
	}

	mbox_mem_align->size = sizeof(struct be_mcc_mailbox);
	mbox_mem_align->va = PTR_ALIGN(mbox_mem_alloc->va, 16);
	mbox_mem_align->dma = PTR_ALIGN(mbox_mem_alloc->dma, 16);
	memset(mbox_mem_align->va, 0, sizeof(struct be_mcc_mailbox));

	mc_cmd_mem->size = sizeof(struct be_cmd_req_mcast_mac_config);
	mc_cmd_mem->va = dma_alloc_coherent(&adapter->pdev->dev,
					    mc_cmd_mem->size, &mc_cmd_mem->dma,
					    GFP_KERNEL);
	if (mc_cmd_mem->va == NULL) {
		status = -ENOMEM;
		goto free_mbox;
	}
	memset(mc_cmd_mem->va, 0, mc_cmd_mem->size);

	mutex_init(&adapter->mbox_lock);
	spin_lock_init(&adapter->mcc_lock);
	spin_lock_init(&adapter->mcc_cq_lock);

	init_completion(&adapter->flash_compl);
	pci_save_state(adapter->pdev);
	return 0;

free_mbox:
	dma_free_coherent(&adapter->pdev->dev, mbox_mem_alloc->size,
			  mbox_mem_alloc->va, mbox_mem_alloc->dma);

unmap_pci_bars:
	be_unmap_pci_bars(adapter);

done:
	return status;
}

static void be_stats_cleanup(struct be_adapter *adapter)
{
	struct be_dma_mem *cmd = &adapter->stats_cmd;

	if (cmd->va)
		dma_free_coherent(&adapter->pdev->dev, cmd->size,
				  cmd->va, cmd->dma);
}

static int be_stats_init(struct be_adapter *adapter)
{
	struct be_dma_mem *cmd = &adapter->stats_cmd;

	cmd->size = sizeof(struct be_cmd_req_get_stats);
	cmd->va = dma_alloc_coherent(&adapter->pdev->dev, cmd->size, &cmd->dma,
				     GFP_KERNEL);
	if (cmd->va == NULL)
		return -1;
	memset(cmd->va, 0, cmd->size);
	return 0;
}

static void __devexit be_remove(struct pci_dev *pdev)
{
	struct be_adapter *adapter = pci_get_drvdata(pdev);

	if (!adapter)
		return;

	cancel_delayed_work_sync(&adapter->work);

	unregister_netdev(adapter->netdev);

	be_clear(adapter);

	be_stats_cleanup(adapter);

	be_ctrl_cleanup(adapter);

	be_sriov_disable(adapter);

	be_msix_disable(adapter);

	pci_set_drvdata(pdev, NULL);
	pci_release_regions(pdev);
	pci_disable_device(pdev);

	free_netdev(adapter->netdev);
}

static int be_get_config(struct be_adapter *adapter)
{
	int status;
	u8 mac[ETH_ALEN];

	status = be_cmd_get_fw_ver(adapter, adapter->fw_ver);
	if (status)
		return status;

	status = be_cmd_query_fw_cfg(adapter, &adapter->port_num,
			&adapter->function_mode, &adapter->function_caps);
	if (status)
		return status;

	memset(mac, 0, ETH_ALEN);

	if (be_physfn(adapter)) {
		status = be_cmd_mac_addr_query(adapter, mac,
			MAC_ADDRESS_TYPE_NETWORK, true /*permanent */, 0);

		if (status)
			return status;

		if (!is_valid_ether_addr(mac))
			return -EADDRNOTAVAIL;

		memcpy(adapter->netdev->dev_addr, mac, ETH_ALEN);
		memcpy(adapter->netdev->perm_addr, mac, ETH_ALEN);
	}

	if (adapter->function_mode & 0x400)
		adapter->max_vlans = BE_NUM_VLANS_SUPPORTED/4;
	else
		adapter->max_vlans = BE_NUM_VLANS_SUPPORTED;

	status = be_cmd_get_cntl_attributes(adapter);
	if (status)
		return status;

	be_cmd_check_native_mode(adapter);
	return 0;
}

static int be_dev_family_check(struct be_adapter *adapter)
{
	struct pci_dev *pdev = adapter->pdev;
	u32 sli_intf = 0, if_type;

	switch (pdev->device) {
	case BE_DEVICE_ID1:
	case OC_DEVICE_ID1:
		adapter->generation = BE_GEN2;
		break;
	case BE_DEVICE_ID2:
	case OC_DEVICE_ID2:
		adapter->generation = BE_GEN3;
		break;
	case OC_DEVICE_ID3:
		pci_read_config_dword(pdev, SLI_INTF_REG_OFFSET, &sli_intf);
		if_type = (sli_intf & SLI_INTF_IF_TYPE_MASK) >>
						SLI_INTF_IF_TYPE_SHIFT;

		if (((sli_intf & SLI_INTF_VALID_MASK) != SLI_INTF_VALID) ||
			if_type != 0x02) {
			dev_err(&pdev->dev, "SLI_INTF reg val is not valid\n");
			return -EINVAL;
		}
		if (num_vfs > 0) {
			dev_err(&pdev->dev, "VFs not supported\n");
			return -EINVAL;
		}
		adapter->sli_family = ((sli_intf & SLI_INTF_FAMILY_MASK) >>
					 SLI_INTF_FAMILY_SHIFT);
		adapter->generation = BE_GEN3;
		break;
	default:
		adapter->generation = 0;
	}
	return 0;
}

static int lancer_wait_ready(struct be_adapter *adapter)
{
#define SLIPORT_READY_TIMEOUT 500
	u32 sliport_status;
	int status = 0, i;

	for (i = 0; i < SLIPORT_READY_TIMEOUT; i++) {
		sliport_status = ioread32(adapter->db + SLIPORT_STATUS_OFFSET);
		if (sliport_status & SLIPORT_STATUS_RDY_MASK)
			break;

		msleep(20);
	}

	if (i == SLIPORT_READY_TIMEOUT)
		status = -1;

	return status;
}

static int lancer_test_and_set_rdy_state(struct be_adapter *adapter)
{
	int status;
	u32 sliport_status, err, reset_needed;
	status = lancer_wait_ready(adapter);
	if (!status) {
		sliport_status = ioread32(adapter->db + SLIPORT_STATUS_OFFSET);
		err = sliport_status & SLIPORT_STATUS_ERR_MASK;
		reset_needed = sliport_status & SLIPORT_STATUS_RN_MASK;
		if (err && reset_needed) {
			iowrite32(SLI_PORT_CONTROL_IP_MASK,
					adapter->db + SLIPORT_CONTROL_OFFSET);

			/* check adapter has corrected the error */
			status = lancer_wait_ready(adapter);
			sliport_status = ioread32(adapter->db +
							SLIPORT_STATUS_OFFSET);
			sliport_status &= (SLIPORT_STATUS_ERR_MASK |
						SLIPORT_STATUS_RN_MASK);
			if (status || sliport_status)
				status = -1;
		} else if (err || reset_needed) {
			status = -1;
		}
	}
	return status;
}

static int __devinit be_probe(struct pci_dev *pdev,
			const struct pci_device_id *pdev_id)
{
	int status = 0;
	struct be_adapter *adapter;
	struct net_device *netdev;

	status = pci_enable_device(pdev);
	if (status)
		goto do_none;

	status = pci_request_regions(pdev, DRV_NAME);
	if (status)
		goto disable_dev;
	pci_set_master(pdev);

	netdev = alloc_etherdev(sizeof(struct be_adapter));
	if (netdev == NULL) {
		status = -ENOMEM;
		goto rel_reg;
	}
	adapter = netdev_priv(netdev);
	adapter->pdev = pdev;
	pci_set_drvdata(pdev, adapter);

	status = be_dev_family_check(adapter);
	if (status)
		goto free_netdev;

	adapter->netdev = netdev;
	SET_NETDEV_DEV(netdev, &pdev->dev);

	status = dma_set_mask(&pdev->dev, DMA_BIT_MASK(64));
	if (!status) {
		netdev->features |= NETIF_F_HIGHDMA;
	} else {
		status = dma_set_mask(&pdev->dev, DMA_BIT_MASK(32));
		if (status) {
			dev_err(&pdev->dev, "Could not set PCI DMA Mask\n");
			goto free_netdev;
		}
	}

	be_sriov_enable(adapter);

	status = be_ctrl_init(adapter);
	if (status)
		goto free_netdev;

	if (lancer_chip(adapter)) {
		status = lancer_test_and_set_rdy_state(adapter);
		if (status) {
			dev_err(&pdev->dev, "Adapter in non recoverable error\n");
			goto free_netdev;
		}
	}

	/* sync up with fw's ready state */
	if (be_physfn(adapter)) {
		status = be_cmd_POST(adapter);
		if (status)
			goto ctrl_clean;
	}

	/* tell fw we're ready to fire cmds */
	status = be_cmd_fw_init(adapter);
	if (status)
		goto ctrl_clean;

	status = be_cmd_reset_function(adapter);
	if (status)
		goto ctrl_clean;

	status = be_stats_init(adapter);
	if (status)
		goto ctrl_clean;

	status = be_get_config(adapter);
	if (status)
		goto stats_clean;

	be_msix_enable(adapter);

	INIT_DELAYED_WORK(&adapter->work, be_worker);

	status = be_setup(adapter);
	if (status)
		goto msix_disable;

	be_netdev_init(netdev);
	status = register_netdev(netdev);
	if (status != 0)
		goto unsetup;
	netif_carrier_off(netdev);

	if (be_physfn(adapter) && adapter->sriov_enabled) {
		status = be_vf_eth_addr_config(adapter);
		if (status)
			goto unreg_netdev;
	}

	dev_info(&pdev->dev, "%s port %d\n", nic_name(pdev), adapter->port_num);
	schedule_delayed_work(&adapter->work, msecs_to_jiffies(100));
	return 0;

unreg_netdev:
	unregister_netdev(netdev);
unsetup:
	be_clear(adapter);
msix_disable:
	be_msix_disable(adapter);
stats_clean:
	be_stats_cleanup(adapter);
ctrl_clean:
	be_ctrl_cleanup(adapter);
free_netdev:
	be_sriov_disable(adapter);
	free_netdev(netdev);
	pci_set_drvdata(pdev, NULL);
rel_reg:
	pci_release_regions(pdev);
disable_dev:
	pci_disable_device(pdev);
do_none:
	dev_err(&pdev->dev, "%s initialization failed\n", nic_name(pdev));
	return status;
}

static int be_suspend(struct pci_dev *pdev, pm_message_t state)
{
	struct be_adapter *adapter = pci_get_drvdata(pdev);
	struct net_device *netdev =  adapter->netdev;

	cancel_delayed_work_sync(&adapter->work);
	if (adapter->wol)
		be_setup_wol(adapter, true);

	netif_device_detach(netdev);
	if (netif_running(netdev)) {
		rtnl_lock();
		be_close(netdev);
		rtnl_unlock();
	}
	be_cmd_get_flow_control(adapter, &adapter->tx_fc, &adapter->rx_fc);
	be_clear(adapter);

	be_msix_disable(adapter);
	pci_save_state(pdev);
	pci_disable_device(pdev);
	pci_set_power_state(pdev, pci_choose_state(pdev, state));
	return 0;
}

static int be_resume(struct pci_dev *pdev)
{
	int status = 0;
	struct be_adapter *adapter = pci_get_drvdata(pdev);
	struct net_device *netdev =  adapter->netdev;

	netif_device_detach(netdev);

	status = pci_enable_device(pdev);
	if (status)
		return status;

	pci_set_power_state(pdev, 0);
	pci_restore_state(pdev);

	be_msix_enable(adapter);
	/* tell fw we're ready to fire cmds */
	status = be_cmd_fw_init(adapter);
	if (status)
		return status;

	be_setup(adapter);
	if (netif_running(netdev)) {
		rtnl_lock();
		be_open(netdev);
		rtnl_unlock();
	}
	netif_device_attach(netdev);

	if (adapter->wol)
		be_setup_wol(adapter, false);

	schedule_delayed_work(&adapter->work, msecs_to_jiffies(100));
	return 0;
}

/*
 * An FLR will stop BE from DMAing any data.
 */
static void be_shutdown(struct pci_dev *pdev)
{
	struct be_adapter *adapter = pci_get_drvdata(pdev);

<<<<<<< HEAD
	cancel_delayed_work_sync(&adapter->work);
=======
	if (!adapter)
		return;

	if (netif_running(adapter->netdev))
		cancel_delayed_work_sync(&adapter->work);
>>>>>>> 1b86a58f

	netif_device_detach(adapter->netdev);

	be_cmd_reset_function(adapter);

	if (adapter->wol)
		be_setup_wol(adapter, true);

	pci_disable_device(pdev);
}

static pci_ers_result_t be_eeh_err_detected(struct pci_dev *pdev,
				pci_channel_state_t state)
{
	struct be_adapter *adapter = pci_get_drvdata(pdev);
	struct net_device *netdev =  adapter->netdev;

	dev_err(&adapter->pdev->dev, "EEH error detected\n");

	adapter->eeh_err = true;

	netif_device_detach(netdev);

	if (netif_running(netdev)) {
		rtnl_lock();
		be_close(netdev);
		rtnl_unlock();
	}
	be_clear(adapter);

	if (state == pci_channel_io_perm_failure)
		return PCI_ERS_RESULT_DISCONNECT;

	pci_disable_device(pdev);

	return PCI_ERS_RESULT_NEED_RESET;
}

static pci_ers_result_t be_eeh_reset(struct pci_dev *pdev)
{
	struct be_adapter *adapter = pci_get_drvdata(pdev);
	int status;

	dev_info(&adapter->pdev->dev, "EEH reset\n");
	adapter->eeh_err = false;

	status = pci_enable_device(pdev);
	if (status)
		return PCI_ERS_RESULT_DISCONNECT;

	pci_set_master(pdev);
	pci_set_power_state(pdev, 0);
	pci_restore_state(pdev);

	/* Check if card is ok and fw is ready */
	status = be_cmd_POST(adapter);
	if (status)
		return PCI_ERS_RESULT_DISCONNECT;

	return PCI_ERS_RESULT_RECOVERED;
}

static void be_eeh_resume(struct pci_dev *pdev)
{
	int status = 0;
	struct be_adapter *adapter = pci_get_drvdata(pdev);
	struct net_device *netdev =  adapter->netdev;

	dev_info(&adapter->pdev->dev, "EEH resume\n");

	pci_save_state(pdev);

	/* tell fw we're ready to fire cmds */
	status = be_cmd_fw_init(adapter);
	if (status)
		goto err;

	status = be_setup(adapter);
	if (status)
		goto err;

	if (netif_running(netdev)) {
		status = be_open(netdev);
		if (status)
			goto err;
	}
	netif_device_attach(netdev);
	return;
err:
	dev_err(&adapter->pdev->dev, "EEH resume failed\n");
}

static struct pci_error_handlers be_eeh_handlers = {
	.error_detected = be_eeh_err_detected,
	.slot_reset = be_eeh_reset,
	.resume = be_eeh_resume,
};

static struct pci_driver be_driver = {
	.name = DRV_NAME,
	.id_table = be_dev_ids,
	.probe = be_probe,
	.remove = be_remove,
	.suspend = be_suspend,
	.resume = be_resume,
	.shutdown = be_shutdown,
	.err_handler = &be_eeh_handlers
};

static int __init be_init_module(void)
{
	if (rx_frag_size != 8192 && rx_frag_size != 4096 &&
	    rx_frag_size != 2048) {
		printk(KERN_WARNING DRV_NAME
			" : Module param rx_frag_size must be 2048/4096/8192."
			" Using 2048\n");
		rx_frag_size = 2048;
	}

	if (num_vfs > 32) {
		printk(KERN_WARNING DRV_NAME
			" : Module param num_vfs must not be greater than 32."
			"Using 32\n");
		num_vfs = 32;
	}

	return pci_register_driver(&be_driver);
}
module_init(be_init_module);

static void __exit be_exit_module(void)
{
	pci_unregister_driver(&be_driver);
}
module_exit(be_exit_module);<|MERGE_RESOLUTION|>--- conflicted
+++ resolved
@@ -3154,15 +3154,10 @@
 {
 	struct be_adapter *adapter = pci_get_drvdata(pdev);
 
-<<<<<<< HEAD
-	cancel_delayed_work_sync(&adapter->work);
-=======
 	if (!adapter)
 		return;
 
-	if (netif_running(adapter->netdev))
-		cancel_delayed_work_sync(&adapter->work);
->>>>>>> 1b86a58f
+	cancel_delayed_work_sync(&adapter->work);
 
 	netif_device_detach(adapter->netdev);
 

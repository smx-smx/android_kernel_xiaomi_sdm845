--- conflicted
+++ resolved
@@ -587,21 +587,6 @@
 	int ret = 0;
 
 	if (!soc_prtd) {
-<<<<<<< HEAD
-               pr_debug("%s private_data not found\n",
-                       __func__);
-               return 0;
-       }
-
-       pdata = (struct msm_plat_data *)
-                       dev_get_drvdata(soc_prtd->platform->dev);
-       if (!pdata) {
-               pr_err("%s: pdata not found\n", __func__);
-               return -ENODEV;
-       }
-
-       mutex_lock(&pdata->lock);
-=======
 		pr_debug("%s private_data not found\n",
 			__func__);
 		return 0;
@@ -615,7 +600,6 @@
 	}
 
 	mutex_lock(&pdata->lock);
->>>>>>> c075cae9
 
 	if (ac) {
 		if (substream->stream == SNDRV_PCM_STREAM_PLAYBACK)

/* binder.c
 *
 * Android IPC Subsystem
 *
 * Copyright (C) 2007-2008 Google, Inc.
 *
 * This software is licensed under the terms of the GNU General Public
 * License version 2, as published by the Free Software Foundation, and
 * may be copied, distributed, and modified under those terms.
 *
 * This program is distributed in the hope that it will be useful,
 * but WITHOUT ANY WARRANTY; without even the implied warranty of
 * MERCHANTABILITY or FITNESS FOR A PARTICULAR PURPOSE.  See the
 * GNU General Public License for more details.
 *
 */

/*
 * Locking overview
 *
 * There are 3 main spinlocks which must be acquired in the
 * order shown:
 *
 * 1) proc->outer_lock : protects binder_ref
 *    binder_proc_lock() and binder_proc_unlock() are
 *    used to acq/rel.
 * 2) node->lock : protects most fields of binder_node.
 *    binder_node_lock() and binder_node_unlock() are
 *    used to acq/rel
 * 3) proc->inner_lock : protects the thread and node lists
 *    (proc->threads, proc->waiting_threads, proc->nodes)
 *    and all todo lists associated with the binder_proc
 *    (proc->todo, thread->todo, proc->delivered_death and
 *    node->async_todo), as well as thread->transaction_stack
 *    binder_inner_proc_lock() and binder_inner_proc_unlock()
 *    are used to acq/rel
 *
 * Any lock under procA must never be nested under any lock at the same
 * level or below on procB.
 *
 * Functions that require a lock held on entry indicate which lock
 * in the suffix of the function name:
 *
 * foo_olocked() : requires node->outer_lock
 * foo_nlocked() : requires node->lock
 * foo_ilocked() : requires proc->inner_lock
 * foo_oilocked(): requires proc->outer_lock and proc->inner_lock
 * foo_nilocked(): requires node->lock and proc->inner_lock
 * ...
 */

#define pr_fmt(fmt) KBUILD_MODNAME ": " fmt

#include <asm/cacheflush.h>
#include <linux/fdtable.h>
#include <linux/file.h>
#include <linux/freezer.h>
#include <linux/fs.h>
#include <linux/list.h>
#include <linux/miscdevice.h>
#include <linux/module.h>
#include <linux/mutex.h>
#include <linux/nsproxy.h>
#include <linux/poll.h>
#include <linux/debugfs.h>
#include <linux/rbtree.h>
#include <linux/sched.h>
#include <linux/seq_file.h>
#include <linux/uaccess.h>
#include <linux/pid_namespace.h>
#include <linux/security.h>
#include <linux/spinlock.h>

#ifdef CONFIG_ANDROID_BINDER_IPC_32BIT
#define BINDER_IPC_32BIT 1
#endif

#include <uapi/linux/android/binder.h>
#include "binder_alloc.h"
#include "binder_trace.h"

static HLIST_HEAD(binder_deferred_list);
static DEFINE_MUTEX(binder_deferred_lock);

static HLIST_HEAD(binder_devices);
static HLIST_HEAD(binder_procs);
static DEFINE_MUTEX(binder_procs_lock);

static HLIST_HEAD(binder_dead_nodes);
static DEFINE_SPINLOCK(binder_dead_nodes_lock);

static struct dentry *binder_debugfs_dir_entry_root;
static struct dentry *binder_debugfs_dir_entry_proc;
static atomic_t binder_last_id;

#define BINDER_DEBUG_ENTRY(name) \
static int binder_##name##_open(struct inode *inode, struct file *file) \
{ \
	return single_open(file, binder_##name##_show, inode->i_private); \
} \
\
static const struct file_operations binder_##name##_fops = { \
	.owner = THIS_MODULE, \
	.open = binder_##name##_open, \
	.read = seq_read, \
	.llseek = seq_lseek, \
	.release = single_release, \
}

static int binder_proc_show(struct seq_file *m, void *unused);
BINDER_DEBUG_ENTRY(proc);

/* This is only defined in include/asm-arm/sizes.h */
#ifndef SZ_1K
#define SZ_1K                               0x400
#endif

#ifndef SZ_4M
#define SZ_4M                               0x400000
#endif

#define FORBIDDEN_MMAP_FLAGS                (VM_WRITE)

#define BINDER_SMALL_BUF_SIZE (PAGE_SIZE * 64)

enum {
	BINDER_DEBUG_USER_ERROR             = 1U << 0,
	BINDER_DEBUG_FAILED_TRANSACTION     = 1U << 1,
	BINDER_DEBUG_DEAD_TRANSACTION       = 1U << 2,
	BINDER_DEBUG_OPEN_CLOSE             = 1U << 3,
	BINDER_DEBUG_DEAD_BINDER            = 1U << 4,
	BINDER_DEBUG_DEATH_NOTIFICATION     = 1U << 5,
	BINDER_DEBUG_READ_WRITE             = 1U << 6,
	BINDER_DEBUG_USER_REFS              = 1U << 7,
	BINDER_DEBUG_THREADS                = 1U << 8,
	BINDER_DEBUG_TRANSACTION            = 1U << 9,
	BINDER_DEBUG_TRANSACTION_COMPLETE   = 1U << 10,
	BINDER_DEBUG_FREE_BUFFER            = 1U << 11,
	BINDER_DEBUG_INTERNAL_REFS          = 1U << 12,
	BINDER_DEBUG_PRIORITY_CAP           = 1U << 13,
	BINDER_DEBUG_SPINLOCKS              = 1U << 14,
};
static uint32_t binder_debug_mask = BINDER_DEBUG_USER_ERROR |
	BINDER_DEBUG_FAILED_TRANSACTION | BINDER_DEBUG_DEAD_TRANSACTION;
module_param_named(debug_mask, binder_debug_mask, uint, S_IWUSR | S_IRUGO);

static char *binder_devices_param = CONFIG_ANDROID_BINDER_DEVICES;
module_param_named(devices, binder_devices_param, charp, S_IRUGO);

static DECLARE_WAIT_QUEUE_HEAD(binder_user_error_wait);
static int binder_stop_on_user_error;

static int binder_set_stop_on_user_error(const char *val,
					 const struct kernel_param *kp)
{
	int ret;

	ret = param_set_int(val, kp);
	if (binder_stop_on_user_error < 2)
		wake_up(&binder_user_error_wait);
	return ret;
}
module_param_call(stop_on_user_error, binder_set_stop_on_user_error,
	param_get_int, &binder_stop_on_user_error, S_IWUSR | S_IRUGO);

#define binder_debug(mask, x...) \
	do { \
		if (binder_debug_mask & mask) \
			pr_info(x); \
	} while (0)

#define binder_user_error(x...) \
	do { \
		if (binder_debug_mask & BINDER_DEBUG_USER_ERROR) \
			pr_info(x); \
		if (binder_stop_on_user_error) \
			binder_stop_on_user_error = 2; \
	} while (0)

#define to_flat_binder_object(hdr) \
	container_of(hdr, struct flat_binder_object, hdr)

#define to_binder_fd_object(hdr) container_of(hdr, struct binder_fd_object, hdr)

#define to_binder_buffer_object(hdr) \
	container_of(hdr, struct binder_buffer_object, hdr)

#define to_binder_fd_array_object(hdr) \
	container_of(hdr, struct binder_fd_array_object, hdr)

enum binder_stat_types {
	BINDER_STAT_PROC,
	BINDER_STAT_THREAD,
	BINDER_STAT_NODE,
	BINDER_STAT_REF,
	BINDER_STAT_DEATH,
	BINDER_STAT_TRANSACTION,
	BINDER_STAT_TRANSACTION_COMPLETE,
	BINDER_STAT_COUNT
};

struct binder_stats {
	atomic_t br[_IOC_NR(BR_FAILED_REPLY) + 1];
	atomic_t bc[_IOC_NR(BC_REPLY_SG) + 1];
	atomic_t obj_created[BINDER_STAT_COUNT];
	atomic_t obj_deleted[BINDER_STAT_COUNT];
};

static struct binder_stats binder_stats;

static inline void binder_stats_deleted(enum binder_stat_types type)
{
	atomic_inc(&binder_stats.obj_deleted[type]);
}

static inline void binder_stats_created(enum binder_stat_types type)
{
	atomic_inc(&binder_stats.obj_created[type]);
}

struct binder_transaction_log_entry {
	int debug_id;
	int debug_id_done;
	int call_type;
	int from_proc;
	int from_thread;
	int target_handle;
	int to_proc;
	int to_thread;
	int to_node;
	int data_size;
	int offsets_size;
	int return_error_line;
	uint32_t return_error;
	uint32_t return_error_param;
	const char *context_name;
};
struct binder_transaction_log {
	atomic_t cur;
	bool full;
	struct binder_transaction_log_entry entry[32];
};
static struct binder_transaction_log binder_transaction_log;
static struct binder_transaction_log binder_transaction_log_failed;

static struct binder_transaction_log_entry *binder_transaction_log_add(
	struct binder_transaction_log *log)
{
	struct binder_transaction_log_entry *e;
	unsigned int cur = atomic_inc_return(&log->cur);

	if (cur >= ARRAY_SIZE(log->entry))
		log->full = 1;
	e = &log->entry[cur % ARRAY_SIZE(log->entry)];
	WRITE_ONCE(e->debug_id_done, 0);
	/*
	 * write-barrier to synchronize access to e->debug_id_done.
	 * We make sure the initialized 0 value is seen before
	 * memset() other fields are zeroed by memset.
	 */
	smp_wmb();
	memset(e, 0, sizeof(*e));
	return e;
}

struct binder_context {
	struct binder_node *binder_context_mgr_node;
	struct mutex context_mgr_node_lock;

	kuid_t binder_context_mgr_uid;
	const char *name;
};

struct binder_device {
	struct hlist_node hlist;
	struct miscdevice miscdev;
	struct binder_context context;
};

/**
 * struct binder_work - work enqueued on a worklist
 * @entry:             node enqueued on list
 * @type:              type of work to be performed
 *
 * There are separate work lists for proc, thread, and node (async).
 */
struct binder_work {
	struct list_head entry;

	enum {
		BINDER_WORK_TRANSACTION = 1,
		BINDER_WORK_TRANSACTION_COMPLETE,
		BINDER_WORK_RETURN_ERROR,
		BINDER_WORK_NODE,
		BINDER_WORK_DEAD_BINDER,
		BINDER_WORK_DEAD_BINDER_AND_CLEAR,
		BINDER_WORK_CLEAR_DEATH_NOTIFICATION,
	} type;
};

struct binder_error {
	struct binder_work work;
	uint32_t cmd;
};

/**
 * struct binder_node - binder node bookkeeping
 * @debug_id:             unique ID for debugging
 *                        (invariant after initialized)
 * @lock:                 lock for node fields
 * @work:                 worklist element for node work
 *                        (protected by @proc->inner_lock)
 * @rb_node:              element for proc->nodes tree
 *                        (protected by @proc->inner_lock)
 * @dead_node:            element for binder_dead_nodes list
 *                        (protected by binder_dead_nodes_lock)
 * @proc:                 binder_proc that owns this node
 *                        (invariant after initialized)
 * @refs:                 list of references on this node
 *                        (protected by @lock)
 * @internal_strong_refs: used to take strong references when
 *                        initiating a transaction
 *                        (protected by @proc->inner_lock if @proc
 *                        and by @lock)
 * @local_weak_refs:      weak user refs from local process
 *                        (protected by @proc->inner_lock if @proc
 *                        and by @lock)
 * @local_strong_refs:    strong user refs from local process
 *                        (protected by @proc->inner_lock if @proc
 *                        and by @lock)
 * @tmp_refs:             temporary kernel refs
 *                        (protected by @proc->inner_lock while @proc
 *                        is valid, and by binder_dead_nodes_lock
 *                        if @proc is NULL. During inc/dec and node release
 *                        it is also protected by @lock to provide safety
 *                        as the node dies and @proc becomes NULL)
 * @ptr:                  userspace pointer for node
 *                        (invariant, no lock needed)
 * @cookie:               userspace cookie for node
 *                        (invariant, no lock needed)
 * @has_strong_ref:       userspace notified of strong ref
 *                        (protected by @proc->inner_lock if @proc
 *                        and by @lock)
 * @pending_strong_ref:   userspace has acked notification of strong ref
 *                        (protected by @proc->inner_lock if @proc
 *                        and by @lock)
 * @has_weak_ref:         userspace notified of weak ref
 *                        (protected by @proc->inner_lock if @proc
 *                        and by @lock)
 * @pending_weak_ref:     userspace has acked notification of weak ref
 *                        (protected by @proc->inner_lock if @proc
 *                        and by @lock)
 * @has_async_transaction: async transaction to node in progress
 *                        (protected by @lock)
 * @sched_policy:         minimum scheduling policy for node
 *                        (invariant after initialized)
 * @accept_fds:           file descriptor operations supported for node
 *                        (invariant after initialized)
 * @min_priority:         minimum scheduling priority
 *                        (invariant after initialized)
 * @inherit_rt:           inherit RT scheduling policy from caller
 *                        (invariant after initialized)
 * @async_todo:           list of async work items
 *                        (protected by @proc->inner_lock)
 *
 * Bookkeeping structure for binder nodes.
 */
struct binder_node {
	int debug_id;
	spinlock_t lock;
	struct binder_work work;
	union {
		struct rb_node rb_node;
		struct hlist_node dead_node;
	};
	struct binder_proc *proc;
	struct hlist_head refs;
	int internal_strong_refs;
	int local_weak_refs;
	int local_strong_refs;
	int tmp_refs;
	binder_uintptr_t ptr;
	binder_uintptr_t cookie;
	struct {
		/*
		 * bitfield elements protected by
		 * proc inner_lock
		 */
		u8 has_strong_ref:1;
		u8 pending_strong_ref:1;
		u8 has_weak_ref:1;
		u8 pending_weak_ref:1;
	};
	struct {
		/*
		 * invariant after initialization
		 */
		u8 sched_policy:2;
		u8 inherit_rt:1;
		u8 accept_fds:1;
		u8 min_priority;
	};
	bool has_async_transaction;
	struct list_head async_todo;
};

struct binder_ref_death {
	/**
	 * @work: worklist element for death notifications
	 *        (protected by inner_lock of the proc that
	 *        this ref belongs to)
	 */
	struct binder_work work;
	binder_uintptr_t cookie;
};

/**
 * struct binder_ref_data - binder_ref counts and id
 * @debug_id:        unique ID for the ref
 * @desc:            unique userspace handle for ref
 * @strong:          strong ref count (debugging only if not locked)
 * @weak:            weak ref count (debugging only if not locked)
 *
 * Structure to hold ref count and ref id information. Since
 * the actual ref can only be accessed with a lock, this structure
 * is used to return information about the ref to callers of
 * ref inc/dec functions.
 */
struct binder_ref_data {
	int debug_id;
	uint32_t desc;
	int strong;
	int weak;
};

/**
 * struct binder_ref - struct to track references on nodes
 * @data:        binder_ref_data containing id, handle, and current refcounts
 * @rb_node_desc: node for lookup by @data.desc in proc's rb_tree
 * @rb_node_node: node for lookup by @node in proc's rb_tree
 * @node_entry:  list entry for node->refs list in target node
 *               (protected by @node->lock)
 * @proc:        binder_proc containing ref
 * @node:        binder_node of target node. When cleaning up a
 *               ref for deletion in binder_cleanup_ref, a non-NULL
 *               @node indicates the node must be freed
 * @death:       pointer to death notification (ref_death) if requested
 *               (protected by @node->lock)
 *
 * Structure to track references from procA to target node (on procB). This
 * structure is unsafe to access without holding @proc->outer_lock.
 */
struct binder_ref {
	/* Lookups needed: */
	/*   node + proc => ref (transaction) */
	/*   desc + proc => ref (transaction, inc/dec ref) */
	/*   node => refs + procs (proc exit) */
	struct binder_ref_data data;
	struct rb_node rb_node_desc;
	struct rb_node rb_node_node;
	struct hlist_node node_entry;
	struct binder_proc *proc;
	struct binder_node *node;
	struct binder_ref_death *death;
};

enum binder_deferred_state {
	BINDER_DEFERRED_FLUSH        = 0x01,
	BINDER_DEFERRED_RELEASE      = 0x02,
};

/**
 * struct binder_priority - scheduler policy and priority
 * @sched_policy            scheduler policy
 * @prio                    [100..139] for SCHED_NORMAL, [0..99] for FIFO/RT
 *
 * The binder driver supports inheriting the following scheduler policies:
 * SCHED_NORMAL
 * SCHED_BATCH
 * SCHED_FIFO
 * SCHED_RR
 */
struct binder_priority {
	unsigned int sched_policy;
	int prio;
};

/**
 * struct binder_proc - binder process bookkeeping
 * @proc_node:            element for binder_procs list
 * @threads:              rbtree of binder_threads in this proc
 *                        (protected by @inner_lock)
 * @nodes:                rbtree of binder nodes associated with
 *                        this proc ordered by node->ptr
 *                        (protected by @inner_lock)
 * @refs_by_desc:         rbtree of refs ordered by ref->desc
 *                        (protected by @outer_lock)
 * @refs_by_node:         rbtree of refs ordered by ref->node
 *                        (protected by @outer_lock)
 * @waiting_threads:      threads currently waiting for proc work
 *                        (protected by @inner_lock)
 * @pid                   PID of group_leader of process
 *                        (invariant after initialized)
 * @tsk                   task_struct for group_leader of process
 *                        (invariant after initialized)
 * @deferred_work_node:   element for binder_deferred_list
 *                        (protected by binder_deferred_lock)
 * @deferred_work:        bitmap of deferred work to perform
 *                        (protected by binder_deferred_lock)
 * @is_dead:              process is dead and awaiting free
 *                        when outstanding transactions are cleaned up
 *                        (protected by @inner_lock)
 * @todo:                 list of work for this process
 *                        (protected by @inner_lock)
 * @stats:                per-process binder statistics
 *                        (atomics, no lock needed)
 * @delivered_death:      list of delivered death notification
 *                        (protected by @inner_lock)
 * @max_threads:          cap on number of binder threads
 *                        (protected by @inner_lock)
 * @requested_threads:    number of binder threads requested but not
 *                        yet started. In current implementation, can
 *                        only be 0 or 1.
 *                        (protected by @inner_lock)
 * @requested_threads_started: number binder threads started
 *                        (protected by @inner_lock)
 * @tmp_ref:              temporary reference to indicate proc is in use
 *                        (protected by @inner_lock)
 * @default_priority:     default scheduler priority
 *                        (invariant after initialized)
 * @debugfs_entry:        debugfs node
 * @alloc:                binder allocator bookkeeping
 * @context:              binder_context for this proc
 *                        (invariant after initialized)
 * @inner_lock:           can nest under outer_lock and/or node lock
 * @outer_lock:           no nesting under innor or node lock
 *                        Lock order: 1) outer, 2) node, 3) inner
 *
 * Bookkeeping structure for binder processes
 */
struct binder_proc {
	struct hlist_node proc_node;
	struct rb_root threads;
	struct rb_root nodes;
	struct rb_root refs_by_desc;
	struct rb_root refs_by_node;
	struct list_head waiting_threads;
	int pid;
	struct task_struct *tsk;
<<<<<<< HEAD
=======
	struct files_struct *files;
	struct mutex files_lock;
>>>>>>> 1aa861ff
	struct hlist_node deferred_work_node;
	int deferred_work;
	bool is_dead;

	struct list_head todo;
	struct binder_stats stats;
	struct list_head delivered_death;
	int max_threads;
	int requested_threads;
	int requested_threads_started;
	int tmp_ref;
	struct binder_priority default_priority;
	struct dentry *debugfs_entry;
	struct binder_alloc alloc;
	struct binder_context *context;
	spinlock_t inner_lock;
	spinlock_t outer_lock;
};

enum {
	BINDER_LOOPER_STATE_REGISTERED  = 0x01,
	BINDER_LOOPER_STATE_ENTERED     = 0x02,
	BINDER_LOOPER_STATE_EXITED      = 0x04,
	BINDER_LOOPER_STATE_INVALID     = 0x08,
	BINDER_LOOPER_STATE_WAITING     = 0x10,
	BINDER_LOOPER_STATE_POLL        = 0x20,
};

/**
 * struct binder_thread - binder thread bookkeeping
 * @proc:                 binder process for this thread
 *                        (invariant after initialization)
 * @rb_node:              element for proc->threads rbtree
 *                        (protected by @proc->inner_lock)
 * @waiting_thread_node:  element for @proc->waiting_threads list
 *                        (protected by @proc->inner_lock)
 * @pid:                  PID for this thread
 *                        (invariant after initialization)
 * @looper:               bitmap of looping state
 *                        (only accessed by this thread)
 * @looper_needs_return:  looping thread needs to exit driver
 *                        (no lock needed)
 * @transaction_stack:    stack of in-progress transactions for this thread
 *                        (protected by @proc->inner_lock)
 * @todo:                 list of work to do for this thread
 *                        (protected by @proc->inner_lock)
 * @process_todo:         whether work in @todo should be processed
 *                        (protected by @proc->inner_lock)
 * @return_error:         transaction errors reported by this thread
 *                        (only accessed by this thread)
 * @reply_error:          transaction errors reported by target thread
 *                        (protected by @proc->inner_lock)
 * @wait:                 wait queue for thread work
 * @stats:                per-thread statistics
 *                        (atomics, no lock needed)
 * @tmp_ref:              temporary reference to indicate thread is in use
 *                        (atomic since @proc->inner_lock cannot
 *                        always be acquired)
 * @is_dead:              thread is dead and awaiting free
 *                        when outstanding transactions are cleaned up
 *                        (protected by @proc->inner_lock)
 * @task:                 struct task_struct for this thread
 *
 * Bookkeeping structure for binder threads.
 */
struct binder_thread {
	struct binder_proc *proc;
	struct rb_node rb_node;
	struct list_head waiting_thread_node;
	int pid;
	int looper;              /* only modified by this thread */
	bool looper_need_return; /* can be written by other thread */
	struct binder_transaction *transaction_stack;
	struct list_head todo;
	bool process_todo;
	struct binder_error return_error;
	struct binder_error reply_error;
	wait_queue_head_t wait;
	struct binder_stats stats;
	atomic_t tmp_ref;
	bool is_dead;
	struct task_struct *task;
};

struct binder_transaction {
	int debug_id;
	struct binder_work work;
	struct binder_thread *from;
	struct binder_transaction *from_parent;
	struct binder_proc *to_proc;
	struct binder_thread *to_thread;
	struct binder_transaction *to_parent;
	unsigned need_reply:1;
	/* unsigned is_dead:1; */	/* not used at the moment */

	struct binder_buffer *buffer;
	unsigned int	code;
	unsigned int	flags;
	struct binder_priority	priority;
	struct binder_priority	saved_priority;
	bool    set_priority_called;
	kuid_t	sender_euid;
	/**
	 * @lock:  protects @from, @to_proc, and @to_thread
	 *
	 * @from, @to_proc, and @to_thread can be set to NULL
	 * during thread teardown
	 */
	spinlock_t lock;
};

/**
 * binder_proc_lock() - Acquire outer lock for given binder_proc
 * @proc:         struct binder_proc to acquire
 *
 * Acquires proc->outer_lock. Used to protect binder_ref
 * structures associated with the given proc.
 */
#define binder_proc_lock(proc) _binder_proc_lock(proc, __LINE__)
static void
_binder_proc_lock(struct binder_proc *proc, int line)
{
	binder_debug(BINDER_DEBUG_SPINLOCKS,
		     "%s: line=%d\n", __func__, line);
	spin_lock(&proc->outer_lock);
}

/**
 * binder_proc_unlock() - Release spinlock for given binder_proc
 * @proc:         struct binder_proc to acquire
 *
 * Release lock acquired via binder_proc_lock()
 */
#define binder_proc_unlock(_proc) _binder_proc_unlock(_proc, __LINE__)
static void
_binder_proc_unlock(struct binder_proc *proc, int line)
{
	binder_debug(BINDER_DEBUG_SPINLOCKS,
		     "%s: line=%d\n", __func__, line);
	spin_unlock(&proc->outer_lock);
}

/**
 * binder_inner_proc_lock() - Acquire inner lock for given binder_proc
 * @proc:         struct binder_proc to acquire
 *
 * Acquires proc->inner_lock. Used to protect todo lists
 */
#define binder_inner_proc_lock(proc) _binder_inner_proc_lock(proc, __LINE__)
static void
_binder_inner_proc_lock(struct binder_proc *proc, int line)
{
	binder_debug(BINDER_DEBUG_SPINLOCKS,
		     "%s: line=%d\n", __func__, line);
	spin_lock(&proc->inner_lock);
}

/**
 * binder_inner_proc_unlock() - Release inner lock for given binder_proc
 * @proc:         struct binder_proc to acquire
 *
 * Release lock acquired via binder_inner_proc_lock()
 */
#define binder_inner_proc_unlock(proc) _binder_inner_proc_unlock(proc, __LINE__)
static void
_binder_inner_proc_unlock(struct binder_proc *proc, int line)
{
	binder_debug(BINDER_DEBUG_SPINLOCKS,
		     "%s: line=%d\n", __func__, line);
	spin_unlock(&proc->inner_lock);
}

/**
 * binder_node_lock() - Acquire spinlock for given binder_node
 * @node:         struct binder_node to acquire
 *
 * Acquires node->lock. Used to protect binder_node fields
 */
#define binder_node_lock(node) _binder_node_lock(node, __LINE__)
static void
_binder_node_lock(struct binder_node *node, int line)
{
	binder_debug(BINDER_DEBUG_SPINLOCKS,
		     "%s: line=%d\n", __func__, line);
	spin_lock(&node->lock);
}

/**
 * binder_node_unlock() - Release spinlock for given binder_proc
 * @node:         struct binder_node to acquire
 *
 * Release lock acquired via binder_node_lock()
 */
#define binder_node_unlock(node) _binder_node_unlock(node, __LINE__)
static void
_binder_node_unlock(struct binder_node *node, int line)
{
	binder_debug(BINDER_DEBUG_SPINLOCKS,
		     "%s: line=%d\n", __func__, line);
	spin_unlock(&node->lock);
}

/**
 * binder_node_inner_lock() - Acquire node and inner locks
 * @node:         struct binder_node to acquire
 *
 * Acquires node->lock. If node->proc also acquires
 * proc->inner_lock. Used to protect binder_node fields
 */
#define binder_node_inner_lock(node) _binder_node_inner_lock(node, __LINE__)
static void
_binder_node_inner_lock(struct binder_node *node, int line)
{
	binder_debug(BINDER_DEBUG_SPINLOCKS,
		     "%s: line=%d\n", __func__, line);
	spin_lock(&node->lock);
	if (node->proc)
		binder_inner_proc_lock(node->proc);
}

/**
 * binder_node_unlock() - Release node and inner locks
 * @node:         struct binder_node to acquire
 *
 * Release lock acquired via binder_node_lock()
 */
#define binder_node_inner_unlock(node) _binder_node_inner_unlock(node, __LINE__)
static void
_binder_node_inner_unlock(struct binder_node *node, int line)
{
	struct binder_proc *proc = node->proc;

	binder_debug(BINDER_DEBUG_SPINLOCKS,
		     "%s: line=%d\n", __func__, line);
	if (proc)
		binder_inner_proc_unlock(proc);
	spin_unlock(&node->lock);
}

static bool binder_worklist_empty_ilocked(struct list_head *list)
{
	return list_empty(list);
}

/**
 * binder_worklist_empty() - Check if no items on the work list
 * @proc:       binder_proc associated with list
 * @list:	list to check
 *
 * Return: true if there are no items on list, else false
 */
static bool binder_worklist_empty(struct binder_proc *proc,
				  struct list_head *list)
{
	bool ret;

	binder_inner_proc_lock(proc);
	ret = binder_worklist_empty_ilocked(list);
	binder_inner_proc_unlock(proc);
	return ret;
}

/**
 * binder_enqueue_work_ilocked() - Add an item to the work list
 * @work:         struct binder_work to add to list
 * @target_list:  list to add work to
 *
 * Adds the work to the specified list. Asserts that work
 * is not already on a list.
 *
 * Requires the proc->inner_lock to be held.
 */
static void
binder_enqueue_work_ilocked(struct binder_work *work,
			   struct list_head *target_list)
{
	BUG_ON(target_list == NULL);
	BUG_ON(work->entry.next && !list_empty(&work->entry));
	list_add_tail(&work->entry, target_list);
}

/**
 * binder_enqueue_deferred_thread_work_ilocked() - Add deferred thread work
 * @thread:       thread to queue work to
 * @work:         struct binder_work to add to list
 *
 * Adds the work to the todo list of the thread. Doesn't set the process_todo
 * flag, which means that (if it wasn't already set) the thread will go to
 * sleep without handling this work when it calls read.
 *
 * Requires the proc->inner_lock to be held.
 */
static void
binder_enqueue_deferred_thread_work_ilocked(struct binder_thread *thread,
					    struct binder_work *work)
{
	binder_enqueue_work_ilocked(work, &thread->todo);
}

/**
 * binder_enqueue_thread_work_ilocked() - Add an item to the thread work list
 * @thread:       thread to queue work to
 * @work:         struct binder_work to add to list
 *
 * Adds the work to the todo list of the thread, and enables processing
 * of the todo queue.
 *
 * Requires the proc->inner_lock to be held.
 */
static void
binder_enqueue_thread_work_ilocked(struct binder_thread *thread,
				   struct binder_work *work)
{
	binder_enqueue_work_ilocked(work, &thread->todo);
	thread->process_todo = true;
}

/**
 * binder_enqueue_thread_work() - Add an item to the thread work list
 * @thread:       thread to queue work to
 * @work:         struct binder_work to add to list
 *
 * Adds the work to the todo list of the thread, and enables processing
 * of the todo queue.
 */
static void
binder_enqueue_thread_work(struct binder_thread *thread,
			   struct binder_work *work)
{
	binder_inner_proc_lock(thread->proc);
	binder_enqueue_thread_work_ilocked(thread, work);
	binder_inner_proc_unlock(thread->proc);
}

static void
binder_dequeue_work_ilocked(struct binder_work *work)
{
	list_del_init(&work->entry);
}

/**
 * binder_dequeue_work() - Removes an item from the work list
 * @proc:         binder_proc associated with list
 * @work:         struct binder_work to remove from list
 *
 * Removes the specified work item from whatever list it is on.
 * Can safely be called if work is not on any list.
 */
static void
binder_dequeue_work(struct binder_proc *proc, struct binder_work *work)
{
	binder_inner_proc_lock(proc);
	binder_dequeue_work_ilocked(work);
	binder_inner_proc_unlock(proc);
}

static struct binder_work *binder_dequeue_work_head_ilocked(
					struct list_head *list)
{
	struct binder_work *w;

	w = list_first_entry_or_null(list, struct binder_work, entry);
	if (w)
		list_del_init(&w->entry);
	return w;
}

/**
 * binder_dequeue_work_head() - Dequeues the item at head of list
 * @proc:         binder_proc associated with list
 * @list:         list to dequeue head
 *
 * Removes the head of the list if there are items on the list
 *
 * Return: pointer dequeued binder_work, NULL if list was empty
 */
static struct binder_work *binder_dequeue_work_head(
					struct binder_proc *proc,
					struct list_head *list)
{
	struct binder_work *w;

	binder_inner_proc_lock(proc);
	w = binder_dequeue_work_head_ilocked(list);
	binder_inner_proc_unlock(proc);
	return w;
}

static void
binder_defer_work(struct binder_proc *proc, enum binder_deferred_state defer);
static void binder_free_thread(struct binder_thread *thread);
static void binder_free_proc(struct binder_proc *proc);
static void binder_inc_node_tmpref_ilocked(struct binder_node *node);

struct files_struct *binder_get_files_struct(struct binder_proc *proc)
{
	return get_files_struct(proc->tsk);
}

static int task_get_unused_fd_flags(struct binder_proc *proc, int flags)
{
<<<<<<< HEAD
	struct files_struct *files;
=======
>>>>>>> 1aa861ff
	unsigned long rlim_cur;
	unsigned long irqs;
	int ret;

<<<<<<< HEAD
	files = binder_get_files_struct(proc);
	if (files == NULL)
		return -ESRCH;

=======
	mutex_lock(&proc->files_lock);
	if (proc->files == NULL) {
		ret = -ESRCH;
		goto err;
	}
>>>>>>> 1aa861ff
	if (!lock_task_sighand(proc->tsk, &irqs)) {
		ret = -EMFILE;
		goto err;
	}
<<<<<<< HEAD

	rlim_cur = task_rlimit(proc->tsk, RLIMIT_NOFILE);
	unlock_task_sighand(proc->tsk, &irqs);

	ret = __alloc_fd(files, 0, rlim_cur, flags);
err:
	put_files_struct(files);
=======
	rlim_cur = task_rlimit(proc->tsk, RLIMIT_NOFILE);
	unlock_task_sighand(proc->tsk, &irqs);

	ret = __alloc_fd(proc->files, 0, rlim_cur, flags);
err:
	mutex_unlock(&proc->files_lock);
>>>>>>> 1aa861ff
	return ret;
}

/*
 * copied from fd_install
 */
static void task_fd_install(
	struct binder_proc *proc, unsigned int fd, struct file *file)
{
<<<<<<< HEAD
	struct files_struct *files = binder_get_files_struct(proc);

	if (files) {
		__fd_install(files, fd, file);
		put_files_struct(files);
	}
=======
	mutex_lock(&proc->files_lock);
	if (proc->files)
		__fd_install(proc->files, fd, file);
	mutex_unlock(&proc->files_lock);
>>>>>>> 1aa861ff
}

/*
 * copied from sys_close
 */
static long task_close_fd(struct binder_proc *proc, unsigned int fd)
{
	struct files_struct *files = binder_get_files_struct(proc);
	int retval;

<<<<<<< HEAD
	if (files == NULL)
		return -ESRCH;

	retval = __close_fd(files, fd);
=======
	mutex_lock(&proc->files_lock);
	if (proc->files == NULL) {
		retval = -ESRCH;
		goto err;
	}
	retval = __close_fd(proc->files, fd);
>>>>>>> 1aa861ff
	/* can't restart close syscall because file table entry was cleared */
	if (unlikely(retval == -ERESTARTSYS ||
		     retval == -ERESTARTNOINTR ||
		     retval == -ERESTARTNOHAND ||
		     retval == -ERESTART_RESTARTBLOCK))
		retval = -EINTR;
<<<<<<< HEAD
	put_files_struct(files);

=======
err:
	mutex_unlock(&proc->files_lock);
>>>>>>> 1aa861ff
	return retval;
}

static bool binder_has_work_ilocked(struct binder_thread *thread,
				    bool do_proc_work)
{
	return thread->process_todo ||
		thread->looper_need_return ||
		(do_proc_work &&
		 !binder_worklist_empty_ilocked(&thread->proc->todo));
}

static bool binder_has_work(struct binder_thread *thread, bool do_proc_work)
{
	bool has_work;

	binder_inner_proc_lock(thread->proc);
	has_work = binder_has_work_ilocked(thread, do_proc_work);
	binder_inner_proc_unlock(thread->proc);

	return has_work;
}

static bool binder_available_for_proc_work_ilocked(struct binder_thread *thread)
{
	return !thread->transaction_stack &&
		binder_worklist_empty_ilocked(&thread->todo) &&
		(thread->looper & (BINDER_LOOPER_STATE_ENTERED |
				   BINDER_LOOPER_STATE_REGISTERED));
}

static void binder_wakeup_poll_threads_ilocked(struct binder_proc *proc,
					       bool sync)
{
	struct rb_node *n;
	struct binder_thread *thread;

	for (n = rb_first(&proc->threads); n != NULL; n = rb_next(n)) {
		thread = rb_entry(n, struct binder_thread, rb_node);
		if (thread->looper & BINDER_LOOPER_STATE_POLL &&
		    binder_available_for_proc_work_ilocked(thread)) {
			if (sync)
				wake_up_interruptible_sync(&thread->wait);
			else
				wake_up_interruptible(&thread->wait);
		}
	}
}

/**
 * binder_select_thread_ilocked() - selects a thread for doing proc work.
 * @proc:	process to select a thread from
 *
 * Note that calling this function moves the thread off the waiting_threads
 * list, so it can only be woken up by the caller of this function, or a
 * signal. Therefore, callers *should* always wake up the thread this function
 * returns.
 *
 * Return:	If there's a thread currently waiting for process work,
 *		returns that thread. Otherwise returns NULL.
 */
static struct binder_thread *
binder_select_thread_ilocked(struct binder_proc *proc)
{
	struct binder_thread *thread;

	assert_spin_locked(&proc->inner_lock);
	thread = list_first_entry_or_null(&proc->waiting_threads,
					  struct binder_thread,
					  waiting_thread_node);

	if (thread)
		list_del_init(&thread->waiting_thread_node);

	return thread;
}

/**
 * binder_wakeup_thread_ilocked() - wakes up a thread for doing proc work.
 * @proc:	process to wake up a thread in
 * @thread:	specific thread to wake-up (may be NULL)
 * @sync:	whether to do a synchronous wake-up
 *
 * This function wakes up a thread in the @proc process.
 * The caller may provide a specific thread to wake-up in
 * the @thread parameter. If @thread is NULL, this function
 * will wake up threads that have called poll().
 *
 * Note that for this function to work as expected, callers
 * should first call binder_select_thread() to find a thread
 * to handle the work (if they don't have a thread already),
 * and pass the result into the @thread parameter.
 */
static void binder_wakeup_thread_ilocked(struct binder_proc *proc,
					 struct binder_thread *thread,
					 bool sync)
{
	assert_spin_locked(&proc->inner_lock);

	if (thread) {
		if (sync)
			wake_up_interruptible_sync(&thread->wait);
		else
			wake_up_interruptible(&thread->wait);
		return;
	}

	/* Didn't find a thread waiting for proc work; this can happen
	 * in two scenarios:
	 * 1. All threads are busy handling transactions
	 *    In that case, one of those threads should call back into
	 *    the kernel driver soon and pick up this work.
	 * 2. Threads are using the (e)poll interface, in which case
	 *    they may be blocked on the waitqueue without having been
	 *    added to waiting_threads. For this case, we just iterate
	 *    over all threads not handling transaction work, and
	 *    wake them all up. We wake all because we don't know whether
	 *    a thread that called into (e)poll is handling non-binder
	 *    work currently.
	 */
	binder_wakeup_poll_threads_ilocked(proc, sync);
}

static void binder_wakeup_proc_ilocked(struct binder_proc *proc)
{
	struct binder_thread *thread = binder_select_thread_ilocked(proc);

	binder_wakeup_thread_ilocked(proc, thread, /* sync = */false);
}

static bool is_rt_policy(int policy)
{
	return policy == SCHED_FIFO || policy == SCHED_RR;
}

static bool is_fair_policy(int policy)
{
	return policy == SCHED_NORMAL || policy == SCHED_BATCH;
}

static bool binder_supported_policy(int policy)
{
	return is_fair_policy(policy) || is_rt_policy(policy);
}

static int to_userspace_prio(int policy, int kernel_priority)
{
	if (is_fair_policy(policy))
		return PRIO_TO_NICE(kernel_priority);
	else
		return MAX_USER_RT_PRIO - 1 - kernel_priority;
}

static int to_kernel_prio(int policy, int user_priority)
{
	if (is_fair_policy(policy))
		return NICE_TO_PRIO(user_priority);
	else
		return MAX_USER_RT_PRIO - 1 - user_priority;
}

static void binder_do_set_priority(struct task_struct *task,
				   struct binder_priority desired,
				   bool verify)
{
	int priority; /* user-space prio value */
	bool has_cap_nice;
	unsigned int policy = desired.sched_policy;

	if (task->policy == policy && task->normal_prio == desired.prio)
		return;

	has_cap_nice = has_capability_noaudit(task, CAP_SYS_NICE);

	priority = to_userspace_prio(policy, desired.prio);

	if (verify && is_rt_policy(policy) && !has_cap_nice) {
		long max_rtprio = task_rlimit(task, RLIMIT_RTPRIO);

		if (max_rtprio == 0) {
			policy = SCHED_NORMAL;
			priority = MIN_NICE;
		} else if (priority > max_rtprio) {
			priority = max_rtprio;
		}
	}

	if (verify && is_fair_policy(policy) && !has_cap_nice) {
		long min_nice = rlimit_to_nice(task_rlimit(task, RLIMIT_NICE));

		if (min_nice > MAX_NICE) {
			binder_user_error("%d RLIMIT_NICE not set\n",
					  task->pid);
			return;
		} else if (priority < min_nice) {
			priority = min_nice;
		}
	}

	if (policy != desired.sched_policy ||
	    to_kernel_prio(policy, priority) != desired.prio)
		binder_debug(BINDER_DEBUG_PRIORITY_CAP,
			     "%d: priority %d not allowed, using %d instead\n",
			      task->pid, desired.prio,
			      to_kernel_prio(policy, priority));

	trace_binder_set_priority(task->tgid, task->pid, task->normal_prio,
				  to_kernel_prio(policy, priority),
				  desired.prio);

	/* Set the actual priority */
	if (task->policy != policy || is_rt_policy(policy)) {
		struct sched_param params;

		params.sched_priority = is_rt_policy(policy) ? priority : 0;

		sched_setscheduler_nocheck(task,
					   policy | SCHED_RESET_ON_FORK,
					   &params);
	}
	if (is_fair_policy(policy))
		set_user_nice(task, priority);
}

static void binder_set_priority(struct task_struct *task,
				struct binder_priority desired)
{
	binder_do_set_priority(task, desired, /* verify = */ true);
}

static void binder_restore_priority(struct task_struct *task,
				    struct binder_priority desired)
{
	binder_do_set_priority(task, desired, /* verify = */ false);
}

static void binder_transaction_priority(struct task_struct *task,
					struct binder_transaction *t,
					struct binder_priority node_prio,
					bool inherit_rt)
{
	struct binder_priority desired_prio = t->priority;

	if (t->set_priority_called)
		return;

	t->set_priority_called = true;
	t->saved_priority.sched_policy = task->policy;
	t->saved_priority.prio = task->normal_prio;

	if (!inherit_rt && is_rt_policy(desired_prio.sched_policy)) {
		desired_prio.prio = NICE_TO_PRIO(0);
		desired_prio.sched_policy = SCHED_NORMAL;
	}

	if (node_prio.prio < t->priority.prio ||
	    (node_prio.prio == t->priority.prio &&
	     node_prio.sched_policy == SCHED_FIFO)) {
		/*
		 * In case the minimum priority on the node is
		 * higher (lower value), use that priority. If
		 * the priority is the same, but the node uses
		 * SCHED_FIFO, prefer SCHED_FIFO, since it can
		 * run unbounded, unlike SCHED_RR.
		 */
		desired_prio = node_prio;
	}

	binder_set_priority(task, desired_prio);
}

static struct binder_node *binder_get_node_ilocked(struct binder_proc *proc,
						   binder_uintptr_t ptr)
{
	struct rb_node *n = proc->nodes.rb_node;
	struct binder_node *node;

	assert_spin_locked(&proc->inner_lock);

	while (n) {
		node = rb_entry(n, struct binder_node, rb_node);

		if (ptr < node->ptr)
			n = n->rb_left;
		else if (ptr > node->ptr)
			n = n->rb_right;
		else {
			/*
			 * take an implicit weak reference
			 * to ensure node stays alive until
			 * call to binder_put_node()
			 */
			binder_inc_node_tmpref_ilocked(node);
			return node;
		}
	}
	return NULL;
}

static struct binder_node *binder_get_node(struct binder_proc *proc,
					   binder_uintptr_t ptr)
{
	struct binder_node *node;

	binder_inner_proc_lock(proc);
	node = binder_get_node_ilocked(proc, ptr);
	binder_inner_proc_unlock(proc);
	return node;
}

static struct binder_node *binder_init_node_ilocked(
						struct binder_proc *proc,
						struct binder_node *new_node,
						struct flat_binder_object *fp)
{
	struct rb_node **p = &proc->nodes.rb_node;
	struct rb_node *parent = NULL;
	struct binder_node *node;
	binder_uintptr_t ptr = fp ? fp->binder : 0;
	binder_uintptr_t cookie = fp ? fp->cookie : 0;
	__u32 flags = fp ? fp->flags : 0;
	s8 priority;

	assert_spin_locked(&proc->inner_lock);

	while (*p) {

		parent = *p;
		node = rb_entry(parent, struct binder_node, rb_node);

		if (ptr < node->ptr)
			p = &(*p)->rb_left;
		else if (ptr > node->ptr)
			p = &(*p)->rb_right;
		else {
			/*
			 * A matching node is already in
			 * the rb tree. Abandon the init
			 * and return it.
			 */
			binder_inc_node_tmpref_ilocked(node);
			return node;
		}
	}
	node = new_node;
	binder_stats_created(BINDER_STAT_NODE);
	node->tmp_refs++;
	rb_link_node(&node->rb_node, parent, p);
	rb_insert_color(&node->rb_node, &proc->nodes);
	node->debug_id = atomic_inc_return(&binder_last_id);
	node->proc = proc;
	node->ptr = ptr;
	node->cookie = cookie;
	node->work.type = BINDER_WORK_NODE;
	priority = flags & FLAT_BINDER_FLAG_PRIORITY_MASK;
	node->sched_policy = (flags & FLAT_BINDER_FLAG_SCHED_POLICY_MASK) >>
		FLAT_BINDER_FLAG_SCHED_POLICY_SHIFT;
	node->min_priority = to_kernel_prio(node->sched_policy, priority);
	node->accept_fds = !!(flags & FLAT_BINDER_FLAG_ACCEPTS_FDS);
	node->inherit_rt = !!(flags & FLAT_BINDER_FLAG_INHERIT_RT);
	spin_lock_init(&node->lock);
	INIT_LIST_HEAD(&node->work.entry);
	INIT_LIST_HEAD(&node->async_todo);
	binder_debug(BINDER_DEBUG_INTERNAL_REFS,
		     "%d:%d node %d u%016llx c%016llx created\n",
		     proc->pid, current->pid, node->debug_id,
		     (u64)node->ptr, (u64)node->cookie);

	return node;
}

static struct binder_node *binder_new_node(struct binder_proc *proc,
					   struct flat_binder_object *fp)
{
	struct binder_node *node;
	struct binder_node *new_node = kzalloc(sizeof(*node), GFP_KERNEL);

	if (!new_node)
		return NULL;
	binder_inner_proc_lock(proc);
	node = binder_init_node_ilocked(proc, new_node, fp);
	binder_inner_proc_unlock(proc);
	if (node != new_node)
		/*
		 * The node was already added by another thread
		 */
		kfree(new_node);

	return node;
}

static void binder_free_node(struct binder_node *node)
{
	kfree(node);
	binder_stats_deleted(BINDER_STAT_NODE);
}

static int binder_inc_node_nilocked(struct binder_node *node, int strong,
				    int internal,
				    struct list_head *target_list)
{
	struct binder_proc *proc = node->proc;

	assert_spin_locked(&node->lock);
	if (proc)
		assert_spin_locked(&proc->inner_lock);
	if (strong) {
		if (internal) {
			if (target_list == NULL &&
			    node->internal_strong_refs == 0 &&
			    !(node->proc &&
			      node == node->proc->context->
				      binder_context_mgr_node &&
			      node->has_strong_ref)) {
				pr_err("invalid inc strong node for %d\n",
					node->debug_id);
				return -EINVAL;
			}
			node->internal_strong_refs++;
		} else
			node->local_strong_refs++;
		if (!node->has_strong_ref && target_list) {
			binder_dequeue_work_ilocked(&node->work);
			/*
			 * Note: this function is the only place where we queue
			 * directly to a thread->todo without using the
			 * corresponding binder_enqueue_thread_work() helper
			 * functions; in this case it's ok to not set the
			 * process_todo flag, since we know this node work will
			 * always be followed by other work that starts queue
			 * processing: in case of synchronous transactions, a
			 * BR_REPLY or BR_ERROR; in case of oneway
			 * transactions, a BR_TRANSACTION_COMPLETE.
			 */
			binder_enqueue_work_ilocked(&node->work, target_list);
		}
	} else {
		if (!internal)
			node->local_weak_refs++;
		if (!node->has_weak_ref && list_empty(&node->work.entry)) {
			if (target_list == NULL) {
				pr_err("invalid inc weak node for %d\n",
					node->debug_id);
				return -EINVAL;
			}
			/*
			 * See comment above
			 */
			binder_enqueue_work_ilocked(&node->work, target_list);
		}
	}
	return 0;
}

static int binder_inc_node(struct binder_node *node, int strong, int internal,
			   struct list_head *target_list)
{
	int ret;

	binder_node_inner_lock(node);
	ret = binder_inc_node_nilocked(node, strong, internal, target_list);
	binder_node_inner_unlock(node);

	return ret;
}

static bool binder_dec_node_nilocked(struct binder_node *node,
				     int strong, int internal)
{
	struct binder_proc *proc = node->proc;

	assert_spin_locked(&node->lock);
	if (proc)
		assert_spin_locked(&proc->inner_lock);
	if (strong) {
		if (internal)
			node->internal_strong_refs--;
		else
			node->local_strong_refs--;
		if (node->local_strong_refs || node->internal_strong_refs)
			return false;
	} else {
		if (!internal)
			node->local_weak_refs--;
		if (node->local_weak_refs || node->tmp_refs ||
				!hlist_empty(&node->refs))
			return false;
	}

	if (proc && (node->has_strong_ref || node->has_weak_ref)) {
		if (list_empty(&node->work.entry)) {
			binder_enqueue_work_ilocked(&node->work, &proc->todo);
			binder_wakeup_proc_ilocked(proc);
		}
	} else {
		if (hlist_empty(&node->refs) && !node->local_strong_refs &&
		    !node->local_weak_refs && !node->tmp_refs) {
			if (proc) {
				binder_dequeue_work_ilocked(&node->work);
				rb_erase(&node->rb_node, &proc->nodes);
				binder_debug(BINDER_DEBUG_INTERNAL_REFS,
					     "refless node %d deleted\n",
					     node->debug_id);
			} else {
				BUG_ON(!list_empty(&node->work.entry));
				spin_lock(&binder_dead_nodes_lock);
				/*
				 * tmp_refs could have changed so
				 * check it again
				 */
				if (node->tmp_refs) {
					spin_unlock(&binder_dead_nodes_lock);
					return false;
				}
				hlist_del(&node->dead_node);
				spin_unlock(&binder_dead_nodes_lock);
				binder_debug(BINDER_DEBUG_INTERNAL_REFS,
					     "dead node %d deleted\n",
					     node->debug_id);
			}
			return true;
		}
	}
	return false;
}

static void binder_dec_node(struct binder_node *node, int strong, int internal)
{
	bool free_node;

	binder_node_inner_lock(node);
	free_node = binder_dec_node_nilocked(node, strong, internal);
	binder_node_inner_unlock(node);
	if (free_node)
		binder_free_node(node);
}

static void binder_inc_node_tmpref_ilocked(struct binder_node *node)
{
	/*
	 * No call to binder_inc_node() is needed since we
	 * don't need to inform userspace of any changes to
	 * tmp_refs
	 */
	node->tmp_refs++;
}

/**
 * binder_inc_node_tmpref() - take a temporary reference on node
 * @node:	node to reference
 *
 * Take reference on node to prevent the node from being freed
 * while referenced only by a local variable. The inner lock is
 * needed to serialize with the node work on the queue (which
 * isn't needed after the node is dead). If the node is dead
 * (node->proc is NULL), use binder_dead_nodes_lock to protect
 * node->tmp_refs against dead-node-only cases where the node
 * lock cannot be acquired (eg traversing the dead node list to
 * print nodes)
 */
static void binder_inc_node_tmpref(struct binder_node *node)
{
	binder_node_lock(node);
	if (node->proc)
		binder_inner_proc_lock(node->proc);
	else
		spin_lock(&binder_dead_nodes_lock);
	binder_inc_node_tmpref_ilocked(node);
	if (node->proc)
		binder_inner_proc_unlock(node->proc);
	else
		spin_unlock(&binder_dead_nodes_lock);
	binder_node_unlock(node);
}

/**
 * binder_dec_node_tmpref() - remove a temporary reference on node
 * @node:	node to reference
 *
 * Release temporary reference on node taken via binder_inc_node_tmpref()
 */
static void binder_dec_node_tmpref(struct binder_node *node)
{
	bool free_node;

	binder_node_inner_lock(node);
	if (!node->proc)
		spin_lock(&binder_dead_nodes_lock);
	node->tmp_refs--;
	BUG_ON(node->tmp_refs < 0);
	if (!node->proc)
		spin_unlock(&binder_dead_nodes_lock);
	/*
	 * Call binder_dec_node() to check if all refcounts are 0
	 * and cleanup is needed. Calling with strong=0 and internal=1
	 * causes no actual reference to be released in binder_dec_node().
	 * If that changes, a change is needed here too.
	 */
	free_node = binder_dec_node_nilocked(node, 0, 1);
	binder_node_inner_unlock(node);
	if (free_node)
		binder_free_node(node);
}

static void binder_put_node(struct binder_node *node)
{
	binder_dec_node_tmpref(node);
}

static struct binder_ref *binder_get_ref_olocked(struct binder_proc *proc,
						 u32 desc, bool need_strong_ref)
{
	struct rb_node *n = proc->refs_by_desc.rb_node;
	struct binder_ref *ref;

	while (n) {
		ref = rb_entry(n, struct binder_ref, rb_node_desc);

		if (desc < ref->data.desc) {
			n = n->rb_left;
		} else if (desc > ref->data.desc) {
			n = n->rb_right;
		} else if (need_strong_ref && !ref->data.strong) {
			binder_user_error("tried to use weak ref as strong ref\n");
			return NULL;
		} else {
			return ref;
		}
	}
	return NULL;
}

/**
 * binder_get_ref_for_node_olocked() - get the ref associated with given node
 * @proc:	binder_proc that owns the ref
 * @node:	binder_node of target
 * @new_ref:	newly allocated binder_ref to be initialized or %NULL
 *
 * Look up the ref for the given node and return it if it exists
 *
 * If it doesn't exist and the caller provides a newly allocated
 * ref, initialize the fields of the newly allocated ref and insert
 * into the given proc rb_trees and node refs list.
 *
 * Return:	the ref for node. It is possible that another thread
 *		allocated/initialized the ref first in which case the
 *		returned ref would be different than the passed-in
 *		new_ref. new_ref must be kfree'd by the caller in
 *		this case.
 */
static struct binder_ref *binder_get_ref_for_node_olocked(
					struct binder_proc *proc,
					struct binder_node *node,
					struct binder_ref *new_ref)
{
	struct binder_context *context = proc->context;
	struct rb_node **p = &proc->refs_by_node.rb_node;
	struct rb_node *parent = NULL;
	struct binder_ref *ref;
	struct rb_node *n;

	while (*p) {
		parent = *p;
		ref = rb_entry(parent, struct binder_ref, rb_node_node);

		if (node < ref->node)
			p = &(*p)->rb_left;
		else if (node > ref->node)
			p = &(*p)->rb_right;
		else
			return ref;
	}
	if (!new_ref)
		return NULL;

	binder_stats_created(BINDER_STAT_REF);
	new_ref->data.debug_id = atomic_inc_return(&binder_last_id);
	new_ref->proc = proc;
	new_ref->node = node;
	rb_link_node(&new_ref->rb_node_node, parent, p);
	rb_insert_color(&new_ref->rb_node_node, &proc->refs_by_node);

	new_ref->data.desc = (node == context->binder_context_mgr_node) ? 0 : 1;
	for (n = rb_first(&proc->refs_by_desc); n != NULL; n = rb_next(n)) {
		ref = rb_entry(n, struct binder_ref, rb_node_desc);
		if (ref->data.desc > new_ref->data.desc)
			break;
		new_ref->data.desc = ref->data.desc + 1;
	}

	p = &proc->refs_by_desc.rb_node;
	while (*p) {
		parent = *p;
		ref = rb_entry(parent, struct binder_ref, rb_node_desc);

		if (new_ref->data.desc < ref->data.desc)
			p = &(*p)->rb_left;
		else if (new_ref->data.desc > ref->data.desc)
			p = &(*p)->rb_right;
		else
			BUG();
	}
	rb_link_node(&new_ref->rb_node_desc, parent, p);
	rb_insert_color(&new_ref->rb_node_desc, &proc->refs_by_desc);

	binder_node_lock(node);
	hlist_add_head(&new_ref->node_entry, &node->refs);

	binder_debug(BINDER_DEBUG_INTERNAL_REFS,
		     "%d new ref %d desc %d for node %d\n",
		      proc->pid, new_ref->data.debug_id, new_ref->data.desc,
		      node->debug_id);
	binder_node_unlock(node);
	return new_ref;
}

static void binder_cleanup_ref_olocked(struct binder_ref *ref)
{
	bool delete_node = false;

	binder_debug(BINDER_DEBUG_INTERNAL_REFS,
		     "%d delete ref %d desc %d for node %d\n",
		      ref->proc->pid, ref->data.debug_id, ref->data.desc,
		      ref->node->debug_id);

	rb_erase(&ref->rb_node_desc, &ref->proc->refs_by_desc);
	rb_erase(&ref->rb_node_node, &ref->proc->refs_by_node);

	binder_node_inner_lock(ref->node);
	if (ref->data.strong)
		binder_dec_node_nilocked(ref->node, 1, 1);

	hlist_del(&ref->node_entry);
	delete_node = binder_dec_node_nilocked(ref->node, 0, 1);
	binder_node_inner_unlock(ref->node);
	/*
	 * Clear ref->node unless we want the caller to free the node
	 */
	if (!delete_node) {
		/*
		 * The caller uses ref->node to determine
		 * whether the node needs to be freed. Clear
		 * it since the node is still alive.
		 */
		ref->node = NULL;
	}

	if (ref->death) {
		binder_debug(BINDER_DEBUG_DEAD_BINDER,
			     "%d delete ref %d desc %d has death notification\n",
			      ref->proc->pid, ref->data.debug_id,
			      ref->data.desc);
		binder_dequeue_work(ref->proc, &ref->death->work);
		binder_stats_deleted(BINDER_STAT_DEATH);
	}
	binder_stats_deleted(BINDER_STAT_REF);
}

/**
 * binder_inc_ref_olocked() - increment the ref for given handle
 * @ref:         ref to be incremented
 * @strong:      if true, strong increment, else weak
 * @target_list: list to queue node work on
 *
 * Increment the ref. @ref->proc->outer_lock must be held on entry
 *
 * Return: 0, if successful, else errno
 */
static int binder_inc_ref_olocked(struct binder_ref *ref, int strong,
				  struct list_head *target_list)
{
	int ret;

	if (strong) {
		if (ref->data.strong == 0) {
			ret = binder_inc_node(ref->node, 1, 1, target_list);
			if (ret)
				return ret;
		}
		ref->data.strong++;
	} else {
		if (ref->data.weak == 0) {
			ret = binder_inc_node(ref->node, 0, 1, target_list);
			if (ret)
				return ret;
		}
		ref->data.weak++;
	}
	return 0;
}

/**
 * binder_dec_ref() - dec the ref for given handle
 * @ref:	ref to be decremented
 * @strong:	if true, strong decrement, else weak
 *
 * Decrement the ref.
 *
 * Return: true if ref is cleaned up and ready to be freed
 */
static bool binder_dec_ref_olocked(struct binder_ref *ref, int strong)
{
	if (strong) {
		if (ref->data.strong == 0) {
			binder_user_error("%d invalid dec strong, ref %d desc %d s %d w %d\n",
					  ref->proc->pid, ref->data.debug_id,
					  ref->data.desc, ref->data.strong,
					  ref->data.weak);
			return false;
		}
		ref->data.strong--;
		if (ref->data.strong == 0)
			binder_dec_node(ref->node, strong, 1);
	} else {
		if (ref->data.weak == 0) {
			binder_user_error("%d invalid dec weak, ref %d desc %d s %d w %d\n",
					  ref->proc->pid, ref->data.debug_id,
					  ref->data.desc, ref->data.strong,
					  ref->data.weak);
			return false;
		}
		ref->data.weak--;
	}
	if (ref->data.strong == 0 && ref->data.weak == 0) {
		binder_cleanup_ref_olocked(ref);
		return true;
	}
	return false;
}

/**
 * binder_get_node_from_ref() - get the node from the given proc/desc
 * @proc:	proc containing the ref
 * @desc:	the handle associated with the ref
 * @need_strong_ref: if true, only return node if ref is strong
 * @rdata:	the id/refcount data for the ref
 *
 * Given a proc and ref handle, return the associated binder_node
 *
 * Return: a binder_node or NULL if not found or not strong when strong required
 */
static struct binder_node *binder_get_node_from_ref(
		struct binder_proc *proc,
		u32 desc, bool need_strong_ref,
		struct binder_ref_data *rdata)
{
	struct binder_node *node;
	struct binder_ref *ref;

	binder_proc_lock(proc);
	ref = binder_get_ref_olocked(proc, desc, need_strong_ref);
	if (!ref)
		goto err_no_ref;
	node = ref->node;
	/*
	 * Take an implicit reference on the node to ensure
	 * it stays alive until the call to binder_put_node()
	 */
	binder_inc_node_tmpref(node);
	if (rdata)
		*rdata = ref->data;
	binder_proc_unlock(proc);

	return node;

err_no_ref:
	binder_proc_unlock(proc);
	return NULL;
}

/**
 * binder_free_ref() - free the binder_ref
 * @ref:	ref to free
 *
 * Free the binder_ref. Free the binder_node indicated by ref->node
 * (if non-NULL) and the binder_ref_death indicated by ref->death.
 */
static void binder_free_ref(struct binder_ref *ref)
{
	if (ref->node)
		binder_free_node(ref->node);
	kfree(ref->death);
	kfree(ref);
}

/**
 * binder_update_ref_for_handle() - inc/dec the ref for given handle
 * @proc:	proc containing the ref
 * @desc:	the handle associated with the ref
 * @increment:	true=inc reference, false=dec reference
 * @strong:	true=strong reference, false=weak reference
 * @rdata:	the id/refcount data for the ref
 *
 * Given a proc and ref handle, increment or decrement the ref
 * according to "increment" arg.
 *
 * Return: 0 if successful, else errno
 */
static int binder_update_ref_for_handle(struct binder_proc *proc,
		uint32_t desc, bool increment, bool strong,
		struct binder_ref_data *rdata)
{
	int ret = 0;
	struct binder_ref *ref;
	bool delete_ref = false;

	binder_proc_lock(proc);
	ref = binder_get_ref_olocked(proc, desc, strong);
	if (!ref) {
		ret = -EINVAL;
		goto err_no_ref;
	}
	if (increment)
		ret = binder_inc_ref_olocked(ref, strong, NULL);
	else
		delete_ref = binder_dec_ref_olocked(ref, strong);

	if (rdata)
		*rdata = ref->data;
	binder_proc_unlock(proc);

	if (delete_ref)
		binder_free_ref(ref);
	return ret;

err_no_ref:
	binder_proc_unlock(proc);
	return ret;
}

/**
 * binder_dec_ref_for_handle() - dec the ref for given handle
 * @proc:	proc containing the ref
 * @desc:	the handle associated with the ref
 * @strong:	true=strong reference, false=weak reference
 * @rdata:	the id/refcount data for the ref
 *
 * Just calls binder_update_ref_for_handle() to decrement the ref.
 *
 * Return: 0 if successful, else errno
 */
static int binder_dec_ref_for_handle(struct binder_proc *proc,
		uint32_t desc, bool strong, struct binder_ref_data *rdata)
{
	return binder_update_ref_for_handle(proc, desc, false, strong, rdata);
}


/**
 * binder_inc_ref_for_node() - increment the ref for given proc/node
 * @proc:	 proc containing the ref
 * @node:	 target node
 * @strong:	 true=strong reference, false=weak reference
 * @target_list: worklist to use if node is incremented
 * @rdata:	 the id/refcount data for the ref
 *
 * Given a proc and node, increment the ref. Create the ref if it
 * doesn't already exist
 *
 * Return: 0 if successful, else errno
 */
static int binder_inc_ref_for_node(struct binder_proc *proc,
			struct binder_node *node,
			bool strong,
			struct list_head *target_list,
			struct binder_ref_data *rdata)
{
	struct binder_ref *ref;
	struct binder_ref *new_ref = NULL;
	int ret = 0;

	binder_proc_lock(proc);
	ref = binder_get_ref_for_node_olocked(proc, node, NULL);
	if (!ref) {
		binder_proc_unlock(proc);
		new_ref = kzalloc(sizeof(*ref), GFP_KERNEL);
		if (!new_ref)
			return -ENOMEM;
		binder_proc_lock(proc);
		ref = binder_get_ref_for_node_olocked(proc, node, new_ref);
	}
	ret = binder_inc_ref_olocked(ref, strong, target_list);
	*rdata = ref->data;
	binder_proc_unlock(proc);
	if (new_ref && ref != new_ref)
		/*
		 * Another thread created the ref first so
		 * free the one we allocated
		 */
		kfree(new_ref);
	return ret;
}

static void binder_pop_transaction_ilocked(struct binder_thread *target_thread,
					   struct binder_transaction *t)
{
	BUG_ON(!target_thread);
	assert_spin_locked(&target_thread->proc->inner_lock);
	BUG_ON(target_thread->transaction_stack != t);
	BUG_ON(target_thread->transaction_stack->from != target_thread);
	target_thread->transaction_stack =
		target_thread->transaction_stack->from_parent;
	t->from = NULL;
}

/**
 * binder_thread_dec_tmpref() - decrement thread->tmp_ref
 * @thread:	thread to decrement
 *
 * A thread needs to be kept alive while being used to create or
 * handle a transaction. binder_get_txn_from() is used to safely
 * extract t->from from a binder_transaction and keep the thread
 * indicated by t->from from being freed. When done with that
 * binder_thread, this function is called to decrement the
 * tmp_ref and free if appropriate (thread has been released
 * and no transaction being processed by the driver)
 */
static void binder_thread_dec_tmpref(struct binder_thread *thread)
{
	/*
	 * atomic is used to protect the counter value while
	 * it cannot reach zero or thread->is_dead is false
	 */
	binder_inner_proc_lock(thread->proc);
	atomic_dec(&thread->tmp_ref);
	if (thread->is_dead && !atomic_read(&thread->tmp_ref)) {
		binder_inner_proc_unlock(thread->proc);
		binder_free_thread(thread);
		return;
	}
	binder_inner_proc_unlock(thread->proc);
}

/**
 * binder_proc_dec_tmpref() - decrement proc->tmp_ref
 * @proc:	proc to decrement
 *
 * A binder_proc needs to be kept alive while being used to create or
 * handle a transaction. proc->tmp_ref is incremented when
 * creating a new transaction or the binder_proc is currently in-use
 * by threads that are being released. When done with the binder_proc,
 * this function is called to decrement the counter and free the
 * proc if appropriate (proc has been released, all threads have
 * been released and not currenly in-use to process a transaction).
 */
static void binder_proc_dec_tmpref(struct binder_proc *proc)
{
	binder_inner_proc_lock(proc);
	proc->tmp_ref--;
	if (proc->is_dead && RB_EMPTY_ROOT(&proc->threads) &&
			!proc->tmp_ref) {
		binder_inner_proc_unlock(proc);
		binder_free_proc(proc);
		return;
	}
	binder_inner_proc_unlock(proc);
}

/**
 * binder_get_txn_from() - safely extract the "from" thread in transaction
 * @t:	binder transaction for t->from
 *
 * Atomically return the "from" thread and increment the tmp_ref
 * count for the thread to ensure it stays alive until
 * binder_thread_dec_tmpref() is called.
 *
 * Return: the value of t->from
 */
static struct binder_thread *binder_get_txn_from(
		struct binder_transaction *t)
{
	struct binder_thread *from;

	spin_lock(&t->lock);
	from = t->from;
	if (from)
		atomic_inc(&from->tmp_ref);
	spin_unlock(&t->lock);
	return from;
}

/**
 * binder_get_txn_from_and_acq_inner() - get t->from and acquire inner lock
 * @t:	binder transaction for t->from
 *
 * Same as binder_get_txn_from() except it also acquires the proc->inner_lock
 * to guarantee that the thread cannot be released while operating on it.
 * The caller must call binder_inner_proc_unlock() to release the inner lock
 * as well as call binder_dec_thread_txn() to release the reference.
 *
 * Return: the value of t->from
 */
static struct binder_thread *binder_get_txn_from_and_acq_inner(
		struct binder_transaction *t)
{
	struct binder_thread *from;

	from = binder_get_txn_from(t);
	if (!from)
		return NULL;
	binder_inner_proc_lock(from->proc);
	if (t->from) {
		BUG_ON(from != t->from);
		return from;
	}
	binder_inner_proc_unlock(from->proc);
	binder_thread_dec_tmpref(from);
	return NULL;
}

static void binder_free_transaction(struct binder_transaction *t)
{
	if (t->buffer)
		t->buffer->transaction = NULL;
	kfree(t);
	binder_stats_deleted(BINDER_STAT_TRANSACTION);
}

static void binder_send_failed_reply(struct binder_transaction *t,
				     uint32_t error_code)
{
	struct binder_thread *target_thread;
	struct binder_transaction *next;

	BUG_ON(t->flags & TF_ONE_WAY);
	while (1) {
		target_thread = binder_get_txn_from_and_acq_inner(t);
		if (target_thread) {
			binder_debug(BINDER_DEBUG_FAILED_TRANSACTION,
				     "send failed reply for transaction %d to %d:%d\n",
				      t->debug_id,
				      target_thread->proc->pid,
				      target_thread->pid);

			binder_pop_transaction_ilocked(target_thread, t);
			if (target_thread->reply_error.cmd == BR_OK) {
				target_thread->reply_error.cmd = error_code;
				binder_enqueue_thread_work_ilocked(
					target_thread,
					&target_thread->reply_error.work);
				wake_up_interruptible(&target_thread->wait);
			} else {
				/*
				 * Cannot get here for normal operation, but
				 * we can if multiple synchronous transactions
				 * are sent without blocking for responses.
				 * Just ignore the 2nd error in this case.
				 */
				pr_warn("Unexpected reply error: %u\n",
					target_thread->reply_error.cmd);
			}
			binder_inner_proc_unlock(target_thread->proc);
			binder_thread_dec_tmpref(target_thread);
			binder_free_transaction(t);
			return;
		}
		next = t->from_parent;

		binder_debug(BINDER_DEBUG_FAILED_TRANSACTION,
			     "send failed reply for transaction %d, target dead\n",
			     t->debug_id);

		binder_free_transaction(t);
		if (next == NULL) {
			binder_debug(BINDER_DEBUG_DEAD_BINDER,
				     "reply failed, no target thread at root\n");
			return;
		}
		t = next;
		binder_debug(BINDER_DEBUG_DEAD_BINDER,
			     "reply failed, no target thread -- retry %d\n",
			      t->debug_id);
	}
}

/**
 * binder_cleanup_transaction() - cleans up undelivered transaction
 * @t:		transaction that needs to be cleaned up
 * @reason:	reason the transaction wasn't delivered
 * @error_code:	error to return to caller (if synchronous call)
 */
static void binder_cleanup_transaction(struct binder_transaction *t,
				       const char *reason,
				       uint32_t error_code)
{
	if (t->buffer->target_node && !(t->flags & TF_ONE_WAY)) {
		binder_send_failed_reply(t, error_code);
	} else {
		binder_debug(BINDER_DEBUG_DEAD_TRANSACTION,
			"undelivered transaction %d, %s\n",
			t->debug_id, reason);
		binder_free_transaction(t);
	}
}

/**
 * binder_validate_object() - checks for a valid metadata object in a buffer.
 * @buffer:	binder_buffer that we're parsing.
 * @offset:	offset in the buffer at which to validate an object.
 *
 * Return:	If there's a valid metadata object at @offset in @buffer, the
 *		size of that object. Otherwise, it returns zero.
 */
static size_t binder_validate_object(struct binder_buffer *buffer, u64 offset)
{
	/* Check if we can read a header first */
	struct binder_object_header *hdr;
	size_t object_size = 0;

	if (offset > buffer->data_size - sizeof(*hdr) ||
	    buffer->data_size < sizeof(*hdr) ||
	    !IS_ALIGNED(offset, sizeof(u32)))
		return 0;

	/* Ok, now see if we can read a complete object. */
	hdr = (struct binder_object_header *)(buffer->data + offset);
	switch (hdr->type) {
	case BINDER_TYPE_BINDER:
	case BINDER_TYPE_WEAK_BINDER:
	case BINDER_TYPE_HANDLE:
	case BINDER_TYPE_WEAK_HANDLE:
		object_size = sizeof(struct flat_binder_object);
		break;
	case BINDER_TYPE_FD:
		object_size = sizeof(struct binder_fd_object);
		break;
	case BINDER_TYPE_PTR:
		object_size = sizeof(struct binder_buffer_object);
		break;
	case BINDER_TYPE_FDA:
		object_size = sizeof(struct binder_fd_array_object);
		break;
	default:
		return 0;
	}
	if (offset <= buffer->data_size - object_size &&
	    buffer->data_size >= object_size)
		return object_size;
	else
		return 0;
}

/**
 * binder_validate_ptr() - validates binder_buffer_object in a binder_buffer.
 * @b:		binder_buffer containing the object
 * @index:	index in offset array at which the binder_buffer_object is
 *		located
 * @start:	points to the start of the offset array
 * @num_valid:	the number of valid offsets in the offset array
 *
 * Return:	If @index is within the valid range of the offset array
 *		described by @start and @num_valid, and if there's a valid
 *		binder_buffer_object at the offset found in index @index
 *		of the offset array, that object is returned. Otherwise,
 *		%NULL is returned.
 *		Note that the offset found in index @index itself is not
 *		verified; this function assumes that @num_valid elements
 *		from @start were previously verified to have valid offsets.
 */
static struct binder_buffer_object *binder_validate_ptr(struct binder_buffer *b,
							binder_size_t index,
							binder_size_t *start,
							binder_size_t num_valid)
{
	struct binder_buffer_object *buffer_obj;
	binder_size_t *offp;

	if (index >= num_valid)
		return NULL;

	offp = start + index;
	buffer_obj = (struct binder_buffer_object *)(b->data + *offp);
	if (buffer_obj->hdr.type != BINDER_TYPE_PTR)
		return NULL;

	return buffer_obj;
}

/**
 * binder_validate_fixup() - validates pointer/fd fixups happen in order.
 * @b:			transaction buffer
 * @objects_start	start of objects buffer
 * @buffer:		binder_buffer_object in which to fix up
 * @offset:		start offset in @buffer to fix up
 * @last_obj:		last binder_buffer_object that we fixed up in
 * @last_min_offset:	minimum fixup offset in @last_obj
 *
 * Return:		%true if a fixup in buffer @buffer at offset @offset is
 *			allowed.
 *
 * For safety reasons, we only allow fixups inside a buffer to happen
 * at increasing offsets; additionally, we only allow fixup on the last
 * buffer object that was verified, or one of its parents.
 *
 * Example of what is allowed:
 *
 * A
 *   B (parent = A, offset = 0)
 *   C (parent = A, offset = 16)
 *     D (parent = C, offset = 0)
 *   E (parent = A, offset = 32) // min_offset is 16 (C.parent_offset)
 *
 * Examples of what is not allowed:
 *
 * Decreasing offsets within the same parent:
 * A
 *   C (parent = A, offset = 16)
 *   B (parent = A, offset = 0) // decreasing offset within A
 *
 * Referring to a parent that wasn't the last object or any of its parents:
 * A
 *   B (parent = A, offset = 0)
 *   C (parent = A, offset = 0)
 *   C (parent = A, offset = 16)
 *     D (parent = B, offset = 0) // B is not A or any of A's parents
 */
static bool binder_validate_fixup(struct binder_buffer *b,
				  binder_size_t *objects_start,
				  struct binder_buffer_object *buffer,
				  binder_size_t fixup_offset,
				  struct binder_buffer_object *last_obj,
				  binder_size_t last_min_offset)
{
	if (!last_obj) {
		/* Nothing to fix up in */
		return false;
	}

	while (last_obj != buffer) {
		/*
		 * Safe to retrieve the parent of last_obj, since it
		 * was already previously verified by the driver.
		 */
		if ((last_obj->flags & BINDER_BUFFER_FLAG_HAS_PARENT) == 0)
			return false;
		last_min_offset = last_obj->parent_offset + sizeof(uintptr_t);
		last_obj = (struct binder_buffer_object *)
			(b->data + *(objects_start + last_obj->parent));
	}
	return (fixup_offset >= last_min_offset);
}

static void binder_transaction_buffer_release(struct binder_proc *proc,
					      struct binder_buffer *buffer,
					      binder_size_t *failed_at)
{
	binder_size_t *offp, *off_start, *off_end;
	int debug_id = buffer->debug_id;

	binder_debug(BINDER_DEBUG_TRANSACTION,
		     "%d buffer release %d, size %zd-%zd, failed at %p\n",
		     proc->pid, buffer->debug_id,
		     buffer->data_size, buffer->offsets_size, failed_at);

	if (buffer->target_node)
		binder_dec_node(buffer->target_node, 1, 0);

	off_start = (binder_size_t *)(buffer->data +
				      ALIGN(buffer->data_size, sizeof(void *)));
	if (failed_at)
		off_end = failed_at;
	else
		off_end = (void *)off_start + buffer->offsets_size;
	for (offp = off_start; offp < off_end; offp++) {
		struct binder_object_header *hdr;
		size_t object_size = binder_validate_object(buffer, *offp);

		if (object_size == 0) {
			pr_err("transaction release %d bad object at offset %lld, size %zd\n",
			       debug_id, (u64)*offp, buffer->data_size);
			continue;
		}
		hdr = (struct binder_object_header *)(buffer->data + *offp);
		switch (hdr->type) {
		case BINDER_TYPE_BINDER:
		case BINDER_TYPE_WEAK_BINDER: {
			struct flat_binder_object *fp;
			struct binder_node *node;

			fp = to_flat_binder_object(hdr);
			node = binder_get_node(proc, fp->binder);
			if (node == NULL) {
				pr_err("transaction release %d bad node %016llx\n",
				       debug_id, (u64)fp->binder);
				break;
			}
			binder_debug(BINDER_DEBUG_TRANSACTION,
				     "        node %d u%016llx\n",
				     node->debug_id, (u64)node->ptr);
			binder_dec_node(node, hdr->type == BINDER_TYPE_BINDER,
					0);
			binder_put_node(node);
		} break;
		case BINDER_TYPE_HANDLE:
		case BINDER_TYPE_WEAK_HANDLE: {
			struct flat_binder_object *fp;
			struct binder_ref_data rdata;
			int ret;

			fp = to_flat_binder_object(hdr);
			ret = binder_dec_ref_for_handle(proc, fp->handle,
				hdr->type == BINDER_TYPE_HANDLE, &rdata);

			if (ret) {
				pr_err("transaction release %d bad handle %d, ret = %d\n",
				 debug_id, fp->handle, ret);
				break;
			}
			binder_debug(BINDER_DEBUG_TRANSACTION,
				     "        ref %d desc %d\n",
				     rdata.debug_id, rdata.desc);
		} break;

		case BINDER_TYPE_FD: {
			struct binder_fd_object *fp = to_binder_fd_object(hdr);

			binder_debug(BINDER_DEBUG_TRANSACTION,
				     "        fd %d\n", fp->fd);
			if (failed_at)
				task_close_fd(proc, fp->fd);
		} break;
		case BINDER_TYPE_PTR:
			/*
			 * Nothing to do here, this will get cleaned up when the
			 * transaction buffer gets freed
			 */
			break;
		case BINDER_TYPE_FDA: {
			struct binder_fd_array_object *fda;
			struct binder_buffer_object *parent;
			uintptr_t parent_buffer;
			u32 *fd_array;
			size_t fd_index;
			binder_size_t fd_buf_size;

			fda = to_binder_fd_array_object(hdr);
			parent = binder_validate_ptr(buffer, fda->parent,
						     off_start,
						     offp - off_start);
			if (!parent) {
				pr_err("transaction release %d bad parent offset",
				       debug_id);
				continue;
			}
			/*
			 * Since the parent was already fixed up, convert it
			 * back to kernel address space to access it
			 */
			parent_buffer = parent->buffer -
				binder_alloc_get_user_buffer_offset(
						&proc->alloc);

			fd_buf_size = sizeof(u32) * fda->num_fds;
			if (fda->num_fds >= SIZE_MAX / sizeof(u32)) {
				pr_err("transaction release %d invalid number of fds (%lld)\n",
				       debug_id, (u64)fda->num_fds);
				continue;
			}
			if (fd_buf_size > parent->length ||
			    fda->parent_offset > parent->length - fd_buf_size) {
				/* No space for all file descriptors here. */
				pr_err("transaction release %d not enough space for %lld fds in buffer\n",
				       debug_id, (u64)fda->num_fds);
				continue;
			}
			fd_array = (u32 *)(parent_buffer + (uintptr_t)fda->parent_offset);
			for (fd_index = 0; fd_index < fda->num_fds; fd_index++)
				task_close_fd(proc, fd_array[fd_index]);
		} break;
		default:
			pr_err("transaction release %d bad object type %x\n",
				debug_id, hdr->type);
			break;
		}
	}
}

static int binder_translate_binder(struct flat_binder_object *fp,
				   struct binder_transaction *t,
				   struct binder_thread *thread)
{
	struct binder_node *node;
	struct binder_proc *proc = thread->proc;
	struct binder_proc *target_proc = t->to_proc;
	struct binder_ref_data rdata;
	int ret = 0;

	node = binder_get_node(proc, fp->binder);
	if (!node) {
		node = binder_new_node(proc, fp);
		if (!node)
			return -ENOMEM;
	}
	if (fp->cookie != node->cookie) {
		binder_user_error("%d:%d sending u%016llx node %d, cookie mismatch %016llx != %016llx\n",
				  proc->pid, thread->pid, (u64)fp->binder,
				  node->debug_id, (u64)fp->cookie,
				  (u64)node->cookie);
		ret = -EINVAL;
		goto done;
	}
	if (security_binder_transfer_binder(proc->tsk, target_proc->tsk)) {
		ret = -EPERM;
		goto done;
	}

	ret = binder_inc_ref_for_node(target_proc, node,
			fp->hdr.type == BINDER_TYPE_BINDER,
			&thread->todo, &rdata);
	if (ret)
		goto done;

	if (fp->hdr.type == BINDER_TYPE_BINDER)
		fp->hdr.type = BINDER_TYPE_HANDLE;
	else
		fp->hdr.type = BINDER_TYPE_WEAK_HANDLE;
	fp->binder = 0;
	fp->handle = rdata.desc;
	fp->cookie = 0;

	trace_binder_transaction_node_to_ref(t, node, &rdata);
	binder_debug(BINDER_DEBUG_TRANSACTION,
		     "        node %d u%016llx -> ref %d desc %d\n",
		     node->debug_id, (u64)node->ptr,
		     rdata.debug_id, rdata.desc);
done:
	binder_put_node(node);
	return ret;
}

static int binder_translate_handle(struct flat_binder_object *fp,
				   struct binder_transaction *t,
				   struct binder_thread *thread)
{
	struct binder_proc *proc = thread->proc;
	struct binder_proc *target_proc = t->to_proc;
	struct binder_node *node;
	struct binder_ref_data src_rdata;
	int ret = 0;

	node = binder_get_node_from_ref(proc, fp->handle,
			fp->hdr.type == BINDER_TYPE_HANDLE, &src_rdata);
	if (!node) {
		binder_user_error("%d:%d got transaction with invalid handle, %d\n",
				  proc->pid, thread->pid, fp->handle);
		return -EINVAL;
	}
	if (security_binder_transfer_binder(proc->tsk, target_proc->tsk)) {
		ret = -EPERM;
		goto done;
	}

	binder_node_lock(node);
	if (node->proc == target_proc) {
		if (fp->hdr.type == BINDER_TYPE_HANDLE)
			fp->hdr.type = BINDER_TYPE_BINDER;
		else
			fp->hdr.type = BINDER_TYPE_WEAK_BINDER;
		fp->binder = node->ptr;
		fp->cookie = node->cookie;
		if (node->proc)
			binder_inner_proc_lock(node->proc);
		binder_inc_node_nilocked(node,
					 fp->hdr.type == BINDER_TYPE_BINDER,
					 0, NULL);
		if (node->proc)
			binder_inner_proc_unlock(node->proc);
		trace_binder_transaction_ref_to_node(t, node, &src_rdata);
		binder_debug(BINDER_DEBUG_TRANSACTION,
			     "        ref %d desc %d -> node %d u%016llx\n",
			     src_rdata.debug_id, src_rdata.desc, node->debug_id,
			     (u64)node->ptr);
		binder_node_unlock(node);
	} else {
		struct binder_ref_data dest_rdata;

		binder_node_unlock(node);
		ret = binder_inc_ref_for_node(target_proc, node,
				fp->hdr.type == BINDER_TYPE_HANDLE,
				NULL, &dest_rdata);
		if (ret)
			goto done;

		fp->binder = 0;
		fp->handle = dest_rdata.desc;
		fp->cookie = 0;
		trace_binder_transaction_ref_to_ref(t, node, &src_rdata,
						    &dest_rdata);
		binder_debug(BINDER_DEBUG_TRANSACTION,
			     "        ref %d desc %d -> ref %d desc %d (node %d)\n",
			     src_rdata.debug_id, src_rdata.desc,
			     dest_rdata.debug_id, dest_rdata.desc,
			     node->debug_id);
	}
done:
	binder_put_node(node);
	return ret;
}

static int binder_translate_fd(int fd,
			       struct binder_transaction *t,
			       struct binder_thread *thread,
			       struct binder_transaction *in_reply_to)
{
	struct binder_proc *proc = thread->proc;
	struct binder_proc *target_proc = t->to_proc;
	int target_fd;
	struct file *file;
	int ret;
	bool target_allows_fd;

	if (in_reply_to)
		target_allows_fd = !!(in_reply_to->flags & TF_ACCEPT_FDS);
	else
		target_allows_fd = t->buffer->target_node->accept_fds;
	if (!target_allows_fd) {
		binder_user_error("%d:%d got %s with fd, %d, but target does not allow fds\n",
				  proc->pid, thread->pid,
				  in_reply_to ? "reply" : "transaction",
				  fd);
		ret = -EPERM;
		goto err_fd_not_accepted;
	}

	file = fget(fd);
	if (!file) {
		binder_user_error("%d:%d got transaction with invalid fd, %d\n",
				  proc->pid, thread->pid, fd);
		ret = -EBADF;
		goto err_fget;
	}
	ret = security_binder_transfer_file(proc->tsk, target_proc->tsk, file);
	if (ret < 0) {
		ret = -EPERM;
		goto err_security;
	}

	target_fd = task_get_unused_fd_flags(target_proc, O_CLOEXEC);
	if (target_fd < 0) {
		ret = -ENOMEM;
		goto err_get_unused_fd;
	}
	task_fd_install(target_proc, target_fd, file);
	trace_binder_transaction_fd(t, fd, target_fd);
	binder_debug(BINDER_DEBUG_TRANSACTION, "        fd %d -> %d\n",
		     fd, target_fd);

	return target_fd;

err_get_unused_fd:
err_security:
	fput(file);
err_fget:
err_fd_not_accepted:
	return ret;
}

static int binder_translate_fd_array(struct binder_fd_array_object *fda,
				     struct binder_buffer_object *parent,
				     struct binder_transaction *t,
				     struct binder_thread *thread,
				     struct binder_transaction *in_reply_to)
{
	binder_size_t fdi, fd_buf_size, num_installed_fds;
	int target_fd;
	uintptr_t parent_buffer;
	u32 *fd_array;
	struct binder_proc *proc = thread->proc;
	struct binder_proc *target_proc = t->to_proc;

	fd_buf_size = sizeof(u32) * fda->num_fds;
	if (fda->num_fds >= SIZE_MAX / sizeof(u32)) {
		binder_user_error("%d:%d got transaction with invalid number of fds (%lld)\n",
				  proc->pid, thread->pid, (u64)fda->num_fds);
		return -EINVAL;
	}
	if (fd_buf_size > parent->length ||
	    fda->parent_offset > parent->length - fd_buf_size) {
		/* No space for all file descriptors here. */
		binder_user_error("%d:%d not enough space to store %lld fds in buffer\n",
				  proc->pid, thread->pid, (u64)fda->num_fds);
		return -EINVAL;
	}
	/*
	 * Since the parent was already fixed up, convert it
	 * back to the kernel address space to access it
	 */
	parent_buffer = parent->buffer -
		binder_alloc_get_user_buffer_offset(&target_proc->alloc);
	fd_array = (u32 *)(parent_buffer + (uintptr_t)fda->parent_offset);
	if (!IS_ALIGNED((unsigned long)fd_array, sizeof(u32))) {
		binder_user_error("%d:%d parent offset not aligned correctly.\n",
				  proc->pid, thread->pid);
		return -EINVAL;
	}
	for (fdi = 0; fdi < fda->num_fds; fdi++) {
		target_fd = binder_translate_fd(fd_array[fdi], t, thread,
						in_reply_to);
		if (target_fd < 0)
			goto err_translate_fd_failed;
		fd_array[fdi] = target_fd;
	}
	return 0;

err_translate_fd_failed:
	/*
	 * Failed to allocate fd or security error, free fds
	 * installed so far.
	 */
	num_installed_fds = fdi;
	for (fdi = 0; fdi < num_installed_fds; fdi++)
		task_close_fd(target_proc, fd_array[fdi]);
	return target_fd;
}

static int binder_fixup_parent(struct binder_transaction *t,
			       struct binder_thread *thread,
			       struct binder_buffer_object *bp,
			       binder_size_t *off_start,
			       binder_size_t num_valid,
			       struct binder_buffer_object *last_fixup_obj,
			       binder_size_t last_fixup_min_off)
{
	struct binder_buffer_object *parent;
	u8 *parent_buffer;
	struct binder_buffer *b = t->buffer;
	struct binder_proc *proc = thread->proc;
	struct binder_proc *target_proc = t->to_proc;

	if (!(bp->flags & BINDER_BUFFER_FLAG_HAS_PARENT))
		return 0;

	parent = binder_validate_ptr(b, bp->parent, off_start, num_valid);
	if (!parent) {
		binder_user_error("%d:%d got transaction with invalid parent offset or type\n",
				  proc->pid, thread->pid);
		return -EINVAL;
	}

	if (!binder_validate_fixup(b, off_start,
				   parent, bp->parent_offset,
				   last_fixup_obj,
				   last_fixup_min_off)) {
		binder_user_error("%d:%d got transaction with out-of-order buffer fixup\n",
				  proc->pid, thread->pid);
		return -EINVAL;
	}

	if (parent->length < sizeof(binder_uintptr_t) ||
	    bp->parent_offset > parent->length - sizeof(binder_uintptr_t)) {
		/* No space for a pointer here! */
		binder_user_error("%d:%d got transaction with invalid parent offset\n",
				  proc->pid, thread->pid);
		return -EINVAL;
	}
	parent_buffer = (u8 *)((uintptr_t)parent->buffer -
			binder_alloc_get_user_buffer_offset(
				&target_proc->alloc));
	*(binder_uintptr_t *)(parent_buffer + bp->parent_offset) = bp->buffer;

	return 0;
}

/**
 * binder_proc_transaction() - sends a transaction to a process and wakes it up
 * @t:		transaction to send
 * @proc:	process to send the transaction to
 * @thread:	thread in @proc to send the transaction to (may be NULL)
 *
 * This function queues a transaction to the specified process. It will try
 * to find a thread in the target process to handle the transaction and
 * wake it up. If no thread is found, the work is queued to the proc
 * waitqueue.
 *
 * If the @thread parameter is not NULL, the transaction is always queued
 * to the waitlist of that specific thread.
 *
 * Return:	true if the transactions was successfully queued
 *		false if the target process or thread is dead
 */
static bool binder_proc_transaction(struct binder_transaction *t,
				    struct binder_proc *proc,
				    struct binder_thread *thread)
{
	struct binder_node *node = t->buffer->target_node;
	struct binder_priority node_prio;
	bool oneway = !!(t->flags & TF_ONE_WAY);
	bool pending_async = false;

	BUG_ON(!node);
	binder_node_lock(node);
	node_prio.prio = node->min_priority;
	node_prio.sched_policy = node->sched_policy;

	if (oneway) {
		BUG_ON(thread);
		if (node->has_async_transaction) {
			pending_async = true;
		} else {
			node->has_async_transaction = 1;
		}
	}

	binder_inner_proc_lock(proc);

	if (proc->is_dead || (thread && thread->is_dead)) {
		binder_inner_proc_unlock(proc);
		binder_node_unlock(node);
		return false;
	}

	if (!thread && !pending_async)
		thread = binder_select_thread_ilocked(proc);

	if (thread) {
		binder_transaction_priority(thread->task, t, node_prio,
					    node->inherit_rt);
		binder_enqueue_thread_work_ilocked(thread, &t->work);
	} else if (!pending_async) {
		binder_enqueue_work_ilocked(&t->work, &proc->todo);
	} else {
		binder_enqueue_work_ilocked(&t->work, &node->async_todo);
	}

	if (!pending_async)
		binder_wakeup_thread_ilocked(proc, thread, !oneway /* sync */);

	binder_inner_proc_unlock(proc);
	binder_node_unlock(node);

	return true;
}

/**
 * binder_get_node_refs_for_txn() - Get required refs on node for txn
 * @node:         struct binder_node for which to get refs
 * @proc:         returns @node->proc if valid
 * @error:        if no @proc then returns BR_DEAD_REPLY
 *
 * User-space normally keeps the node alive when creating a transaction
 * since it has a reference to the target. The local strong ref keeps it
 * alive if the sending process dies before the target process processes
 * the transaction. If the source process is malicious or has a reference
 * counting bug, relying on the local strong ref can fail.
 *
 * Since user-space can cause the local strong ref to go away, we also take
 * a tmpref on the node to ensure it survives while we are constructing
 * the transaction. We also need a tmpref on the proc while we are
 * constructing the transaction, so we take that here as well.
 *
 * Return: The target_node with refs taken or NULL if no @node->proc is NULL.
 * Also sets @proc if valid. If the @node->proc is NULL indicating that the
 * target proc has died, @error is set to BR_DEAD_REPLY
 */
static struct binder_node *binder_get_node_refs_for_txn(
		struct binder_node *node,
		struct binder_proc **procp,
		uint32_t *error)
{
	struct binder_node *target_node = NULL;

	binder_node_inner_lock(node);
	if (node->proc) {
		target_node = node;
		binder_inc_node_nilocked(node, 1, 0, NULL);
		binder_inc_node_tmpref_ilocked(node);
		node->proc->tmp_ref++;
		*procp = node->proc;
	} else
		*error = BR_DEAD_REPLY;
	binder_node_inner_unlock(node);

	return target_node;
}

static void binder_transaction(struct binder_proc *proc,
			       struct binder_thread *thread,
			       struct binder_transaction_data *tr, int reply,
			       binder_size_t extra_buffers_size)
{
	int ret;
	struct binder_transaction *t;
	struct binder_work *tcomplete;
	binder_size_t *offp, *off_end, *off_start;
	binder_size_t off_min;
	u8 *sg_bufp, *sg_buf_end;
	struct binder_proc *target_proc = NULL;
	struct binder_thread *target_thread = NULL;
	struct binder_node *target_node = NULL;
	struct binder_transaction *in_reply_to = NULL;
	struct binder_transaction_log_entry *e;
	uint32_t return_error = 0;
	uint32_t return_error_param = 0;
	uint32_t return_error_line = 0;
	struct binder_buffer_object *last_fixup_obj = NULL;
	binder_size_t last_fixup_min_off = 0;
	struct binder_context *context = proc->context;
	int t_debug_id = atomic_inc_return(&binder_last_id);

	e = binder_transaction_log_add(&binder_transaction_log);
	e->debug_id = t_debug_id;
	e->call_type = reply ? 2 : !!(tr->flags & TF_ONE_WAY);
	e->from_proc = proc->pid;
	e->from_thread = thread->pid;
	e->target_handle = tr->target.handle;
	e->data_size = tr->data_size;
	e->offsets_size = tr->offsets_size;
	e->context_name = proc->context->name;

	if (reply) {
		binder_inner_proc_lock(proc);
		in_reply_to = thread->transaction_stack;
		if (in_reply_to == NULL) {
			binder_inner_proc_unlock(proc);
			binder_user_error("%d:%d got reply transaction with no transaction stack\n",
					  proc->pid, thread->pid);
			return_error = BR_FAILED_REPLY;
			return_error_param = -EPROTO;
			return_error_line = __LINE__;
			goto err_empty_call_stack;
		}
		if (in_reply_to->to_thread != thread) {
			spin_lock(&in_reply_to->lock);
			binder_user_error("%d:%d got reply transaction with bad transaction stack, transaction %d has target %d:%d\n",
				proc->pid, thread->pid, in_reply_to->debug_id,
				in_reply_to->to_proc ?
				in_reply_to->to_proc->pid : 0,
				in_reply_to->to_thread ?
				in_reply_to->to_thread->pid : 0);
			spin_unlock(&in_reply_to->lock);
			binder_inner_proc_unlock(proc);
			return_error = BR_FAILED_REPLY;
			return_error_param = -EPROTO;
			return_error_line = __LINE__;
			in_reply_to = NULL;
			goto err_bad_call_stack;
		}
		thread->transaction_stack = in_reply_to->to_parent;
		binder_inner_proc_unlock(proc);
		target_thread = binder_get_txn_from_and_acq_inner(in_reply_to);
		if (target_thread == NULL) {
			return_error = BR_DEAD_REPLY;
			return_error_line = __LINE__;
			goto err_dead_binder;
		}
		if (target_thread->transaction_stack != in_reply_to) {
			binder_user_error("%d:%d got reply transaction with bad target transaction stack %d, expected %d\n",
				proc->pid, thread->pid,
				target_thread->transaction_stack ?
				target_thread->transaction_stack->debug_id : 0,
				in_reply_to->debug_id);
			binder_inner_proc_unlock(target_thread->proc);
			return_error = BR_FAILED_REPLY;
			return_error_param = -EPROTO;
			return_error_line = __LINE__;
			in_reply_to = NULL;
			target_thread = NULL;
			goto err_dead_binder;
		}
		target_proc = target_thread->proc;
		target_proc->tmp_ref++;
		binder_inner_proc_unlock(target_thread->proc);
	} else {
		if (tr->target.handle) {
			struct binder_ref *ref;

			/*
			 * There must already be a strong ref
			 * on this node. If so, do a strong
			 * increment on the node to ensure it
			 * stays alive until the transaction is
			 * done.
			 */
			binder_proc_lock(proc);
			ref = binder_get_ref_olocked(proc, tr->target.handle,
						     true);
			if (ref) {
				target_node = binder_get_node_refs_for_txn(
						ref->node, &target_proc,
						&return_error);
			} else {
				binder_user_error("%d:%d got transaction to invalid handle\n",
						  proc->pid, thread->pid);
				return_error = BR_FAILED_REPLY;
			}
			binder_proc_unlock(proc);
		} else {
			mutex_lock(&context->context_mgr_node_lock);
			target_node = context->binder_context_mgr_node;
			if (target_node)
				target_node = binder_get_node_refs_for_txn(
						target_node, &target_proc,
						&return_error);
			else
				return_error = BR_DEAD_REPLY;
			mutex_unlock(&context->context_mgr_node_lock);
			if (target_node && target_proc == proc) {
				binder_user_error("%d:%d got transaction to context manager from process owning it\n",
						  proc->pid, thread->pid);
				return_error = BR_FAILED_REPLY;
				return_error_param = -EINVAL;
				return_error_line = __LINE__;
				goto err_invalid_target_handle;
			}
		}
		if (!target_node) {
			/*
			 * return_error is set above
			 */
			return_error_param = -EINVAL;
			return_error_line = __LINE__;
			goto err_dead_binder;
		}
		e->to_node = target_node->debug_id;
		if (security_binder_transaction(proc->tsk,
						target_proc->tsk) < 0) {
			return_error = BR_FAILED_REPLY;
			return_error_param = -EPERM;
			return_error_line = __LINE__;
			goto err_invalid_target_handle;
		}
		binder_inner_proc_lock(proc);
		if (!(tr->flags & TF_ONE_WAY) && thread->transaction_stack) {
			struct binder_transaction *tmp;

			tmp = thread->transaction_stack;
			if (tmp->to_thread != thread) {
				spin_lock(&tmp->lock);
				binder_user_error("%d:%d got new transaction with bad transaction stack, transaction %d has target %d:%d\n",
					proc->pid, thread->pid, tmp->debug_id,
					tmp->to_proc ? tmp->to_proc->pid : 0,
					tmp->to_thread ?
					tmp->to_thread->pid : 0);
				spin_unlock(&tmp->lock);
				binder_inner_proc_unlock(proc);
				return_error = BR_FAILED_REPLY;
				return_error_param = -EPROTO;
				return_error_line = __LINE__;
				goto err_bad_call_stack;
			}
			while (tmp) {
				struct binder_thread *from;

				spin_lock(&tmp->lock);
				from = tmp->from;
				if (from && from->proc == target_proc) {
					atomic_inc(&from->tmp_ref);
					target_thread = from;
					spin_unlock(&tmp->lock);
					break;
				}
				spin_unlock(&tmp->lock);
				tmp = tmp->from_parent;
			}
		}
		binder_inner_proc_unlock(proc);
	}
	if (target_thread)
		e->to_thread = target_thread->pid;
	e->to_proc = target_proc->pid;

	/* TODO: reuse incoming transaction for reply */
	t = kzalloc(sizeof(*t), GFP_KERNEL);
	if (t == NULL) {
		return_error = BR_FAILED_REPLY;
		return_error_param = -ENOMEM;
		return_error_line = __LINE__;
		goto err_alloc_t_failed;
	}
	binder_stats_created(BINDER_STAT_TRANSACTION);
	spin_lock_init(&t->lock);

	tcomplete = kzalloc(sizeof(*tcomplete), GFP_KERNEL);
	if (tcomplete == NULL) {
		return_error = BR_FAILED_REPLY;
		return_error_param = -ENOMEM;
		return_error_line = __LINE__;
		goto err_alloc_tcomplete_failed;
	}
	binder_stats_created(BINDER_STAT_TRANSACTION_COMPLETE);

	t->debug_id = t_debug_id;

	if (reply)
		binder_debug(BINDER_DEBUG_TRANSACTION,
			     "%d:%d BC_REPLY %d -> %d:%d, data %016llx-%016llx size %lld-%lld-%lld\n",
			     proc->pid, thread->pid, t->debug_id,
			     target_proc->pid, target_thread->pid,
			     (u64)tr->data.ptr.buffer,
			     (u64)tr->data.ptr.offsets,
			     (u64)tr->data_size, (u64)tr->offsets_size,
			     (u64)extra_buffers_size);
	else
		binder_debug(BINDER_DEBUG_TRANSACTION,
			     "%d:%d BC_TRANSACTION %d -> %d - node %d, data %016llx-%016llx size %lld-%lld-%lld\n",
			     proc->pid, thread->pid, t->debug_id,
			     target_proc->pid, target_node->debug_id,
			     (u64)tr->data.ptr.buffer,
			     (u64)tr->data.ptr.offsets,
			     (u64)tr->data_size, (u64)tr->offsets_size,
			     (u64)extra_buffers_size);

	if (!reply && !(tr->flags & TF_ONE_WAY))
		t->from = thread;
	else
		t->from = NULL;
	t->sender_euid = task_euid(proc->tsk);
	t->to_proc = target_proc;
	t->to_thread = target_thread;
	t->code = tr->code;
	t->flags = tr->flags;
	if (!(t->flags & TF_ONE_WAY) &&
	    binder_supported_policy(current->policy)) {
		/* Inherit supported policies for synchronous transactions */
		t->priority.sched_policy = current->policy;
		t->priority.prio = current->normal_prio;
	} else {
		/* Otherwise, fall back to the default priority */
		t->priority = target_proc->default_priority;
	}

	trace_binder_transaction(reply, t, target_node);

	t->buffer = binder_alloc_new_buf(&target_proc->alloc, tr->data_size,
		tr->offsets_size, extra_buffers_size,
		!reply && (t->flags & TF_ONE_WAY));
	if (IS_ERR(t->buffer)) {
		/*
		 * -ESRCH indicates VMA cleared. The target is dying.
		 */
		return_error_param = PTR_ERR(t->buffer);
		return_error = return_error_param == -ESRCH ?
			BR_DEAD_REPLY : BR_FAILED_REPLY;
		return_error_line = __LINE__;
		t->buffer = NULL;
		goto err_binder_alloc_buf_failed;
	}
	t->buffer->allow_user_free = 0;
	t->buffer->debug_id = t->debug_id;
	t->buffer->transaction = t;
	t->buffer->target_node = target_node;
	trace_binder_transaction_alloc_buf(t->buffer);
	off_start = (binder_size_t *)(t->buffer->data +
				      ALIGN(tr->data_size, sizeof(void *)));
	offp = off_start;

	if (copy_from_user(t->buffer->data, (const void __user *)(uintptr_t)
			   tr->data.ptr.buffer, tr->data_size)) {
		binder_user_error("%d:%d got transaction with invalid data ptr\n",
				proc->pid, thread->pid);
		return_error = BR_FAILED_REPLY;
		return_error_param = -EFAULT;
		return_error_line = __LINE__;
		goto err_copy_data_failed;
	}
	if (copy_from_user(offp, (const void __user *)(uintptr_t)
			   tr->data.ptr.offsets, tr->offsets_size)) {
		binder_user_error("%d:%d got transaction with invalid offsets ptr\n",
				proc->pid, thread->pid);
		return_error = BR_FAILED_REPLY;
		return_error_param = -EFAULT;
		return_error_line = __LINE__;
		goto err_copy_data_failed;
	}
	if (!IS_ALIGNED(tr->offsets_size, sizeof(binder_size_t))) {
		binder_user_error("%d:%d got transaction with invalid offsets size, %lld\n",
				proc->pid, thread->pid, (u64)tr->offsets_size);
		return_error = BR_FAILED_REPLY;
		return_error_param = -EINVAL;
		return_error_line = __LINE__;
		goto err_bad_offset;
	}
	if (!IS_ALIGNED(extra_buffers_size, sizeof(u64))) {
		binder_user_error("%d:%d got transaction with unaligned buffers size, %lld\n",
				  proc->pid, thread->pid,
				  (u64)extra_buffers_size);
		return_error = BR_FAILED_REPLY;
		return_error_param = -EINVAL;
		return_error_line = __LINE__;
		goto err_bad_offset;
	}
	off_end = (void *)off_start + tr->offsets_size;
	sg_bufp = (u8 *)(PTR_ALIGN(off_end, sizeof(void *)));
	sg_buf_end = sg_bufp + extra_buffers_size;
	off_min = 0;
	for (; offp < off_end; offp++) {
		struct binder_object_header *hdr;
		size_t object_size = binder_validate_object(t->buffer, *offp);

		if (object_size == 0 || *offp < off_min) {
			binder_user_error("%d:%d got transaction with invalid offset (%lld, min %lld max %lld) or object.\n",
					  proc->pid, thread->pid, (u64)*offp,
					  (u64)off_min,
					  (u64)t->buffer->data_size);
			return_error = BR_FAILED_REPLY;
			return_error_param = -EINVAL;
			return_error_line = __LINE__;
			goto err_bad_offset;
		}

		hdr = (struct binder_object_header *)(t->buffer->data + *offp);
		off_min = *offp + object_size;
		switch (hdr->type) {
		case BINDER_TYPE_BINDER:
		case BINDER_TYPE_WEAK_BINDER: {
			struct flat_binder_object *fp;

			fp = to_flat_binder_object(hdr);
			ret = binder_translate_binder(fp, t, thread);
			if (ret < 0) {
				return_error = BR_FAILED_REPLY;
				return_error_param = ret;
				return_error_line = __LINE__;
				goto err_translate_failed;
			}
		} break;
		case BINDER_TYPE_HANDLE:
		case BINDER_TYPE_WEAK_HANDLE: {
			struct flat_binder_object *fp;

			fp = to_flat_binder_object(hdr);
			ret = binder_translate_handle(fp, t, thread);
			if (ret < 0) {
				return_error = BR_FAILED_REPLY;
				return_error_param = ret;
				return_error_line = __LINE__;
				goto err_translate_failed;
			}
		} break;

		case BINDER_TYPE_FD: {
			struct binder_fd_object *fp = to_binder_fd_object(hdr);
			int target_fd = binder_translate_fd(fp->fd, t, thread,
							    in_reply_to);

			if (target_fd < 0) {
				return_error = BR_FAILED_REPLY;
				return_error_param = target_fd;
				return_error_line = __LINE__;
				goto err_translate_failed;
			}
			fp->pad_binder = 0;
			fp->fd = target_fd;
		} break;
		case BINDER_TYPE_FDA: {
			struct binder_fd_array_object *fda =
				to_binder_fd_array_object(hdr);
			struct binder_buffer_object *parent =
				binder_validate_ptr(t->buffer, fda->parent,
						    off_start,
						    offp - off_start);
			if (!parent) {
				binder_user_error("%d:%d got transaction with invalid parent offset or type\n",
						  proc->pid, thread->pid);
				return_error = BR_FAILED_REPLY;
				return_error_param = -EINVAL;
				return_error_line = __LINE__;
				goto err_bad_parent;
			}
			if (!binder_validate_fixup(t->buffer, off_start,
						   parent, fda->parent_offset,
						   last_fixup_obj,
						   last_fixup_min_off)) {
				binder_user_error("%d:%d got transaction with out-of-order buffer fixup\n",
						  proc->pid, thread->pid);
				return_error = BR_FAILED_REPLY;
				return_error_param = -EINVAL;
				return_error_line = __LINE__;
				goto err_bad_parent;
			}
			ret = binder_translate_fd_array(fda, parent, t, thread,
							in_reply_to);
			if (ret < 0) {
				return_error = BR_FAILED_REPLY;
				return_error_param = ret;
				return_error_line = __LINE__;
				goto err_translate_failed;
			}
			last_fixup_obj = parent;
			last_fixup_min_off =
				fda->parent_offset + sizeof(u32) * fda->num_fds;
		} break;
		case BINDER_TYPE_PTR: {
			struct binder_buffer_object *bp =
				to_binder_buffer_object(hdr);
			size_t buf_left = sg_buf_end - sg_bufp;

			if (bp->length > buf_left) {
				binder_user_error("%d:%d got transaction with too large buffer\n",
						  proc->pid, thread->pid);
				return_error = BR_FAILED_REPLY;
				return_error_param = -EINVAL;
				return_error_line = __LINE__;
				goto err_bad_offset;
			}
			if (copy_from_user(sg_bufp,
					   (const void __user *)(uintptr_t)
					   bp->buffer, bp->length)) {
				binder_user_error("%d:%d got transaction with invalid offsets ptr\n",
						  proc->pid, thread->pid);
				return_error_param = -EFAULT;
				return_error = BR_FAILED_REPLY;
				return_error_line = __LINE__;
				goto err_copy_data_failed;
			}
			/* Fixup buffer pointer to target proc address space */
			bp->buffer = (uintptr_t)sg_bufp +
				binder_alloc_get_user_buffer_offset(
						&target_proc->alloc);
			sg_bufp += ALIGN(bp->length, sizeof(u64));

			ret = binder_fixup_parent(t, thread, bp, off_start,
						  offp - off_start,
						  last_fixup_obj,
						  last_fixup_min_off);
			if (ret < 0) {
				return_error = BR_FAILED_REPLY;
				return_error_param = ret;
				return_error_line = __LINE__;
				goto err_translate_failed;
			}
			last_fixup_obj = bp;
			last_fixup_min_off = 0;
		} break;
		default:
			binder_user_error("%d:%d got transaction with invalid object type, %x\n",
				proc->pid, thread->pid, hdr->type);
			return_error = BR_FAILED_REPLY;
			return_error_param = -EINVAL;
			return_error_line = __LINE__;
			goto err_bad_object_type;
		}
	}
	tcomplete->type = BINDER_WORK_TRANSACTION_COMPLETE;
	t->work.type = BINDER_WORK_TRANSACTION;

	if (reply) {
		binder_enqueue_thread_work(thread, tcomplete);
		binder_inner_proc_lock(target_proc);
		if (target_thread->is_dead) {
			binder_inner_proc_unlock(target_proc);
			goto err_dead_proc_or_thread;
		}
		BUG_ON(t->buffer->async_transaction != 0);
		binder_pop_transaction_ilocked(target_thread, in_reply_to);
		binder_enqueue_thread_work_ilocked(target_thread, &t->work);
		binder_inner_proc_unlock(target_proc);
		wake_up_interruptible_sync(&target_thread->wait);
		binder_restore_priority(current, in_reply_to->saved_priority);
		binder_free_transaction(in_reply_to);
	} else if (!(t->flags & TF_ONE_WAY)) {
		BUG_ON(t->buffer->async_transaction != 0);
		binder_inner_proc_lock(proc);
		/*
		 * Defer the TRANSACTION_COMPLETE, so we don't return to
		 * userspace immediately; this allows the target process to
		 * immediately start processing this transaction, reducing
		 * latency. We will then return the TRANSACTION_COMPLETE when
		 * the target replies (or there is an error).
		 */
		binder_enqueue_deferred_thread_work_ilocked(thread, tcomplete);
		t->need_reply = 1;
		t->from_parent = thread->transaction_stack;
		thread->transaction_stack = t;
		binder_inner_proc_unlock(proc);
		if (!binder_proc_transaction(t, target_proc, target_thread)) {
			binder_inner_proc_lock(proc);
			binder_pop_transaction_ilocked(thread, t);
			binder_inner_proc_unlock(proc);
			goto err_dead_proc_or_thread;
		}
	} else {
		BUG_ON(target_node == NULL);
		BUG_ON(t->buffer->async_transaction != 1);
		binder_enqueue_thread_work(thread, tcomplete);
		if (!binder_proc_transaction(t, target_proc, NULL))
			goto err_dead_proc_or_thread;
	}
	if (target_thread)
		binder_thread_dec_tmpref(target_thread);
	binder_proc_dec_tmpref(target_proc);
	if (target_node)
		binder_dec_node_tmpref(target_node);
	/*
	 * write barrier to synchronize with initialization
	 * of log entry
	 */
	smp_wmb();
	WRITE_ONCE(e->debug_id_done, t_debug_id);
	return;

err_dead_proc_or_thread:
	return_error = BR_DEAD_REPLY;
	return_error_line = __LINE__;
	binder_dequeue_work(proc, tcomplete);
err_translate_failed:
err_bad_object_type:
err_bad_offset:
err_bad_parent:
err_copy_data_failed:
	trace_binder_transaction_failed_buffer_release(t->buffer);
	binder_transaction_buffer_release(target_proc, t->buffer, offp);
	if (target_node)
		binder_dec_node_tmpref(target_node);
	target_node = NULL;
	t->buffer->transaction = NULL;
	binder_alloc_free_buf(&target_proc->alloc, t->buffer);
err_binder_alloc_buf_failed:
	kfree(tcomplete);
	binder_stats_deleted(BINDER_STAT_TRANSACTION_COMPLETE);
err_alloc_tcomplete_failed:
	kfree(t);
	binder_stats_deleted(BINDER_STAT_TRANSACTION);
err_alloc_t_failed:
err_bad_call_stack:
err_empty_call_stack:
err_dead_binder:
err_invalid_target_handle:
	if (target_thread)
		binder_thread_dec_tmpref(target_thread);
	if (target_proc)
		binder_proc_dec_tmpref(target_proc);
	if (target_node) {
		binder_dec_node(target_node, 1, 0);
		binder_dec_node_tmpref(target_node);
	}

	binder_debug(BINDER_DEBUG_FAILED_TRANSACTION,
		     "%d:%d transaction failed %d/%d, size %lld-%lld line %d\n",
		     proc->pid, thread->pid, return_error, return_error_param,
		     (u64)tr->data_size, (u64)tr->offsets_size,
		     return_error_line);

	{
		struct binder_transaction_log_entry *fe;

		e->return_error = return_error;
		e->return_error_param = return_error_param;
		e->return_error_line = return_error_line;
		fe = binder_transaction_log_add(&binder_transaction_log_failed);
		*fe = *e;
		/*
		 * write barrier to synchronize with initialization
		 * of log entry
		 */
		smp_wmb();
		WRITE_ONCE(e->debug_id_done, t_debug_id);
		WRITE_ONCE(fe->debug_id_done, t_debug_id);
	}

	BUG_ON(thread->return_error.cmd != BR_OK);
	if (in_reply_to) {
		binder_restore_priority(current, in_reply_to->saved_priority);
		thread->return_error.cmd = BR_TRANSACTION_COMPLETE;
		binder_enqueue_thread_work(thread, &thread->return_error.work);
		binder_send_failed_reply(in_reply_to, return_error);
	} else {
		thread->return_error.cmd = return_error;
		binder_enqueue_thread_work(thread, &thread->return_error.work);
	}
}

static int binder_thread_write(struct binder_proc *proc,
			struct binder_thread *thread,
			binder_uintptr_t binder_buffer, size_t size,
			binder_size_t *consumed)
{
	uint32_t cmd;
	struct binder_context *context = proc->context;
	void __user *buffer = (void __user *)(uintptr_t)binder_buffer;
	void __user *ptr = buffer + *consumed;
	void __user *end = buffer + size;

	while (ptr < end && thread->return_error.cmd == BR_OK) {
		int ret;

		if (get_user(cmd, (uint32_t __user *)ptr))
			return -EFAULT;
		ptr += sizeof(uint32_t);
		trace_binder_command(cmd);
		if (_IOC_NR(cmd) < ARRAY_SIZE(binder_stats.bc)) {
			atomic_inc(&binder_stats.bc[_IOC_NR(cmd)]);
			atomic_inc(&proc->stats.bc[_IOC_NR(cmd)]);
			atomic_inc(&thread->stats.bc[_IOC_NR(cmd)]);
		}
		switch (cmd) {
		case BC_INCREFS:
		case BC_ACQUIRE:
		case BC_RELEASE:
		case BC_DECREFS: {
			uint32_t target;
			const char *debug_string;
			bool strong = cmd == BC_ACQUIRE || cmd == BC_RELEASE;
			bool increment = cmd == BC_INCREFS || cmd == BC_ACQUIRE;
			struct binder_ref_data rdata;

			if (get_user(target, (uint32_t __user *)ptr))
				return -EFAULT;

			ptr += sizeof(uint32_t);
			ret = -1;
			if (increment && !target) {
				struct binder_node *ctx_mgr_node;
				mutex_lock(&context->context_mgr_node_lock);
				ctx_mgr_node = context->binder_context_mgr_node;
				if (ctx_mgr_node)
					ret = binder_inc_ref_for_node(
							proc, ctx_mgr_node,
							strong, NULL, &rdata);
				mutex_unlock(&context->context_mgr_node_lock);
			}
			if (ret)
				ret = binder_update_ref_for_handle(
						proc, target, increment, strong,
						&rdata);
			if (!ret && rdata.desc != target) {
				binder_user_error("%d:%d tried to acquire reference to desc %d, got %d instead\n",
					proc->pid, thread->pid,
					target, rdata.desc);
			}
			switch (cmd) {
			case BC_INCREFS:
				debug_string = "IncRefs";
				break;
			case BC_ACQUIRE:
				debug_string = "Acquire";
				break;
			case BC_RELEASE:
				debug_string = "Release";
				break;
			case BC_DECREFS:
			default:
				debug_string = "DecRefs";
				break;
			}
			if (ret) {
				binder_user_error("%d:%d %s %d refcount change on invalid ref %d ret %d\n",
					proc->pid, thread->pid, debug_string,
					strong, target, ret);
				break;
			}
			binder_debug(BINDER_DEBUG_USER_REFS,
				     "%d:%d %s ref %d desc %d s %d w %d\n",
				     proc->pid, thread->pid, debug_string,
				     rdata.debug_id, rdata.desc, rdata.strong,
				     rdata.weak);
			break;
		}
		case BC_INCREFS_DONE:
		case BC_ACQUIRE_DONE: {
			binder_uintptr_t node_ptr;
			binder_uintptr_t cookie;
			struct binder_node *node;
			bool free_node;

			if (get_user(node_ptr, (binder_uintptr_t __user *)ptr))
				return -EFAULT;
			ptr += sizeof(binder_uintptr_t);
			if (get_user(cookie, (binder_uintptr_t __user *)ptr))
				return -EFAULT;
			ptr += sizeof(binder_uintptr_t);
			node = binder_get_node(proc, node_ptr);
			if (node == NULL) {
				binder_user_error("%d:%d %s u%016llx no match\n",
					proc->pid, thread->pid,
					cmd == BC_INCREFS_DONE ?
					"BC_INCREFS_DONE" :
					"BC_ACQUIRE_DONE",
					(u64)node_ptr);
				break;
			}
			if (cookie != node->cookie) {
				binder_user_error("%d:%d %s u%016llx node %d cookie mismatch %016llx != %016llx\n",
					proc->pid, thread->pid,
					cmd == BC_INCREFS_DONE ?
					"BC_INCREFS_DONE" : "BC_ACQUIRE_DONE",
					(u64)node_ptr, node->debug_id,
					(u64)cookie, (u64)node->cookie);
				binder_put_node(node);
				break;
			}
			binder_node_inner_lock(node);
			if (cmd == BC_ACQUIRE_DONE) {
				if (node->pending_strong_ref == 0) {
					binder_user_error("%d:%d BC_ACQUIRE_DONE node %d has no pending acquire request\n",
						proc->pid, thread->pid,
						node->debug_id);
					binder_node_inner_unlock(node);
					binder_put_node(node);
					break;
				}
				node->pending_strong_ref = 0;
			} else {
				if (node->pending_weak_ref == 0) {
					binder_user_error("%d:%d BC_INCREFS_DONE node %d has no pending increfs request\n",
						proc->pid, thread->pid,
						node->debug_id);
					binder_node_inner_unlock(node);
					binder_put_node(node);
					break;
				}
				node->pending_weak_ref = 0;
			}
			free_node = binder_dec_node_nilocked(node,
					cmd == BC_ACQUIRE_DONE, 0);
			WARN_ON(free_node);
			binder_debug(BINDER_DEBUG_USER_REFS,
				     "%d:%d %s node %d ls %d lw %d tr %d\n",
				     proc->pid, thread->pid,
				     cmd == BC_INCREFS_DONE ? "BC_INCREFS_DONE" : "BC_ACQUIRE_DONE",
				     node->debug_id, node->local_strong_refs,
				     node->local_weak_refs, node->tmp_refs);
			binder_node_inner_unlock(node);
			binder_put_node(node);
			break;
		}
		case BC_ATTEMPT_ACQUIRE:
			pr_err("BC_ATTEMPT_ACQUIRE not supported\n");
			return -EINVAL;
		case BC_ACQUIRE_RESULT:
			pr_err("BC_ACQUIRE_RESULT not supported\n");
			return -EINVAL;

		case BC_FREE_BUFFER: {
			binder_uintptr_t data_ptr;
			struct binder_buffer *buffer;

			if (get_user(data_ptr, (binder_uintptr_t __user *)ptr))
				return -EFAULT;
			ptr += sizeof(binder_uintptr_t);

			buffer = binder_alloc_prepare_to_free(&proc->alloc,
							      data_ptr);
			if (buffer == NULL) {
				binder_user_error("%d:%d BC_FREE_BUFFER u%016llx no match\n",
					proc->pid, thread->pid, (u64)data_ptr);
				break;
			}
			if (!buffer->allow_user_free) {
				binder_user_error("%d:%d BC_FREE_BUFFER u%016llx matched unreturned buffer\n",
					proc->pid, thread->pid, (u64)data_ptr);
				break;
			}
			binder_debug(BINDER_DEBUG_FREE_BUFFER,
				     "%d:%d BC_FREE_BUFFER u%016llx found buffer %d for %s transaction\n",
				     proc->pid, thread->pid, (u64)data_ptr,
				     buffer->debug_id,
				     buffer->transaction ? "active" : "finished");

			if (buffer->transaction) {
				buffer->transaction->buffer = NULL;
				buffer->transaction = NULL;
			}
			if (buffer->async_transaction && buffer->target_node) {
				struct binder_node *buf_node;
				struct binder_work *w;

				buf_node = buffer->target_node;
				binder_node_inner_lock(buf_node);
				BUG_ON(!buf_node->has_async_transaction);
				BUG_ON(buf_node->proc != proc);
				w = binder_dequeue_work_head_ilocked(
						&buf_node->async_todo);
				if (!w) {
					buf_node->has_async_transaction = 0;
				} else {
					binder_enqueue_work_ilocked(
							w, &proc->todo);
					binder_wakeup_proc_ilocked(proc);
				}
				binder_node_inner_unlock(buf_node);
			}
			trace_binder_transaction_buffer_release(buffer);
			binder_transaction_buffer_release(proc, buffer, NULL);
			binder_alloc_free_buf(&proc->alloc, buffer);
			break;
		}

		case BC_TRANSACTION_SG:
		case BC_REPLY_SG: {
			struct binder_transaction_data_sg tr;

			if (copy_from_user(&tr, ptr, sizeof(tr)))
				return -EFAULT;
			ptr += sizeof(tr);
			binder_transaction(proc, thread, &tr.transaction_data,
					   cmd == BC_REPLY_SG, tr.buffers_size);
			break;
		}
		case BC_TRANSACTION:
		case BC_REPLY: {
			struct binder_transaction_data tr;

			if (copy_from_user(&tr, ptr, sizeof(tr)))
				return -EFAULT;
			ptr += sizeof(tr);
			binder_transaction(proc, thread, &tr,
					   cmd == BC_REPLY, 0);
			break;
		}

		case BC_REGISTER_LOOPER:
			binder_debug(BINDER_DEBUG_THREADS,
				     "%d:%d BC_REGISTER_LOOPER\n",
				     proc->pid, thread->pid);
			binder_inner_proc_lock(proc);
			if (thread->looper & BINDER_LOOPER_STATE_ENTERED) {
				thread->looper |= BINDER_LOOPER_STATE_INVALID;
				binder_user_error("%d:%d ERROR: BC_REGISTER_LOOPER called after BC_ENTER_LOOPER\n",
					proc->pid, thread->pid);
			} else if (proc->requested_threads == 0) {
				thread->looper |= BINDER_LOOPER_STATE_INVALID;
				binder_user_error("%d:%d ERROR: BC_REGISTER_LOOPER called without request\n",
					proc->pid, thread->pid);
			} else {
				proc->requested_threads--;
				proc->requested_threads_started++;
			}
			thread->looper |= BINDER_LOOPER_STATE_REGISTERED;
			binder_inner_proc_unlock(proc);
			break;
		case BC_ENTER_LOOPER:
			binder_debug(BINDER_DEBUG_THREADS,
				     "%d:%d BC_ENTER_LOOPER\n",
				     proc->pid, thread->pid);
			if (thread->looper & BINDER_LOOPER_STATE_REGISTERED) {
				thread->looper |= BINDER_LOOPER_STATE_INVALID;
				binder_user_error("%d:%d ERROR: BC_ENTER_LOOPER called after BC_REGISTER_LOOPER\n",
					proc->pid, thread->pid);
			}
			thread->looper |= BINDER_LOOPER_STATE_ENTERED;
			break;
		case BC_EXIT_LOOPER:
			binder_debug(BINDER_DEBUG_THREADS,
				     "%d:%d BC_EXIT_LOOPER\n",
				     proc->pid, thread->pid);
			thread->looper |= BINDER_LOOPER_STATE_EXITED;
			break;

		case BC_REQUEST_DEATH_NOTIFICATION:
		case BC_CLEAR_DEATH_NOTIFICATION: {
			uint32_t target;
			binder_uintptr_t cookie;
			struct binder_ref *ref;
			struct binder_ref_death *death = NULL;

			if (get_user(target, (uint32_t __user *)ptr))
				return -EFAULT;
			ptr += sizeof(uint32_t);
			if (get_user(cookie, (binder_uintptr_t __user *)ptr))
				return -EFAULT;
			ptr += sizeof(binder_uintptr_t);
			if (cmd == BC_REQUEST_DEATH_NOTIFICATION) {
				/*
				 * Allocate memory for death notification
				 * before taking lock
				 */
				death = kzalloc(sizeof(*death), GFP_KERNEL);
				if (death == NULL) {
					WARN_ON(thread->return_error.cmd !=
						BR_OK);
					thread->return_error.cmd = BR_ERROR;
					binder_enqueue_thread_work(
						thread,
						&thread->return_error.work);
					binder_debug(
						BINDER_DEBUG_FAILED_TRANSACTION,
						"%d:%d BC_REQUEST_DEATH_NOTIFICATION failed\n",
						proc->pid, thread->pid);
					break;
				}
			}
			binder_proc_lock(proc);
			ref = binder_get_ref_olocked(proc, target, false);
			if (ref == NULL) {
				binder_user_error("%d:%d %s invalid ref %d\n",
					proc->pid, thread->pid,
					cmd == BC_REQUEST_DEATH_NOTIFICATION ?
					"BC_REQUEST_DEATH_NOTIFICATION" :
					"BC_CLEAR_DEATH_NOTIFICATION",
					target);
				binder_proc_unlock(proc);
				kfree(death);
				break;
			}

			binder_debug(BINDER_DEBUG_DEATH_NOTIFICATION,
				     "%d:%d %s %016llx ref %d desc %d s %d w %d for node %d\n",
				     proc->pid, thread->pid,
				     cmd == BC_REQUEST_DEATH_NOTIFICATION ?
				     "BC_REQUEST_DEATH_NOTIFICATION" :
				     "BC_CLEAR_DEATH_NOTIFICATION",
				     (u64)cookie, ref->data.debug_id,
				     ref->data.desc, ref->data.strong,
				     ref->data.weak, ref->node->debug_id);

			binder_node_lock(ref->node);
			if (cmd == BC_REQUEST_DEATH_NOTIFICATION) {
				if (ref->death) {
					binder_user_error("%d:%d BC_REQUEST_DEATH_NOTIFICATION death notification already set\n",
						proc->pid, thread->pid);
					binder_node_unlock(ref->node);
					binder_proc_unlock(proc);
					kfree(death);
					break;
				}
				binder_stats_created(BINDER_STAT_DEATH);
				INIT_LIST_HEAD(&death->work.entry);
				death->cookie = cookie;
				ref->death = death;
				if (ref->node->proc == NULL) {
					ref->death->work.type = BINDER_WORK_DEAD_BINDER;

					binder_inner_proc_lock(proc);
					binder_enqueue_work_ilocked(
						&ref->death->work, &proc->todo);
					binder_wakeup_proc_ilocked(proc);
					binder_inner_proc_unlock(proc);
				}
			} else {
				if (ref->death == NULL) {
					binder_user_error("%d:%d BC_CLEAR_DEATH_NOTIFICATION death notification not active\n",
						proc->pid, thread->pid);
					binder_node_unlock(ref->node);
					binder_proc_unlock(proc);
					break;
				}
				death = ref->death;
				if (death->cookie != cookie) {
					binder_user_error("%d:%d BC_CLEAR_DEATH_NOTIFICATION death notification cookie mismatch %016llx != %016llx\n",
						proc->pid, thread->pid,
						(u64)death->cookie,
						(u64)cookie);
					binder_node_unlock(ref->node);
					binder_proc_unlock(proc);
					break;
				}
				ref->death = NULL;
				binder_inner_proc_lock(proc);
				if (list_empty(&death->work.entry)) {
					death->work.type = BINDER_WORK_CLEAR_DEATH_NOTIFICATION;
					if (thread->looper &
					    (BINDER_LOOPER_STATE_REGISTERED |
					     BINDER_LOOPER_STATE_ENTERED))
						binder_enqueue_thread_work_ilocked(
								thread,
								&death->work);
					else {
						binder_enqueue_work_ilocked(
								&death->work,
								&proc->todo);
						binder_wakeup_proc_ilocked(
								proc);
					}
				} else {
					BUG_ON(death->work.type != BINDER_WORK_DEAD_BINDER);
					death->work.type = BINDER_WORK_DEAD_BINDER_AND_CLEAR;
				}
				binder_inner_proc_unlock(proc);
			}
			binder_node_unlock(ref->node);
			binder_proc_unlock(proc);
		} break;
		case BC_DEAD_BINDER_DONE: {
			struct binder_work *w;
			binder_uintptr_t cookie;
			struct binder_ref_death *death = NULL;

			if (get_user(cookie, (binder_uintptr_t __user *)ptr))
				return -EFAULT;

			ptr += sizeof(cookie);
			binder_inner_proc_lock(proc);
			list_for_each_entry(w, &proc->delivered_death,
					    entry) {
				struct binder_ref_death *tmp_death =
					container_of(w,
						     struct binder_ref_death,
						     work);

				if (tmp_death->cookie == cookie) {
					death = tmp_death;
					break;
				}
			}
			binder_debug(BINDER_DEBUG_DEAD_BINDER,
				     "%d:%d BC_DEAD_BINDER_DONE %016llx found %p\n",
				     proc->pid, thread->pid, (u64)cookie,
				     death);
			if (death == NULL) {
				binder_user_error("%d:%d BC_DEAD_BINDER_DONE %016llx not found\n",
					proc->pid, thread->pid, (u64)cookie);
				binder_inner_proc_unlock(proc);
				break;
			}
			binder_dequeue_work_ilocked(&death->work);
			if (death->work.type == BINDER_WORK_DEAD_BINDER_AND_CLEAR) {
				death->work.type = BINDER_WORK_CLEAR_DEATH_NOTIFICATION;
				if (thread->looper &
					(BINDER_LOOPER_STATE_REGISTERED |
					 BINDER_LOOPER_STATE_ENTERED))
					binder_enqueue_thread_work_ilocked(
						thread, &death->work);
				else {
					binder_enqueue_work_ilocked(
							&death->work,
							&proc->todo);
					binder_wakeup_proc_ilocked(proc);
				}
			}
			binder_inner_proc_unlock(proc);
		} break;

		default:
			pr_err("%d:%d unknown command %d\n",
			       proc->pid, thread->pid, cmd);
			return -EINVAL;
		}
		*consumed = ptr - buffer;
	}
	return 0;
}

static void binder_stat_br(struct binder_proc *proc,
			   struct binder_thread *thread, uint32_t cmd)
{
	trace_binder_return(cmd);
	if (_IOC_NR(cmd) < ARRAY_SIZE(binder_stats.br)) {
		atomic_inc(&binder_stats.br[_IOC_NR(cmd)]);
		atomic_inc(&proc->stats.br[_IOC_NR(cmd)]);
		atomic_inc(&thread->stats.br[_IOC_NR(cmd)]);
	}
}

static int binder_put_node_cmd(struct binder_proc *proc,
			       struct binder_thread *thread,
			       void __user **ptrp,
			       binder_uintptr_t node_ptr,
			       binder_uintptr_t node_cookie,
			       int node_debug_id,
			       uint32_t cmd, const char *cmd_name)
{
	void __user *ptr = *ptrp;

	if (put_user(cmd, (uint32_t __user *)ptr))
		return -EFAULT;
	ptr += sizeof(uint32_t);

	if (put_user(node_ptr, (binder_uintptr_t __user *)ptr))
		return -EFAULT;
	ptr += sizeof(binder_uintptr_t);

	if (put_user(node_cookie, (binder_uintptr_t __user *)ptr))
		return -EFAULT;
	ptr += sizeof(binder_uintptr_t);

	binder_stat_br(proc, thread, cmd);
	binder_debug(BINDER_DEBUG_USER_REFS, "%d:%d %s %d u%016llx c%016llx\n",
		     proc->pid, thread->pid, cmd_name, node_debug_id,
		     (u64)node_ptr, (u64)node_cookie);

	*ptrp = ptr;
	return 0;
}

static int binder_wait_for_work(struct binder_thread *thread,
				bool do_proc_work)
{
	DEFINE_WAIT(wait);
	struct binder_proc *proc = thread->proc;
	int ret = 0;

	freezer_do_not_count();
	binder_inner_proc_lock(proc);
	for (;;) {
		prepare_to_wait(&thread->wait, &wait, TASK_INTERRUPTIBLE);
		if (binder_has_work_ilocked(thread, do_proc_work))
			break;
		if (do_proc_work)
			list_add(&thread->waiting_thread_node,
				 &proc->waiting_threads);
		binder_inner_proc_unlock(proc);
		schedule();
		binder_inner_proc_lock(proc);
		list_del_init(&thread->waiting_thread_node);
		if (signal_pending(current)) {
			ret = -ERESTARTSYS;
			break;
		}
	}
	finish_wait(&thread->wait, &wait);
	binder_inner_proc_unlock(proc);
	freezer_count();

	return ret;
}

static int binder_thread_read(struct binder_proc *proc,
			      struct binder_thread *thread,
			      binder_uintptr_t binder_buffer, size_t size,
			      binder_size_t *consumed, int non_block)
{
	void __user *buffer = (void __user *)(uintptr_t)binder_buffer;
	void __user *ptr = buffer + *consumed;
	void __user *end = buffer + size;

	int ret = 0;
	int wait_for_proc_work;

	if (*consumed == 0) {
		if (put_user(BR_NOOP, (uint32_t __user *)ptr))
			return -EFAULT;
		ptr += sizeof(uint32_t);
	}

retry:
	binder_inner_proc_lock(proc);
	wait_for_proc_work = binder_available_for_proc_work_ilocked(thread);
	binder_inner_proc_unlock(proc);

	thread->looper |= BINDER_LOOPER_STATE_WAITING;

	trace_binder_wait_for_work(wait_for_proc_work,
				   !!thread->transaction_stack,
				   !binder_worklist_empty(proc, &thread->todo));
	if (wait_for_proc_work) {
		if (!(thread->looper & (BINDER_LOOPER_STATE_REGISTERED |
					BINDER_LOOPER_STATE_ENTERED))) {
			binder_user_error("%d:%d ERROR: Thread waiting for process work before calling BC_REGISTER_LOOPER or BC_ENTER_LOOPER (state %x)\n",
				proc->pid, thread->pid, thread->looper);
			wait_event_interruptible(binder_user_error_wait,
						 binder_stop_on_user_error < 2);
		}
		binder_restore_priority(current, proc->default_priority);
	}

	if (non_block) {
		if (!binder_has_work(thread, wait_for_proc_work))
			ret = -EAGAIN;
	} else {
		ret = binder_wait_for_work(thread, wait_for_proc_work);
	}

	thread->looper &= ~BINDER_LOOPER_STATE_WAITING;

	if (ret)
		return ret;

	while (1) {
		uint32_t cmd;
		struct binder_transaction_data tr;
		struct binder_work *w = NULL;
		struct list_head *list = NULL;
		struct binder_transaction *t = NULL;
		struct binder_thread *t_from;

		binder_inner_proc_lock(proc);
		if (!binder_worklist_empty_ilocked(&thread->todo))
			list = &thread->todo;
		else if (!binder_worklist_empty_ilocked(&proc->todo) &&
			   wait_for_proc_work)
			list = &proc->todo;
		else {
			binder_inner_proc_unlock(proc);

			/* no data added */
			if (ptr - buffer == 4 && !thread->looper_need_return)
				goto retry;
			break;
		}

		if (end - ptr < sizeof(tr) + 4) {
			binder_inner_proc_unlock(proc);
			break;
		}
		w = binder_dequeue_work_head_ilocked(list);
		if (binder_worklist_empty_ilocked(&thread->todo))
			thread->process_todo = false;

		switch (w->type) {
		case BINDER_WORK_TRANSACTION: {
			binder_inner_proc_unlock(proc);
			t = container_of(w, struct binder_transaction, work);
		} break;
		case BINDER_WORK_RETURN_ERROR: {
			struct binder_error *e = container_of(
					w, struct binder_error, work);

			WARN_ON(e->cmd == BR_OK);
			binder_inner_proc_unlock(proc);
			if (put_user(e->cmd, (uint32_t __user *)ptr))
				return -EFAULT;
			e->cmd = BR_OK;
			ptr += sizeof(uint32_t);

			binder_stat_br(proc, thread, cmd);
		} break;
		case BINDER_WORK_TRANSACTION_COMPLETE: {
			binder_inner_proc_unlock(proc);
			cmd = BR_TRANSACTION_COMPLETE;
			if (put_user(cmd, (uint32_t __user *)ptr))
				return -EFAULT;
			ptr += sizeof(uint32_t);

			binder_stat_br(proc, thread, cmd);
			binder_debug(BINDER_DEBUG_TRANSACTION_COMPLETE,
				     "%d:%d BR_TRANSACTION_COMPLETE\n",
				     proc->pid, thread->pid);
			kfree(w);
			binder_stats_deleted(BINDER_STAT_TRANSACTION_COMPLETE);
		} break;
		case BINDER_WORK_NODE: {
			struct binder_node *node = container_of(w, struct binder_node, work);
			int strong, weak;
			binder_uintptr_t node_ptr = node->ptr;
			binder_uintptr_t node_cookie = node->cookie;
			int node_debug_id = node->debug_id;
			int has_weak_ref;
			int has_strong_ref;
			void __user *orig_ptr = ptr;

			BUG_ON(proc != node->proc);
			strong = node->internal_strong_refs ||
					node->local_strong_refs;
			weak = !hlist_empty(&node->refs) ||
					node->local_weak_refs ||
					node->tmp_refs || strong;
			has_strong_ref = node->has_strong_ref;
			has_weak_ref = node->has_weak_ref;

			if (weak && !has_weak_ref) {
				node->has_weak_ref = 1;
				node->pending_weak_ref = 1;
				node->local_weak_refs++;
			}
			if (strong && !has_strong_ref) {
				node->has_strong_ref = 1;
				node->pending_strong_ref = 1;
				node->local_strong_refs++;
			}
			if (!strong && has_strong_ref)
				node->has_strong_ref = 0;
			if (!weak && has_weak_ref)
				node->has_weak_ref = 0;
			if (!weak && !strong) {
				binder_debug(BINDER_DEBUG_INTERNAL_REFS,
					     "%d:%d node %d u%016llx c%016llx deleted\n",
					     proc->pid, thread->pid,
					     node_debug_id,
					     (u64)node_ptr,
					     (u64)node_cookie);
				rb_erase(&node->rb_node, &proc->nodes);
				binder_inner_proc_unlock(proc);
				binder_node_lock(node);
				/*
				 * Acquire the node lock before freeing the
				 * node to serialize with other threads that
				 * may have been holding the node lock while
				 * decrementing this node (avoids race where
				 * this thread frees while the other thread
				 * is unlocking the node after the final
				 * decrement)
				 */
				binder_node_unlock(node);
				binder_free_node(node);
			} else
				binder_inner_proc_unlock(proc);

			if (weak && !has_weak_ref)
				ret = binder_put_node_cmd(
						proc, thread, &ptr, node_ptr,
						node_cookie, node_debug_id,
						BR_INCREFS, "BR_INCREFS");
			if (!ret && strong && !has_strong_ref)
				ret = binder_put_node_cmd(
						proc, thread, &ptr, node_ptr,
						node_cookie, node_debug_id,
						BR_ACQUIRE, "BR_ACQUIRE");
			if (!ret && !strong && has_strong_ref)
				ret = binder_put_node_cmd(
						proc, thread, &ptr, node_ptr,
						node_cookie, node_debug_id,
						BR_RELEASE, "BR_RELEASE");
			if (!ret && !weak && has_weak_ref)
				ret = binder_put_node_cmd(
						proc, thread, &ptr, node_ptr,
						node_cookie, node_debug_id,
						BR_DECREFS, "BR_DECREFS");
			if (orig_ptr == ptr)
				binder_debug(BINDER_DEBUG_INTERNAL_REFS,
					     "%d:%d node %d u%016llx c%016llx state unchanged\n",
					     proc->pid, thread->pid,
					     node_debug_id,
					     (u64)node_ptr,
					     (u64)node_cookie);
			if (ret)
				return ret;
		} break;
		case BINDER_WORK_DEAD_BINDER:
		case BINDER_WORK_DEAD_BINDER_AND_CLEAR:
		case BINDER_WORK_CLEAR_DEATH_NOTIFICATION: {
			struct binder_ref_death *death;
			uint32_t cmd;
			binder_uintptr_t cookie;

			death = container_of(w, struct binder_ref_death, work);
			if (w->type == BINDER_WORK_CLEAR_DEATH_NOTIFICATION)
				cmd = BR_CLEAR_DEATH_NOTIFICATION_DONE;
			else
				cmd = BR_DEAD_BINDER;
			cookie = death->cookie;

			binder_debug(BINDER_DEBUG_DEATH_NOTIFICATION,
				     "%d:%d %s %016llx\n",
				      proc->pid, thread->pid,
				      cmd == BR_DEAD_BINDER ?
				      "BR_DEAD_BINDER" :
				      "BR_CLEAR_DEATH_NOTIFICATION_DONE",
				      (u64)cookie);
			if (w->type == BINDER_WORK_CLEAR_DEATH_NOTIFICATION) {
				binder_inner_proc_unlock(proc);
				kfree(death);
				binder_stats_deleted(BINDER_STAT_DEATH);
			} else {
				binder_enqueue_work_ilocked(
						w, &proc->delivered_death);
				binder_inner_proc_unlock(proc);
			}
			if (put_user(cmd, (uint32_t __user *)ptr))
				return -EFAULT;
			ptr += sizeof(uint32_t);
			if (put_user(cookie,
				     (binder_uintptr_t __user *)ptr))
				return -EFAULT;
			ptr += sizeof(binder_uintptr_t);
			binder_stat_br(proc, thread, cmd);
			if (cmd == BR_DEAD_BINDER)
				goto done; /* DEAD_BINDER notifications can cause transactions */
		} break;
		}

		if (!t)
			continue;

		BUG_ON(t->buffer == NULL);
		if (t->buffer->target_node) {
			struct binder_node *target_node = t->buffer->target_node;
			struct binder_priority node_prio;

			tr.target.ptr = target_node->ptr;
			tr.cookie =  target_node->cookie;
			node_prio.sched_policy = target_node->sched_policy;
			node_prio.prio = target_node->min_priority;
			binder_transaction_priority(current, t, node_prio,
						    target_node->inherit_rt);
			cmd = BR_TRANSACTION;
		} else {
			tr.target.ptr = 0;
			tr.cookie = 0;
			cmd = BR_REPLY;
		}
		tr.code = t->code;
		tr.flags = t->flags;
		tr.sender_euid = from_kuid(current_user_ns(), t->sender_euid);

		t_from = binder_get_txn_from(t);
		if (t_from) {
			struct task_struct *sender = t_from->proc->tsk;

			tr.sender_pid = task_tgid_nr_ns(sender,
							task_active_pid_ns(current));
		} else {
			tr.sender_pid = 0;
		}

		tr.data_size = t->buffer->data_size;
		tr.offsets_size = t->buffer->offsets_size;
		tr.data.ptr.buffer = (binder_uintptr_t)
			((uintptr_t)t->buffer->data +
			binder_alloc_get_user_buffer_offset(&proc->alloc));
		tr.data.ptr.offsets = tr.data.ptr.buffer +
					ALIGN(t->buffer->data_size,
					    sizeof(void *));

		if (put_user(cmd, (uint32_t __user *)ptr)) {
			if (t_from)
				binder_thread_dec_tmpref(t_from);

			binder_cleanup_transaction(t, "put_user failed",
						   BR_FAILED_REPLY);

			return -EFAULT;
		}
		ptr += sizeof(uint32_t);
		if (copy_to_user(ptr, &tr, sizeof(tr))) {
			if (t_from)
				binder_thread_dec_tmpref(t_from);

			binder_cleanup_transaction(t, "copy_to_user failed",
						   BR_FAILED_REPLY);

			return -EFAULT;
		}
		ptr += sizeof(tr);

		trace_binder_transaction_received(t);
		binder_stat_br(proc, thread, cmd);
		binder_debug(BINDER_DEBUG_TRANSACTION,
			     "%d:%d %s %d %d:%d, cmd %d size %zd-%zd ptr %016llx-%016llx\n",
			     proc->pid, thread->pid,
			     (cmd == BR_TRANSACTION) ? "BR_TRANSACTION" :
			     "BR_REPLY",
			     t->debug_id, t_from ? t_from->proc->pid : 0,
			     t_from ? t_from->pid : 0, cmd,
			     t->buffer->data_size, t->buffer->offsets_size,
			     (u64)tr.data.ptr.buffer, (u64)tr.data.ptr.offsets);

		if (t_from)
			binder_thread_dec_tmpref(t_from);
		t->buffer->allow_user_free = 1;
		if (cmd == BR_TRANSACTION && !(t->flags & TF_ONE_WAY)) {
			binder_inner_proc_lock(thread->proc);
			t->to_parent = thread->transaction_stack;
			t->to_thread = thread;
			thread->transaction_stack = t;
			binder_inner_proc_unlock(thread->proc);
		} else {
			binder_free_transaction(t);
		}
		break;
	}

done:

	*consumed = ptr - buffer;
	binder_inner_proc_lock(proc);
	if (proc->requested_threads == 0 &&
	    list_empty(&thread->proc->waiting_threads) &&
	    proc->requested_threads_started < proc->max_threads &&
	    (thread->looper & (BINDER_LOOPER_STATE_REGISTERED |
	     BINDER_LOOPER_STATE_ENTERED)) /* the user-space code fails to */
	     /*spawn a new thread if we leave this out */) {
		proc->requested_threads++;
		binder_inner_proc_unlock(proc);
		binder_debug(BINDER_DEBUG_THREADS,
			     "%d:%d BR_SPAWN_LOOPER\n",
			     proc->pid, thread->pid);
		if (put_user(BR_SPAWN_LOOPER, (uint32_t __user *)buffer))
			return -EFAULT;
		binder_stat_br(proc, thread, BR_SPAWN_LOOPER);
	} else
		binder_inner_proc_unlock(proc);
	return 0;
}

static void binder_release_work(struct binder_proc *proc,
				struct list_head *list)
{
	struct binder_work *w;

	while (1) {
		w = binder_dequeue_work_head(proc, list);
		if (!w)
			return;

		switch (w->type) {
		case BINDER_WORK_TRANSACTION: {
			struct binder_transaction *t;

			t = container_of(w, struct binder_transaction, work);

			binder_cleanup_transaction(t, "process died.",
						   BR_DEAD_REPLY);
		} break;
		case BINDER_WORK_RETURN_ERROR: {
			struct binder_error *e = container_of(
					w, struct binder_error, work);

			binder_debug(BINDER_DEBUG_DEAD_TRANSACTION,
				"undelivered TRANSACTION_ERROR: %u\n",
				e->cmd);
		} break;
		case BINDER_WORK_TRANSACTION_COMPLETE: {
			binder_debug(BINDER_DEBUG_DEAD_TRANSACTION,
				"undelivered TRANSACTION_COMPLETE\n");
			kfree(w);
			binder_stats_deleted(BINDER_STAT_TRANSACTION_COMPLETE);
		} break;
		case BINDER_WORK_DEAD_BINDER_AND_CLEAR:
		case BINDER_WORK_CLEAR_DEATH_NOTIFICATION: {
			struct binder_ref_death *death;

			death = container_of(w, struct binder_ref_death, work);
			binder_debug(BINDER_DEBUG_DEAD_TRANSACTION,
				"undelivered death notification, %016llx\n",
				(u64)death->cookie);
			kfree(death);
			binder_stats_deleted(BINDER_STAT_DEATH);
		} break;
		default:
			pr_err("unexpected work type, %d, not freed\n",
			       w->type);
			break;
		}
	}

}

static struct binder_thread *binder_get_thread_ilocked(
		struct binder_proc *proc, struct binder_thread *new_thread)
{
	struct binder_thread *thread = NULL;
	struct rb_node *parent = NULL;
	struct rb_node **p = &proc->threads.rb_node;

	while (*p) {
		parent = *p;
		thread = rb_entry(parent, struct binder_thread, rb_node);

		if (current->pid < thread->pid)
			p = &(*p)->rb_left;
		else if (current->pid > thread->pid)
			p = &(*p)->rb_right;
		else
			return thread;
	}
	if (!new_thread)
		return NULL;
	thread = new_thread;
	binder_stats_created(BINDER_STAT_THREAD);
	thread->proc = proc;
	thread->pid = current->pid;
	get_task_struct(current);
	thread->task = current;
	atomic_set(&thread->tmp_ref, 0);
	init_waitqueue_head(&thread->wait);
	INIT_LIST_HEAD(&thread->todo);
	rb_link_node(&thread->rb_node, parent, p);
	rb_insert_color(&thread->rb_node, &proc->threads);
	thread->looper_need_return = true;
	thread->return_error.work.type = BINDER_WORK_RETURN_ERROR;
	thread->return_error.cmd = BR_OK;
	thread->reply_error.work.type = BINDER_WORK_RETURN_ERROR;
	thread->reply_error.cmd = BR_OK;
	INIT_LIST_HEAD(&new_thread->waiting_thread_node);
	return thread;
}

static struct binder_thread *binder_get_thread(struct binder_proc *proc)
{
	struct binder_thread *thread;
	struct binder_thread *new_thread;

	binder_inner_proc_lock(proc);
	thread = binder_get_thread_ilocked(proc, NULL);
	binder_inner_proc_unlock(proc);
	if (!thread) {
		new_thread = kzalloc(sizeof(*thread), GFP_KERNEL);
		if (new_thread == NULL)
			return NULL;
		binder_inner_proc_lock(proc);
		thread = binder_get_thread_ilocked(proc, new_thread);
		binder_inner_proc_unlock(proc);
		if (thread != new_thread)
			kfree(new_thread);
	}
	return thread;
}

static void binder_free_proc(struct binder_proc *proc)
{
	BUG_ON(!list_empty(&proc->todo));
	BUG_ON(!list_empty(&proc->delivered_death));
	binder_alloc_deferred_release(&proc->alloc);
	put_task_struct(proc->tsk);
	binder_stats_deleted(BINDER_STAT_PROC);
	kfree(proc);
}

static void binder_free_thread(struct binder_thread *thread)
{
	BUG_ON(!list_empty(&thread->todo));
	binder_stats_deleted(BINDER_STAT_THREAD);
	binder_proc_dec_tmpref(thread->proc);
	put_task_struct(thread->task);
	kfree(thread);
}

static int binder_thread_release(struct binder_proc *proc,
				 struct binder_thread *thread)
{
	struct binder_transaction *t;
	struct binder_transaction *send_reply = NULL;
	int active_transactions = 0;
	struct binder_transaction *last_t = NULL;

	binder_inner_proc_lock(thread->proc);
	/*
	 * take a ref on the proc so it survives
	 * after we remove this thread from proc->threads.
	 * The corresponding dec is when we actually
	 * free the thread in binder_free_thread()
	 */
	proc->tmp_ref++;
	/*
	 * take a ref on this thread to ensure it
	 * survives while we are releasing it
	 */
	atomic_inc(&thread->tmp_ref);
	rb_erase(&thread->rb_node, &proc->threads);
	t = thread->transaction_stack;
	if (t) {
		spin_lock(&t->lock);
		if (t->to_thread == thread)
			send_reply = t;
	}
	thread->is_dead = true;

	while (t) {
		last_t = t;
		active_transactions++;
		binder_debug(BINDER_DEBUG_DEAD_TRANSACTION,
			     "release %d:%d transaction %d %s, still active\n",
			      proc->pid, thread->pid,
			     t->debug_id,
			     (t->to_thread == thread) ? "in" : "out");

		if (t->to_thread == thread) {
			t->to_proc = NULL;
			t->to_thread = NULL;
			if (t->buffer) {
				t->buffer->transaction = NULL;
				t->buffer = NULL;
			}
			t = t->to_parent;
		} else if (t->from == thread) {
			t->from = NULL;
			t = t->from_parent;
		} else
			BUG();
		spin_unlock(&last_t->lock);
		if (t)
			spin_lock(&t->lock);
	}

	/*
	 * If this thread used poll, make sure we remove the waitqueue
	 * from any epoll data structures holding it with POLLFREE.
	 * waitqueue_active() is safe to use here because we're holding
	 * the inner lock.
	 */
	if ((thread->looper & BINDER_LOOPER_STATE_POLL) &&
	    waitqueue_active(&thread->wait)) {
		wake_up_poll(&thread->wait, POLLHUP | POLLFREE);
	}

	binder_inner_proc_unlock(thread->proc);

	/*
	 * This is needed to avoid races between wake_up_poll() above and
	 * and ep_remove_waitqueue() called for other reasons (eg the epoll file
	 * descriptor being closed); ep_remove_waitqueue() holds an RCU read
	 * lock, so we can be sure it's done after calling synchronize_rcu().
	 */
	if (thread->looper & BINDER_LOOPER_STATE_POLL)
		synchronize_rcu();

	if (send_reply)
		binder_send_failed_reply(send_reply, BR_DEAD_REPLY);
	binder_release_work(proc, &thread->todo);
	binder_thread_dec_tmpref(thread);
	return active_transactions;
}

static unsigned int binder_poll(struct file *filp,
				struct poll_table_struct *wait)
{
	struct binder_proc *proc = filp->private_data;
	struct binder_thread *thread = NULL;
	bool wait_for_proc_work;

	thread = binder_get_thread(proc);
	if (!thread)
		return POLLERR;

	binder_inner_proc_lock(thread->proc);
	thread->looper |= BINDER_LOOPER_STATE_POLL;
	wait_for_proc_work = binder_available_for_proc_work_ilocked(thread);

	binder_inner_proc_unlock(thread->proc);

	poll_wait(filp, &thread->wait, wait);

	if (binder_has_work(thread, wait_for_proc_work))
		return POLLIN;

	return 0;
}

static int binder_ioctl_write_read(struct file *filp,
				unsigned int cmd, unsigned long arg,
				struct binder_thread *thread)
{
	int ret = 0;
	struct binder_proc *proc = filp->private_data;
	unsigned int size = _IOC_SIZE(cmd);
	void __user *ubuf = (void __user *)arg;
	struct binder_write_read bwr;

	if (size != sizeof(struct binder_write_read)) {
		ret = -EINVAL;
		goto out;
	}
	if (copy_from_user(&bwr, ubuf, sizeof(bwr))) {
		ret = -EFAULT;
		goto out;
	}
	binder_debug(BINDER_DEBUG_READ_WRITE,
		     "%d:%d write %lld at %016llx, read %lld at %016llx\n",
		     proc->pid, thread->pid,
		     (u64)bwr.write_size, (u64)bwr.write_buffer,
		     (u64)bwr.read_size, (u64)bwr.read_buffer);

	if (bwr.write_size > 0) {
		ret = binder_thread_write(proc, thread,
					  bwr.write_buffer,
					  bwr.write_size,
					  &bwr.write_consumed);
		trace_binder_write_done(ret);
		if (ret < 0) {
			bwr.read_consumed = 0;
			if (copy_to_user(ubuf, &bwr, sizeof(bwr)))
				ret = -EFAULT;
			goto out;
		}
	}
	if (bwr.read_size > 0) {
		ret = binder_thread_read(proc, thread, bwr.read_buffer,
					 bwr.read_size,
					 &bwr.read_consumed,
					 filp->f_flags & O_NONBLOCK);
		trace_binder_read_done(ret);
		binder_inner_proc_lock(proc);
		if (!binder_worklist_empty_ilocked(&proc->todo))
			binder_wakeup_proc_ilocked(proc);
		binder_inner_proc_unlock(proc);
		if (ret < 0) {
			if (copy_to_user(ubuf, &bwr, sizeof(bwr)))
				ret = -EFAULT;
			goto out;
		}
	}
	binder_debug(BINDER_DEBUG_READ_WRITE,
		     "%d:%d wrote %lld of %lld, read return %lld of %lld\n",
		     proc->pid, thread->pid,
		     (u64)bwr.write_consumed, (u64)bwr.write_size,
		     (u64)bwr.read_consumed, (u64)bwr.read_size);
	if (copy_to_user(ubuf, &bwr, sizeof(bwr))) {
		ret = -EFAULT;
		goto out;
	}
out:
	return ret;
}

static int binder_ioctl_set_ctx_mgr(struct file *filp)
{
	int ret = 0;
	struct binder_proc *proc = filp->private_data;
	struct binder_context *context = proc->context;
	struct binder_node *new_node;
	kuid_t curr_euid = current_euid();

	mutex_lock(&context->context_mgr_node_lock);
	if (context->binder_context_mgr_node) {
		pr_err("BINDER_SET_CONTEXT_MGR already set\n");
		ret = -EBUSY;
		goto out;
	}
	ret = security_binder_set_context_mgr(proc->tsk);
	if (ret < 0)
		goto out;
	if (uid_valid(context->binder_context_mgr_uid)) {
		if (!uid_eq(context->binder_context_mgr_uid, curr_euid)) {
			pr_err("BINDER_SET_CONTEXT_MGR bad uid %d != %d\n",
			       from_kuid(&init_user_ns, curr_euid),
			       from_kuid(&init_user_ns,
					 context->binder_context_mgr_uid));
			ret = -EPERM;
			goto out;
		}
	} else {
		context->binder_context_mgr_uid = curr_euid;
	}
	new_node = binder_new_node(proc, NULL);
	if (!new_node) {
		ret = -ENOMEM;
		goto out;
	}
	binder_node_lock(new_node);
	new_node->local_weak_refs++;
	new_node->local_strong_refs++;
	new_node->has_strong_ref = 1;
	new_node->has_weak_ref = 1;
	context->binder_context_mgr_node = new_node;
	binder_node_unlock(new_node);
	binder_put_node(new_node);
out:
	mutex_unlock(&context->context_mgr_node_lock);
	return ret;
}

static int binder_ioctl_get_node_debug_info(struct binder_proc *proc,
				struct binder_node_debug_info *info) {
	struct rb_node *n;
	binder_uintptr_t ptr = info->ptr;

	memset(info, 0, sizeof(*info));

	binder_inner_proc_lock(proc);
	for (n = rb_first(&proc->nodes); n != NULL; n = rb_next(n)) {
		struct binder_node *node = rb_entry(n, struct binder_node,
						    rb_node);
		if (node->ptr > ptr) {
			info->ptr = node->ptr;
			info->cookie = node->cookie;
			info->has_strong_ref = node->has_strong_ref;
			info->has_weak_ref = node->has_weak_ref;
			break;
		}
	}
	binder_inner_proc_unlock(proc);

	return 0;
}

static long binder_ioctl(struct file *filp, unsigned int cmd, unsigned long arg)
{
	int ret;
	struct binder_proc *proc = filp->private_data;
	struct binder_thread *thread;
	unsigned int size = _IOC_SIZE(cmd);
	void __user *ubuf = (void __user *)arg;

	/*pr_info("binder_ioctl: %d:%d %x %lx\n",
			proc->pid, current->pid, cmd, arg);*/

	binder_selftest_alloc(&proc->alloc);

	trace_binder_ioctl(cmd, arg);

	ret = wait_event_interruptible(binder_user_error_wait, binder_stop_on_user_error < 2);
	if (ret)
		goto err_unlocked;

	thread = binder_get_thread(proc);
	if (thread == NULL) {
		ret = -ENOMEM;
		goto err;
	}

	switch (cmd) {
	case BINDER_WRITE_READ:
		ret = binder_ioctl_write_read(filp, cmd, arg, thread);
		if (ret)
			goto err;
		break;
	case BINDER_SET_MAX_THREADS: {
		int max_threads;

		if (copy_from_user(&max_threads, ubuf,
				   sizeof(max_threads))) {
			ret = -EINVAL;
			goto err;
		}
		binder_inner_proc_lock(proc);
		proc->max_threads = max_threads;
		binder_inner_proc_unlock(proc);
		break;
	}
	case BINDER_SET_CONTEXT_MGR:
		ret = binder_ioctl_set_ctx_mgr(filp);
		if (ret)
			goto err;
		break;
	case BINDER_THREAD_EXIT:
		binder_debug(BINDER_DEBUG_THREADS, "%d:%d exit\n",
			     proc->pid, thread->pid);
		binder_thread_release(proc, thread);
		thread = NULL;
		break;
	case BINDER_VERSION: {
		struct binder_version __user *ver = ubuf;

		if (size != sizeof(struct binder_version)) {
			ret = -EINVAL;
			goto err;
		}
		if (put_user(BINDER_CURRENT_PROTOCOL_VERSION,
			     &ver->protocol_version)) {
			ret = -EINVAL;
			goto err;
		}
		break;
	}
	case BINDER_GET_NODE_DEBUG_INFO: {
		struct binder_node_debug_info info;

		if (copy_from_user(&info, ubuf, sizeof(info))) {
			ret = -EFAULT;
			goto err;
		}

		ret = binder_ioctl_get_node_debug_info(proc, &info);
		if (ret < 0)
			goto err;

		if (copy_to_user(ubuf, &info, sizeof(info))) {
			ret = -EFAULT;
			goto err;
		}
		break;
	}
	default:
		ret = -EINVAL;
		goto err;
	}
	ret = 0;
err:
	if (thread)
		thread->looper_need_return = false;
	wait_event_interruptible(binder_user_error_wait, binder_stop_on_user_error < 2);
	if (ret && ret != -ERESTARTSYS)
		pr_info("%d:%d ioctl %x %lx returned %d\n", proc->pid, current->pid, cmd, arg, ret);
err_unlocked:
	trace_binder_ioctl_done(ret);
	return ret;
}

static void binder_vma_open(struct vm_area_struct *vma)
{
	struct binder_proc *proc = vma->vm_private_data;

	binder_debug(BINDER_DEBUG_OPEN_CLOSE,
		     "%d open vm area %lx-%lx (%ld K) vma %lx pagep %lx\n",
		     proc->pid, vma->vm_start, vma->vm_end,
		     (vma->vm_end - vma->vm_start) / SZ_1K, vma->vm_flags,
		     (unsigned long)pgprot_val(vma->vm_page_prot));
}

static void binder_vma_close(struct vm_area_struct *vma)
{
	struct binder_proc *proc = vma->vm_private_data;

	binder_debug(BINDER_DEBUG_OPEN_CLOSE,
		     "%d close vm area %lx-%lx (%ld K) vma %lx pagep %lx\n",
		     proc->pid, vma->vm_start, vma->vm_end,
		     (vma->vm_end - vma->vm_start) / SZ_1K, vma->vm_flags,
		     (unsigned long)pgprot_val(vma->vm_page_prot));
	binder_alloc_vma_close(&proc->alloc);
}

static int binder_vm_fault(struct vm_area_struct *vma, struct vm_fault *vmf)
{
	return VM_FAULT_SIGBUS;
}

static const struct vm_operations_struct binder_vm_ops = {
	.open = binder_vma_open,
	.close = binder_vma_close,
	.fault = binder_vm_fault,
};

static int binder_mmap(struct file *filp, struct vm_area_struct *vma)
{
	int ret;
	struct binder_proc *proc = filp->private_data;
	const char *failure_string;

	if (proc->tsk != current->group_leader)
		return -EINVAL;

	if ((vma->vm_end - vma->vm_start) > SZ_4M)
		vma->vm_end = vma->vm_start + SZ_4M;

	binder_debug(BINDER_DEBUG_OPEN_CLOSE,
		     "%s: %d %lx-%lx (%ld K) vma %lx pagep %lx\n",
		     __func__, proc->pid, vma->vm_start, vma->vm_end,
		     (vma->vm_end - vma->vm_start) / SZ_1K, vma->vm_flags,
		     (unsigned long)pgprot_val(vma->vm_page_prot));

	if (vma->vm_flags & FORBIDDEN_MMAP_FLAGS) {
		ret = -EPERM;
		failure_string = "bad vm_flags";
		goto err_bad_arg;
	}
	vma->vm_flags = (vma->vm_flags | VM_DONTCOPY) & ~VM_MAYWRITE;
	vma->vm_ops = &binder_vm_ops;
	vma->vm_private_data = proc;

<<<<<<< HEAD
	ret = binder_alloc_mmap_handler(&proc->alloc, vma);

	return ret;
=======
	if (binder_update_page_range(proc, 1, proc->buffer, proc->buffer + PAGE_SIZE, vma)) {
		ret = -ENOMEM;
		failure_string = "alloc small buf";
		goto err_alloc_small_buf_failed;
	}
	buffer = proc->buffer;
	INIT_LIST_HEAD(&proc->buffers);
	list_add(&buffer->entry, &proc->buffers);
	buffer->free = 1;
	binder_insert_free_buffer(proc, buffer);
	proc->free_async_space = proc->buffer_size / 2;
	barrier();
	mutex_lock(&proc->files_lock);
	proc->files = get_files_struct(current);
	mutex_unlock(&proc->files_lock);
	proc->vma = vma;
	proc->vma_vm_mm = vma->vm_mm;

	/*pr_info("binder_mmap: %d %lx-%lx maps %p\n",
		 proc->pid, vma->vm_start, vma->vm_end, proc->buffer);*/
	return 0;
>>>>>>> 1aa861ff

err_bad_arg:
	pr_err("binder_mmap: %d %lx-%lx %s failed %d\n",
	       proc->pid, vma->vm_start, vma->vm_end, failure_string, ret);
	return ret;
}

static int binder_open(struct inode *nodp, struct file *filp)
{
	struct binder_proc *proc;
	struct binder_device *binder_dev;

	binder_debug(BINDER_DEBUG_OPEN_CLOSE, "binder_open: %d:%d\n",
		     current->group_leader->pid, current->pid);

	proc = kzalloc(sizeof(*proc), GFP_KERNEL);
	if (proc == NULL)
		return -ENOMEM;
	spin_lock_init(&proc->inner_lock);
	spin_lock_init(&proc->outer_lock);
	get_task_struct(current->group_leader);
	proc->tsk = current->group_leader;
	mutex_init(&proc->files_lock);
	INIT_LIST_HEAD(&proc->todo);
	if (binder_supported_policy(current->policy)) {
		proc->default_priority.sched_policy = current->policy;
		proc->default_priority.prio = current->normal_prio;
	} else {
		proc->default_priority.sched_policy = SCHED_NORMAL;
		proc->default_priority.prio = NICE_TO_PRIO(0);
	}

	binder_dev = container_of(filp->private_data, struct binder_device,
				  miscdev);
	proc->context = &binder_dev->context;
	binder_alloc_init(&proc->alloc);

	binder_stats_created(BINDER_STAT_PROC);
	proc->pid = current->group_leader->pid;
	INIT_LIST_HEAD(&proc->delivered_death);
	INIT_LIST_HEAD(&proc->waiting_threads);
	filp->private_data = proc;

	mutex_lock(&binder_procs_lock);
	hlist_add_head(&proc->proc_node, &binder_procs);
	mutex_unlock(&binder_procs_lock);

	if (binder_debugfs_dir_entry_proc) {
		char strbuf[11];

		snprintf(strbuf, sizeof(strbuf), "%u", proc->pid);
		/*
		 * proc debug entries are shared between contexts, so
		 * this will fail if the process tries to open the driver
		 * again with a different context. The priting code will
		 * anyway print all contexts that a given PID has, so this
		 * is not a problem.
		 */
		proc->debugfs_entry = debugfs_create_file(strbuf, S_IRUGO,
			binder_debugfs_dir_entry_proc,
			(void *)(unsigned long)proc->pid,
			&binder_proc_fops);
	}

	return 0;
}

static int binder_flush(struct file *filp, fl_owner_t id)
{
	struct binder_proc *proc = filp->private_data;

	binder_defer_work(proc, BINDER_DEFERRED_FLUSH);

	return 0;
}

static void binder_deferred_flush(struct binder_proc *proc)
{
	struct rb_node *n;
	int wake_count = 0;

	binder_inner_proc_lock(proc);
	for (n = rb_first(&proc->threads); n != NULL; n = rb_next(n)) {
		struct binder_thread *thread = rb_entry(n, struct binder_thread, rb_node);

		thread->looper_need_return = true;
		if (thread->looper & BINDER_LOOPER_STATE_WAITING) {
			wake_up_interruptible(&thread->wait);
			wake_count++;
		}
	}
	binder_inner_proc_unlock(proc);

	binder_debug(BINDER_DEBUG_OPEN_CLOSE,
		     "binder_flush: %d woke %d threads\n", proc->pid,
		     wake_count);
}

static int binder_release(struct inode *nodp, struct file *filp)
{
	struct binder_proc *proc = filp->private_data;

	debugfs_remove(proc->debugfs_entry);
	binder_defer_work(proc, BINDER_DEFERRED_RELEASE);

	return 0;
}

static int binder_node_release(struct binder_node *node, int refs)
{
	struct binder_ref *ref;
	int death = 0;
	struct binder_proc *proc = node->proc;

	binder_release_work(proc, &node->async_todo);

	binder_node_lock(node);
	binder_inner_proc_lock(proc);
	binder_dequeue_work_ilocked(&node->work);
	/*
	 * The caller must have taken a temporary ref on the node,
	 */
	BUG_ON(!node->tmp_refs);
	if (hlist_empty(&node->refs) && node->tmp_refs == 1) {
		binder_inner_proc_unlock(proc);
		binder_node_unlock(node);
		binder_free_node(node);

		return refs;
	}

	node->proc = NULL;
	node->local_strong_refs = 0;
	node->local_weak_refs = 0;
	binder_inner_proc_unlock(proc);

	spin_lock(&binder_dead_nodes_lock);
	hlist_add_head(&node->dead_node, &binder_dead_nodes);
	spin_unlock(&binder_dead_nodes_lock);

	hlist_for_each_entry(ref, &node->refs, node_entry) {
		refs++;
		/*
		 * Need the node lock to synchronize
		 * with new notification requests and the
		 * inner lock to synchronize with queued
		 * death notifications.
		 */
		binder_inner_proc_lock(ref->proc);
		if (!ref->death) {
			binder_inner_proc_unlock(ref->proc);
			continue;
		}

		death++;

		BUG_ON(!list_empty(&ref->death->work.entry));
		ref->death->work.type = BINDER_WORK_DEAD_BINDER;
		binder_enqueue_work_ilocked(&ref->death->work,
					    &ref->proc->todo);
		binder_wakeup_proc_ilocked(ref->proc);
		binder_inner_proc_unlock(ref->proc);
	}

	binder_debug(BINDER_DEBUG_DEAD_BINDER,
		     "node %d now dead, refs %d, death %d\n",
		     node->debug_id, refs, death);
	binder_node_unlock(node);
	binder_put_node(node);

	return refs;
}

static void binder_deferred_release(struct binder_proc *proc)
{
	struct binder_context *context = proc->context;
	struct rb_node *n;
	int threads, nodes, incoming_refs, outgoing_refs, active_transactions;

	mutex_lock(&binder_procs_lock);
	hlist_del(&proc->proc_node);
	mutex_unlock(&binder_procs_lock);

	mutex_lock(&context->context_mgr_node_lock);
	if (context->binder_context_mgr_node &&
	    context->binder_context_mgr_node->proc == proc) {
		binder_debug(BINDER_DEBUG_DEAD_BINDER,
			     "%s: %d context_mgr_node gone\n",
			     __func__, proc->pid);
		context->binder_context_mgr_node = NULL;
	}
	mutex_unlock(&context->context_mgr_node_lock);
	binder_inner_proc_lock(proc);
	/*
	 * Make sure proc stays alive after we
	 * remove all the threads
	 */
	proc->tmp_ref++;

	proc->is_dead = true;
	threads = 0;
	active_transactions = 0;
	while ((n = rb_first(&proc->threads))) {
		struct binder_thread *thread;

		thread = rb_entry(n, struct binder_thread, rb_node);
		binder_inner_proc_unlock(proc);
		threads++;
		active_transactions += binder_thread_release(proc, thread);
		binder_inner_proc_lock(proc);
	}

	nodes = 0;
	incoming_refs = 0;
	while ((n = rb_first(&proc->nodes))) {
		struct binder_node *node;

		node = rb_entry(n, struct binder_node, rb_node);
		nodes++;
		/*
		 * take a temporary ref on the node before
		 * calling binder_node_release() which will either
		 * kfree() the node or call binder_put_node()
		 */
		binder_inc_node_tmpref_ilocked(node);
		rb_erase(&node->rb_node, &proc->nodes);
		binder_inner_proc_unlock(proc);
		incoming_refs = binder_node_release(node, incoming_refs);
		binder_inner_proc_lock(proc);
	}
	binder_inner_proc_unlock(proc);

	outgoing_refs = 0;
	binder_proc_lock(proc);
	while ((n = rb_first(&proc->refs_by_desc))) {
		struct binder_ref *ref;

		ref = rb_entry(n, struct binder_ref, rb_node_desc);
		outgoing_refs++;
		binder_cleanup_ref_olocked(ref);
		binder_proc_unlock(proc);
		binder_free_ref(ref);
		binder_proc_lock(proc);
	}
	binder_proc_unlock(proc);

	binder_release_work(proc, &proc->todo);
	binder_release_work(proc, &proc->delivered_death);

	binder_debug(BINDER_DEBUG_OPEN_CLOSE,
		     "%s: %d threads %d, nodes %d (ref %d), refs %d, active transactions %d\n",
		     __func__, proc->pid, threads, nodes, incoming_refs,
		     outgoing_refs, active_transactions);

	binder_proc_dec_tmpref(proc);
}

static void binder_deferred_func(struct work_struct *work)
{
	struct binder_proc *proc;
	int defer;

	do {
		mutex_lock(&binder_deferred_lock);
		if (!hlist_empty(&binder_deferred_list)) {
			proc = hlist_entry(binder_deferred_list.first,
					struct binder_proc, deferred_work_node);
			hlist_del_init(&proc->deferred_work_node);
			defer = proc->deferred_work;
			proc->deferred_work = 0;
		} else {
			proc = NULL;
			defer = 0;
		}
		mutex_unlock(&binder_deferred_lock);

<<<<<<< HEAD
=======
		files = NULL;
		if (defer & BINDER_DEFERRED_PUT_FILES) {
			mutex_lock(&proc->files_lock);
			files = proc->files;
			if (files)
				proc->files = NULL;
			mutex_unlock(&proc->files_lock);
		}

>>>>>>> 1aa861ff
		if (defer & BINDER_DEFERRED_FLUSH)
			binder_deferred_flush(proc);

		if (defer & BINDER_DEFERRED_RELEASE)
			binder_deferred_release(proc); /* frees proc */
	} while (proc);
}
static DECLARE_WORK(binder_deferred_work, binder_deferred_func);

static void
binder_defer_work(struct binder_proc *proc, enum binder_deferred_state defer)
{
	mutex_lock(&binder_deferred_lock);
	proc->deferred_work |= defer;
	if (hlist_unhashed(&proc->deferred_work_node)) {
		hlist_add_head(&proc->deferred_work_node,
				&binder_deferred_list);
		schedule_work(&binder_deferred_work);
	}
	mutex_unlock(&binder_deferred_lock);
}

static void print_binder_transaction_ilocked(struct seq_file *m,
					     struct binder_proc *proc,
					     const char *prefix,
					     struct binder_transaction *t)
{
	struct binder_proc *to_proc;
	struct binder_buffer *buffer = t->buffer;

	spin_lock(&t->lock);
	to_proc = t->to_proc;
	seq_printf(m,
		   "%s %d: %p from %d:%d to %d:%d code %x flags %x pri %d:%d r%d",
		   prefix, t->debug_id, t,
		   t->from ? t->from->proc->pid : 0,
		   t->from ? t->from->pid : 0,
		   to_proc ? to_proc->pid : 0,
		   t->to_thread ? t->to_thread->pid : 0,
		   t->code, t->flags, t->priority.sched_policy,
		   t->priority.prio, t->need_reply);
	spin_unlock(&t->lock);

	if (proc != to_proc) {
		/*
		 * Can only safely deref buffer if we are holding the
		 * correct proc inner lock for this node
		 */
		seq_puts(m, "\n");
		return;
	}

	if (buffer == NULL) {
		seq_puts(m, " buffer free\n");
		return;
	}
	if (buffer->target_node)
		seq_printf(m, " node %d", buffer->target_node->debug_id);
	seq_printf(m, " size %zd:%zd data %p\n",
		   buffer->data_size, buffer->offsets_size,
		   buffer->data);
}

static void print_binder_work_ilocked(struct seq_file *m,
				     struct binder_proc *proc,
				     const char *prefix,
				     const char *transaction_prefix,
				     struct binder_work *w)
{
	struct binder_node *node;
	struct binder_transaction *t;

	switch (w->type) {
	case BINDER_WORK_TRANSACTION:
		t = container_of(w, struct binder_transaction, work);
		print_binder_transaction_ilocked(
				m, proc, transaction_prefix, t);
		break;
	case BINDER_WORK_RETURN_ERROR: {
		struct binder_error *e = container_of(
				w, struct binder_error, work);

		seq_printf(m, "%stransaction error: %u\n",
			   prefix, e->cmd);
	} break;
	case BINDER_WORK_TRANSACTION_COMPLETE:
		seq_printf(m, "%stransaction complete\n", prefix);
		break;
	case BINDER_WORK_NODE:
		node = container_of(w, struct binder_node, work);
		seq_printf(m, "%snode work %d: u%016llx c%016llx\n",
			   prefix, node->debug_id,
			   (u64)node->ptr, (u64)node->cookie);
		break;
	case BINDER_WORK_DEAD_BINDER:
		seq_printf(m, "%shas dead binder\n", prefix);
		break;
	case BINDER_WORK_DEAD_BINDER_AND_CLEAR:
		seq_printf(m, "%shas cleared dead binder\n", prefix);
		break;
	case BINDER_WORK_CLEAR_DEATH_NOTIFICATION:
		seq_printf(m, "%shas cleared death notification\n", prefix);
		break;
	default:
		seq_printf(m, "%sunknown work: type %d\n", prefix, w->type);
		break;
	}
}

static void print_binder_thread_ilocked(struct seq_file *m,
					struct binder_thread *thread,
					int print_always)
{
	struct binder_transaction *t;
	struct binder_work *w;
	size_t start_pos = m->count;
	size_t header_pos;

	seq_printf(m, "  thread %d: l %02x need_return %d tr %d\n",
			thread->pid, thread->looper,
			thread->looper_need_return,
			atomic_read(&thread->tmp_ref));
	header_pos = m->count;
	t = thread->transaction_stack;
	while (t) {
		if (t->from == thread) {
			print_binder_transaction_ilocked(m, thread->proc,
					"    outgoing transaction", t);
			t = t->from_parent;
		} else if (t->to_thread == thread) {
			print_binder_transaction_ilocked(m, thread->proc,
						 "    incoming transaction", t);
			t = t->to_parent;
		} else {
			print_binder_transaction_ilocked(m, thread->proc,
					"    bad transaction", t);
			t = NULL;
		}
	}
	list_for_each_entry(w, &thread->todo, entry) {
		print_binder_work_ilocked(m, thread->proc, "    ",
					  "    pending transaction", w);
	}
	if (!print_always && m->count == header_pos)
		m->count = start_pos;
}

static void print_binder_node_nilocked(struct seq_file *m,
				       struct binder_node *node)
{
	struct binder_ref *ref;
	struct binder_work *w;
	int count;

	count = 0;
	hlist_for_each_entry(ref, &node->refs, node_entry)
		count++;

	seq_printf(m, "  node %d: u%016llx c%016llx pri %d:%d hs %d hw %d ls %d lw %d is %d iw %d tr %d",
		   node->debug_id, (u64)node->ptr, (u64)node->cookie,
		   node->sched_policy, node->min_priority,
		   node->has_strong_ref, node->has_weak_ref,
		   node->local_strong_refs, node->local_weak_refs,
		   node->internal_strong_refs, count, node->tmp_refs);
	if (count) {
		seq_puts(m, " proc");
		hlist_for_each_entry(ref, &node->refs, node_entry)
			seq_printf(m, " %d", ref->proc->pid);
	}
	seq_puts(m, "\n");
	if (node->proc) {
		list_for_each_entry(w, &node->async_todo, entry)
			print_binder_work_ilocked(m, node->proc, "    ",
					  "    pending async transaction", w);
	}
}

static void print_binder_ref_olocked(struct seq_file *m,
				     struct binder_ref *ref)
{
	binder_node_lock(ref->node);
	seq_printf(m, "  ref %d: desc %d %snode %d s %d w %d d %pK\n",
		   ref->data.debug_id, ref->data.desc,
		   ref->node->proc ? "" : "dead ",
		   ref->node->debug_id, ref->data.strong,
		   ref->data.weak, ref->death);
	binder_node_unlock(ref->node);
}

static void print_binder_proc(struct seq_file *m,
			      struct binder_proc *proc, int print_all)
{
	struct binder_work *w;
	struct rb_node *n;
	size_t start_pos = m->count;
	size_t header_pos;
	struct binder_node *last_node = NULL;

	seq_printf(m, "proc %d\n", proc->pid);
	seq_printf(m, "context %s\n", proc->context->name);
	header_pos = m->count;

	binder_inner_proc_lock(proc);
	for (n = rb_first(&proc->threads); n != NULL; n = rb_next(n))
		print_binder_thread_ilocked(m, rb_entry(n, struct binder_thread,
						rb_node), print_all);

	for (n = rb_first(&proc->nodes); n != NULL; n = rb_next(n)) {
		struct binder_node *node = rb_entry(n, struct binder_node,
						    rb_node);
		/*
		 * take a temporary reference on the node so it
		 * survives and isn't removed from the tree
		 * while we print it.
		 */
		binder_inc_node_tmpref_ilocked(node);
		/* Need to drop inner lock to take node lock */
		binder_inner_proc_unlock(proc);
		if (last_node)
			binder_put_node(last_node);
		binder_node_inner_lock(node);
		print_binder_node_nilocked(m, node);
		binder_node_inner_unlock(node);
		last_node = node;
		binder_inner_proc_lock(proc);
	}
	binder_inner_proc_unlock(proc);
	if (last_node)
		binder_put_node(last_node);

	if (print_all) {
		binder_proc_lock(proc);
		for (n = rb_first(&proc->refs_by_desc);
		     n != NULL;
		     n = rb_next(n))
			print_binder_ref_olocked(m, rb_entry(n,
							    struct binder_ref,
							    rb_node_desc));
		binder_proc_unlock(proc);
	}
	binder_alloc_print_allocated(m, &proc->alloc);
	binder_inner_proc_lock(proc);
	list_for_each_entry(w, &proc->todo, entry)
		print_binder_work_ilocked(m, proc, "  ",
					  "  pending transaction", w);
	list_for_each_entry(w, &proc->delivered_death, entry) {
		seq_puts(m, "  has delivered dead binder\n");
		break;
	}
	binder_inner_proc_unlock(proc);
	if (!print_all && m->count == header_pos)
		m->count = start_pos;
}

static const char * const binder_return_strings[] = {
	"BR_ERROR",
	"BR_OK",
	"BR_TRANSACTION",
	"BR_REPLY",
	"BR_ACQUIRE_RESULT",
	"BR_DEAD_REPLY",
	"BR_TRANSACTION_COMPLETE",
	"BR_INCREFS",
	"BR_ACQUIRE",
	"BR_RELEASE",
	"BR_DECREFS",
	"BR_ATTEMPT_ACQUIRE",
	"BR_NOOP",
	"BR_SPAWN_LOOPER",
	"BR_FINISHED",
	"BR_DEAD_BINDER",
	"BR_CLEAR_DEATH_NOTIFICATION_DONE",
	"BR_FAILED_REPLY"
};

static const char * const binder_command_strings[] = {
	"BC_TRANSACTION",
	"BC_REPLY",
	"BC_ACQUIRE_RESULT",
	"BC_FREE_BUFFER",
	"BC_INCREFS",
	"BC_ACQUIRE",
	"BC_RELEASE",
	"BC_DECREFS",
	"BC_INCREFS_DONE",
	"BC_ACQUIRE_DONE",
	"BC_ATTEMPT_ACQUIRE",
	"BC_REGISTER_LOOPER",
	"BC_ENTER_LOOPER",
	"BC_EXIT_LOOPER",
	"BC_REQUEST_DEATH_NOTIFICATION",
	"BC_CLEAR_DEATH_NOTIFICATION",
	"BC_DEAD_BINDER_DONE",
	"BC_TRANSACTION_SG",
	"BC_REPLY_SG",
};

static const char * const binder_objstat_strings[] = {
	"proc",
	"thread",
	"node",
	"ref",
	"death",
	"transaction",
	"transaction_complete"
};

static void print_binder_stats(struct seq_file *m, const char *prefix,
			       struct binder_stats *stats)
{
	int i;

	BUILD_BUG_ON(ARRAY_SIZE(stats->bc) !=
		     ARRAY_SIZE(binder_command_strings));
	for (i = 0; i < ARRAY_SIZE(stats->bc); i++) {
		int temp = atomic_read(&stats->bc[i]);

		if (temp)
			seq_printf(m, "%s%s: %d\n", prefix,
				   binder_command_strings[i], temp);
	}

	BUILD_BUG_ON(ARRAY_SIZE(stats->br) !=
		     ARRAY_SIZE(binder_return_strings));
	for (i = 0; i < ARRAY_SIZE(stats->br); i++) {
		int temp = atomic_read(&stats->br[i]);

		if (temp)
			seq_printf(m, "%s%s: %d\n", prefix,
				   binder_return_strings[i], temp);
	}

	BUILD_BUG_ON(ARRAY_SIZE(stats->obj_created) !=
		     ARRAY_SIZE(binder_objstat_strings));
	BUILD_BUG_ON(ARRAY_SIZE(stats->obj_created) !=
		     ARRAY_SIZE(stats->obj_deleted));
	for (i = 0; i < ARRAY_SIZE(stats->obj_created); i++) {
		int created = atomic_read(&stats->obj_created[i]);
		int deleted = atomic_read(&stats->obj_deleted[i]);

		if (created || deleted)
			seq_printf(m, "%s%s: active %d total %d\n",
				prefix,
				binder_objstat_strings[i],
				created - deleted,
				created);
	}
}

static void print_binder_proc_stats(struct seq_file *m,
				    struct binder_proc *proc)
{
	struct binder_work *w;
	struct binder_thread *thread;
	struct rb_node *n;
	int count, strong, weak, ready_threads;
	size_t free_async_space =
		binder_alloc_get_free_async_space(&proc->alloc);

	seq_printf(m, "proc %d\n", proc->pid);
	seq_printf(m, "context %s\n", proc->context->name);
	count = 0;
	ready_threads = 0;
	binder_inner_proc_lock(proc);
	for (n = rb_first(&proc->threads); n != NULL; n = rb_next(n))
		count++;

	list_for_each_entry(thread, &proc->waiting_threads, waiting_thread_node)
		ready_threads++;

	seq_printf(m, "  threads: %d\n", count);
	seq_printf(m, "  requested threads: %d+%d/%d\n"
			"  ready threads %d\n"
			"  free async space %zd\n", proc->requested_threads,
			proc->requested_threads_started, proc->max_threads,
			ready_threads,
			free_async_space);
	count = 0;
	for (n = rb_first(&proc->nodes); n != NULL; n = rb_next(n))
		count++;
	binder_inner_proc_unlock(proc);
	seq_printf(m, "  nodes: %d\n", count);
	count = 0;
	strong = 0;
	weak = 0;
	binder_proc_lock(proc);
	for (n = rb_first(&proc->refs_by_desc); n != NULL; n = rb_next(n)) {
		struct binder_ref *ref = rb_entry(n, struct binder_ref,
						  rb_node_desc);
		count++;
		strong += ref->data.strong;
		weak += ref->data.weak;
	}
	binder_proc_unlock(proc);
	seq_printf(m, "  refs: %d s %d w %d\n", count, strong, weak);

	count = binder_alloc_get_allocated_count(&proc->alloc);
	seq_printf(m, "  buffers: %d\n", count);

	binder_alloc_print_pages(m, &proc->alloc);

	count = 0;
	binder_inner_proc_lock(proc);
	list_for_each_entry(w, &proc->todo, entry) {
		if (w->type == BINDER_WORK_TRANSACTION)
			count++;
	}
	binder_inner_proc_unlock(proc);
	seq_printf(m, "  pending transactions: %d\n", count);

	print_binder_stats(m, "  ", &proc->stats);
}


static int binder_state_show(struct seq_file *m, void *unused)
{
	struct binder_proc *proc;
	struct binder_node *node;
	struct binder_node *last_node = NULL;

	seq_puts(m, "binder state:\n");

	spin_lock(&binder_dead_nodes_lock);
	if (!hlist_empty(&binder_dead_nodes))
		seq_puts(m, "dead nodes:\n");
	hlist_for_each_entry(node, &binder_dead_nodes, dead_node) {
		/*
		 * take a temporary reference on the node so it
		 * survives and isn't removed from the list
		 * while we print it.
		 */
		node->tmp_refs++;
		spin_unlock(&binder_dead_nodes_lock);
		if (last_node)
			binder_put_node(last_node);
		binder_node_lock(node);
		print_binder_node_nilocked(m, node);
		binder_node_unlock(node);
		last_node = node;
		spin_lock(&binder_dead_nodes_lock);
	}
	spin_unlock(&binder_dead_nodes_lock);
	if (last_node)
		binder_put_node(last_node);

	mutex_lock(&binder_procs_lock);
	hlist_for_each_entry(proc, &binder_procs, proc_node)
		print_binder_proc(m, proc, 1);
	mutex_unlock(&binder_procs_lock);

	return 0;
}

static int binder_stats_show(struct seq_file *m, void *unused)
{
	struct binder_proc *proc;

	seq_puts(m, "binder stats:\n");

	print_binder_stats(m, "", &binder_stats);

	mutex_lock(&binder_procs_lock);
	hlist_for_each_entry(proc, &binder_procs, proc_node)
		print_binder_proc_stats(m, proc);
	mutex_unlock(&binder_procs_lock);

	return 0;
}

static int binder_transactions_show(struct seq_file *m, void *unused)
{
	struct binder_proc *proc;

	seq_puts(m, "binder transactions:\n");
	mutex_lock(&binder_procs_lock);
	hlist_for_each_entry(proc, &binder_procs, proc_node)
		print_binder_proc(m, proc, 0);
	mutex_unlock(&binder_procs_lock);

	return 0;
}

static int binder_proc_show(struct seq_file *m, void *unused)
{
	struct binder_proc *itr;
	int pid = (unsigned long)m->private;

	mutex_lock(&binder_procs_lock);
	hlist_for_each_entry(itr, &binder_procs, proc_node) {
		if (itr->pid == pid) {
			seq_puts(m, "binder proc state:\n");
			print_binder_proc(m, itr, 1);
		}
	}
	mutex_unlock(&binder_procs_lock);

	return 0;
}

static void print_binder_transaction_log_entry(struct seq_file *m,
					struct binder_transaction_log_entry *e)
{
	int debug_id = READ_ONCE(e->debug_id_done);
	/*
	 * read barrier to guarantee debug_id_done read before
	 * we print the log values
	 */
	smp_rmb();
	seq_printf(m,
		   "%d: %s from %d:%d to %d:%d context %s node %d handle %d size %d:%d ret %d/%d l=%d",
		   e->debug_id, (e->call_type == 2) ? "reply" :
		   ((e->call_type == 1) ? "async" : "call "), e->from_proc,
		   e->from_thread, e->to_proc, e->to_thread, e->context_name,
		   e->to_node, e->target_handle, e->data_size, e->offsets_size,
		   e->return_error, e->return_error_param,
		   e->return_error_line);
	/*
	 * read-barrier to guarantee read of debug_id_done after
	 * done printing the fields of the entry
	 */
	smp_rmb();
	seq_printf(m, debug_id && debug_id == READ_ONCE(e->debug_id_done) ?
			"\n" : " (incomplete)\n");
}

static int binder_transaction_log_show(struct seq_file *m, void *unused)
{
	struct binder_transaction_log *log = m->private;
	unsigned int log_cur = atomic_read(&log->cur);
	unsigned int count;
	unsigned int cur;
	int i;

	count = log_cur + 1;
	cur = count < ARRAY_SIZE(log->entry) && !log->full ?
		0 : count % ARRAY_SIZE(log->entry);
	if (count > ARRAY_SIZE(log->entry) || log->full)
		count = ARRAY_SIZE(log->entry);
	for (i = 0; i < count; i++) {
		unsigned int index = cur++ % ARRAY_SIZE(log->entry);

		print_binder_transaction_log_entry(m, &log->entry[index]);
	}
	return 0;
}

static const struct file_operations binder_fops = {
	.owner = THIS_MODULE,
	.poll = binder_poll,
	.unlocked_ioctl = binder_ioctl,
	.compat_ioctl = binder_ioctl,
	.mmap = binder_mmap,
	.open = binder_open,
	.flush = binder_flush,
	.release = binder_release,
};

BINDER_DEBUG_ENTRY(state);
BINDER_DEBUG_ENTRY(stats);
BINDER_DEBUG_ENTRY(transactions);
BINDER_DEBUG_ENTRY(transaction_log);

static int __init init_binder_device(const char *name)
{
	int ret;
	struct binder_device *binder_device;

	binder_device = kzalloc(sizeof(*binder_device), GFP_KERNEL);
	if (!binder_device)
		return -ENOMEM;

	binder_device->miscdev.fops = &binder_fops;
	binder_device->miscdev.minor = MISC_DYNAMIC_MINOR;
	binder_device->miscdev.name = name;

	binder_device->context.binder_context_mgr_uid = INVALID_UID;
	binder_device->context.name = name;
	mutex_init(&binder_device->context.context_mgr_node_lock);

	ret = misc_register(&binder_device->miscdev);
	if (ret < 0) {
		kfree(binder_device);
		return ret;
	}

	hlist_add_head(&binder_device->hlist, &binder_devices);

	return ret;
}

static int __init binder_init(void)
{
	int ret;
	char *device_name, *device_names;
	struct binder_device *device;
	struct hlist_node *tmp;

	binder_alloc_shrinker_init();

	atomic_set(&binder_transaction_log.cur, ~0U);
	atomic_set(&binder_transaction_log_failed.cur, ~0U);

	binder_debugfs_dir_entry_root = debugfs_create_dir("binder", NULL);
	if (binder_debugfs_dir_entry_root)
		binder_debugfs_dir_entry_proc = debugfs_create_dir("proc",
						 binder_debugfs_dir_entry_root);

	if (binder_debugfs_dir_entry_root) {
		debugfs_create_file("state",
				    S_IRUGO,
				    binder_debugfs_dir_entry_root,
				    NULL,
				    &binder_state_fops);
		debugfs_create_file("stats",
				    S_IRUGO,
				    binder_debugfs_dir_entry_root,
				    NULL,
				    &binder_stats_fops);
		debugfs_create_file("transactions",
				    S_IRUGO,
				    binder_debugfs_dir_entry_root,
				    NULL,
				    &binder_transactions_fops);
		debugfs_create_file("transaction_log",
				    S_IRUGO,
				    binder_debugfs_dir_entry_root,
				    &binder_transaction_log,
				    &binder_transaction_log_fops);
		debugfs_create_file("failed_transaction_log",
				    S_IRUGO,
				    binder_debugfs_dir_entry_root,
				    &binder_transaction_log_failed,
				    &binder_transaction_log_fops);
	}

	/*
	 * Copy the module_parameter string, because we don't want to
	 * tokenize it in-place.
	 */
	device_names = kzalloc(strlen(binder_devices_param) + 1, GFP_KERNEL);
	if (!device_names) {
		ret = -ENOMEM;
		goto err_alloc_device_names_failed;
	}
	strcpy(device_names, binder_devices_param);

	while ((device_name = strsep(&device_names, ","))) {
		ret = init_binder_device(device_name);
		if (ret)
			goto err_init_binder_device_failed;
	}

	return ret;

err_init_binder_device_failed:
	hlist_for_each_entry_safe(device, tmp, &binder_devices, hlist) {
		misc_deregister(&device->miscdev);
		hlist_del(&device->hlist);
		kfree(device);
	}
err_alloc_device_names_failed:
	debugfs_remove_recursive(binder_debugfs_dir_entry_root);

	return ret;
}

device_initcall(binder_init);

#define CREATE_TRACE_POINTS
#include "binder_trace.h"

MODULE_LICENSE("GPL v2");<|MERGE_RESOLUTION|>--- conflicted
+++ resolved
@@ -465,8 +465,9 @@
 };
 
 enum binder_deferred_state {
-	BINDER_DEFERRED_FLUSH        = 0x01,
-	BINDER_DEFERRED_RELEASE      = 0x02,
+	BINDER_DEFERRED_PUT_FILES    = 0x01,
+	BINDER_DEFERRED_FLUSH        = 0x02,
+	BINDER_DEFERRED_RELEASE      = 0x04,
 };
 
 /**
@@ -503,6 +504,9 @@
  *                        (invariant after initialized)
  * @tsk                   task_struct for group_leader of process
  *                        (invariant after initialized)
+ * @files                 files_struct for process
+ *                        (protected by @files_lock)
+ * @files_lock            mutex to protect @files
  * @deferred_work_node:   element for binder_deferred_list
  *                        (protected by binder_deferred_lock)
  * @deferred_work:        bitmap of deferred work to perform
@@ -547,11 +551,8 @@
 	struct list_head waiting_threads;
 	int pid;
 	struct task_struct *tsk;
-<<<<<<< HEAD
-=======
 	struct files_struct *files;
 	struct mutex files_lock;
->>>>>>> 1aa861ff
 	struct hlist_node deferred_work_node;
 	int deferred_work;
 	bool is_dead;
@@ -946,53 +947,27 @@
 static void binder_free_proc(struct binder_proc *proc);
 static void binder_inc_node_tmpref_ilocked(struct binder_node *node);
 
-struct files_struct *binder_get_files_struct(struct binder_proc *proc)
-{
-	return get_files_struct(proc->tsk);
-}
-
 static int task_get_unused_fd_flags(struct binder_proc *proc, int flags)
 {
-<<<<<<< HEAD
-	struct files_struct *files;
-=======
->>>>>>> 1aa861ff
 	unsigned long rlim_cur;
 	unsigned long irqs;
 	int ret;
 
-<<<<<<< HEAD
-	files = binder_get_files_struct(proc);
-	if (files == NULL)
-		return -ESRCH;
-
-=======
 	mutex_lock(&proc->files_lock);
 	if (proc->files == NULL) {
 		ret = -ESRCH;
 		goto err;
 	}
->>>>>>> 1aa861ff
 	if (!lock_task_sighand(proc->tsk, &irqs)) {
 		ret = -EMFILE;
 		goto err;
 	}
-<<<<<<< HEAD
-
-	rlim_cur = task_rlimit(proc->tsk, RLIMIT_NOFILE);
-	unlock_task_sighand(proc->tsk, &irqs);
-
-	ret = __alloc_fd(files, 0, rlim_cur, flags);
-err:
-	put_files_struct(files);
-=======
 	rlim_cur = task_rlimit(proc->tsk, RLIMIT_NOFILE);
 	unlock_task_sighand(proc->tsk, &irqs);
 
 	ret = __alloc_fd(proc->files, 0, rlim_cur, flags);
 err:
 	mutex_unlock(&proc->files_lock);
->>>>>>> 1aa861ff
 	return ret;
 }
 
@@ -1002,19 +977,10 @@
 static void task_fd_install(
 	struct binder_proc *proc, unsigned int fd, struct file *file)
 {
-<<<<<<< HEAD
-	struct files_struct *files = binder_get_files_struct(proc);
-
-	if (files) {
-		__fd_install(files, fd, file);
-		put_files_struct(files);
-	}
-=======
 	mutex_lock(&proc->files_lock);
 	if (proc->files)
 		__fd_install(proc->files, fd, file);
 	mutex_unlock(&proc->files_lock);
->>>>>>> 1aa861ff
 }
 
 /*
@@ -1022,35 +988,22 @@
  */
 static long task_close_fd(struct binder_proc *proc, unsigned int fd)
 {
-	struct files_struct *files = binder_get_files_struct(proc);
 	int retval;
 
-<<<<<<< HEAD
-	if (files == NULL)
-		return -ESRCH;
-
-	retval = __close_fd(files, fd);
-=======
 	mutex_lock(&proc->files_lock);
 	if (proc->files == NULL) {
 		retval = -ESRCH;
 		goto err;
 	}
 	retval = __close_fd(proc->files, fd);
->>>>>>> 1aa861ff
 	/* can't restart close syscall because file table entry was cleared */
 	if (unlikely(retval == -ERESTARTSYS ||
 		     retval == -ERESTARTNOINTR ||
 		     retval == -ERESTARTNOHAND ||
 		     retval == -ERESTART_RESTARTBLOCK))
 		retval = -EINTR;
-<<<<<<< HEAD
-	put_files_struct(files);
-
-=======
 err:
 	mutex_unlock(&proc->files_lock);
->>>>>>> 1aa861ff
 	return retval;
 }
 
@@ -4911,6 +4864,7 @@
 		     (vma->vm_end - vma->vm_start) / SZ_1K, vma->vm_flags,
 		     (unsigned long)pgprot_val(vma->vm_page_prot));
 	binder_alloc_vma_close(&proc->alloc);
+	binder_defer_work(proc, BINDER_DEFERRED_PUT_FILES);
 }
 
 static int binder_vm_fault(struct vm_area_struct *vma, struct vm_fault *vmf)
@@ -4951,33 +4905,13 @@
 	vma->vm_ops = &binder_vm_ops;
 	vma->vm_private_data = proc;
 
-<<<<<<< HEAD
 	ret = binder_alloc_mmap_handler(&proc->alloc, vma);
-
-	return ret;
-=======
-	if (binder_update_page_range(proc, 1, proc->buffer, proc->buffer + PAGE_SIZE, vma)) {
-		ret = -ENOMEM;
-		failure_string = "alloc small buf";
-		goto err_alloc_small_buf_failed;
-	}
-	buffer = proc->buffer;
-	INIT_LIST_HEAD(&proc->buffers);
-	list_add(&buffer->entry, &proc->buffers);
-	buffer->free = 1;
-	binder_insert_free_buffer(proc, buffer);
-	proc->free_async_space = proc->buffer_size / 2;
-	barrier();
+	if (ret)
+		return ret;
 	mutex_lock(&proc->files_lock);
 	proc->files = get_files_struct(current);
 	mutex_unlock(&proc->files_lock);
-	proc->vma = vma;
-	proc->vma_vm_mm = vma->vm_mm;
-
-	/*pr_info("binder_mmap: %d %lx-%lx maps %p\n",
-		 proc->pid, vma->vm_start, vma->vm_end, proc->buffer);*/
 	return 0;
->>>>>>> 1aa861ff
 
 err_bad_arg:
 	pr_err("binder_mmap: %d %lx-%lx %s failed %d\n",
@@ -5157,6 +5091,8 @@
 	struct rb_node *n;
 	int threads, nodes, incoming_refs, outgoing_refs, active_transactions;
 
+	BUG_ON(proc->files);
+
 	mutex_lock(&binder_procs_lock);
 	hlist_del(&proc->proc_node);
 	mutex_unlock(&binder_procs_lock);
@@ -5238,6 +5174,8 @@
 static void binder_deferred_func(struct work_struct *work)
 {
 	struct binder_proc *proc;
+	struct files_struct *files;
+
 	int defer;
 
 	do {
@@ -5254,8 +5192,6 @@
 		}
 		mutex_unlock(&binder_deferred_lock);
 
-<<<<<<< HEAD
-=======
 		files = NULL;
 		if (defer & BINDER_DEFERRED_PUT_FILES) {
 			mutex_lock(&proc->files_lock);
@@ -5265,12 +5201,14 @@
 			mutex_unlock(&proc->files_lock);
 		}
 
->>>>>>> 1aa861ff
 		if (defer & BINDER_DEFERRED_FLUSH)
 			binder_deferred_flush(proc);
 
 		if (defer & BINDER_DEFERRED_RELEASE)
 			binder_deferred_release(proc); /* frees proc */
+
+		if (files)
+			put_files_struct(files);
 	} while (proc);
 }
 static DECLARE_WORK(binder_deferred_work, binder_deferred_func);

/*
 * Based on arch/arm/mm/mmu.c
 *
 * Copyright (C) 1995-2005 Russell King
 * Copyright (C) 2012 ARM Ltd.
 *
 * This program is free software; you can redistribute it and/or modify
 * it under the terms of the GNU General Public License version 2 as
 * published by the Free Software Foundation.
 *
 * This program is distributed in the hope that it will be useful,
 * but WITHOUT ANY WARRANTY; without even the implied warranty of
 * MERCHANTABILITY or FITNESS FOR A PARTICULAR PURPOSE.  See the
 * GNU General Public License for more details.
 *
 * You should have received a copy of the GNU General Public License
 * along with this program.  If not, see <http://www.gnu.org/licenses/>.
 */

#include <linux/cache.h>
#include <linux/export.h>
#include <linux/kernel.h>
#include <linux/errno.h>
#include <linux/init.h>
#include <linux/libfdt.h>
#include <linux/mman.h>
#include <linux/nodemask.h>
#include <linux/memblock.h>
#include <linux/fs.h>
#include <linux/io.h>
#include <linux/slab.h>
#include <linux/stop_machine.h>
<<<<<<< HEAD
#include <linux/dma-contiguous.h>
#include <linux/cma.h>
=======
>>>>>>> a9d02737
#include <linux/mm.h>

#include <asm/barrier.h>
#include <asm/cputype.h>
#include <asm/fixmap.h>
#include <asm/kasan.h>
#include <asm/kernel-pgtable.h>
#include <asm/sections.h>
#include <asm/setup.h>
#include <asm/sizes.h>
#include <asm/tlb.h>
#include <asm/memblock.h>
#include <asm/mmu_context.h>

u64 idmap_t0sz = TCR_T0SZ(VA_BITS);

u64 kimage_voffset __ro_after_init;
EXPORT_SYMBOL(kimage_voffset);

/*
 * Empty_zero_page is a special page that is used for zero-initialized data
 * and COW.
 */
unsigned long empty_zero_page[PAGE_SIZE / sizeof(unsigned long)] __page_aligned_bss;
EXPORT_SYMBOL(empty_zero_page);

static pte_t bm_pte[PTRS_PER_PTE] __page_aligned_bss;
static pmd_t bm_pmd[PTRS_PER_PMD] __page_aligned_bss __maybe_unused;
static pud_t bm_pud[PTRS_PER_PUD] __page_aligned_bss __maybe_unused;

struct dma_contig_early_reserve {
	phys_addr_t base;
	unsigned long size;
};

static struct dma_contig_early_reserve dma_mmu_remap[MAX_CMA_AREAS];
static int dma_mmu_remap_num;

void __init dma_contiguous_early_fixup(phys_addr_t base, unsigned long size)
{
	if (dma_mmu_remap_num >= ARRAY_SIZE(dma_mmu_remap)) {
		pr_err("ARM64: Not enough slots for DMA fixup reserved regions!\n");
		return;
	}
	dma_mmu_remap[dma_mmu_remap_num].base = base;
	dma_mmu_remap[dma_mmu_remap_num].size = size;
	dma_mmu_remap_num++;
}

static bool dma_overlap(phys_addr_t start, phys_addr_t end)
{
	int i;

	for (i = 0; i < dma_mmu_remap_num; i++) {
		phys_addr_t dma_base = dma_mmu_remap[i].base;
		phys_addr_t dma_end = dma_mmu_remap[i].base +
			dma_mmu_remap[i].size;

		if ((dma_base < end) && (dma_end > start))
			return true;
	}
	return false;
}

pgprot_t phys_mem_access_prot(struct file *file, unsigned long pfn,
			      unsigned long size, pgprot_t vma_prot)
{
	if (!pfn_valid(pfn))
		return pgprot_noncached(vma_prot);
	else if (file->f_flags & O_SYNC)
		return pgprot_writecombine(vma_prot);
	return vma_prot;
}
EXPORT_SYMBOL(phys_mem_access_prot);

static phys_addr_t __init early_pgtable_alloc(void)
{
	phys_addr_t phys;
	void *ptr;

	phys = memblock_alloc(PAGE_SIZE, PAGE_SIZE);

	/*
	 * The FIX_{PGD,PUD,PMD} slots may be in active use, but the FIX_PTE
	 * slot will be free, so we can (ab)use the FIX_PTE slot to initialise
	 * any level of table.
	 */
	ptr = pte_set_fixmap(phys);

	memset(ptr, 0, PAGE_SIZE);

	/*
	 * Implicit barriers also ensure the zeroed page is visible to the page
	 * table walker
	 */
	pte_clear_fixmap();

	return phys;
}

static void alloc_init_pte(pmd_t *pmd, unsigned long addr,
				  unsigned long end, unsigned long pfn,
				  pgprot_t prot,
				  phys_addr_t (*pgtable_alloc)(void))
{
	pte_t *pte;

	BUG_ON(pmd_sect(*pmd));
	if (pmd_none(*pmd)) {
		phys_addr_t pte_phys;
		BUG_ON(!pgtable_alloc);
		pte_phys = pgtable_alloc();
		pte = pte_set_fixmap(pte_phys);
		__pmd_populate(pmd, pte_phys, PMD_TYPE_TABLE);
		pte_clear_fixmap();
	}
	BUG_ON(pmd_bad(*pmd));

	pte = pte_set_fixmap_offset(pmd, addr);
	do {
		set_pte(pte, pfn_pte(pfn, prot));
		pfn++;
	} while (pte++, addr += PAGE_SIZE, addr != end);

	pte_clear_fixmap();
}

static void alloc_init_pmd(pud_t *pud, unsigned long addr, unsigned long end,
				  phys_addr_t phys, pgprot_t prot,
				  phys_addr_t (*pgtable_alloc)(void),
				  bool allow_block_mappings)
{
	pmd_t *pmd;
	unsigned long next;

	/*
	 * Check for initial section mappings in the pgd/pud and remove them.
	 */
	BUG_ON(pud_sect(*pud));
	if (pud_none(*pud)) {
		phys_addr_t pmd_phys;
		BUG_ON(!pgtable_alloc);
		pmd_phys = pgtable_alloc();
		pmd = pmd_set_fixmap(pmd_phys);
		__pud_populate(pud, pmd_phys, PUD_TYPE_TABLE);
		pmd_clear_fixmap();
	}
	BUG_ON(pud_bad(*pud));

	pmd = pmd_set_fixmap_offset(pud, addr);
	do {
		next = pmd_addr_end(addr, end);
		/* try section mapping first */
		if (((addr | next | phys) & ~SECTION_MASK) == 0 &&
		      allow_block_mappings &&
		      !dma_overlap(phys, phys + next - addr)) {
			pmd_t old_pmd =*pmd;
			pmd_set_huge(pmd, phys, prot);
			/*
			 * Check for previous table entries created during
			 * boot (__create_page_tables) and flush them.
			 */
			if (!pmd_none(old_pmd)) {
				flush_tlb_all();
				if (pmd_table(old_pmd)) {
					phys_addr_t table = pmd_page_paddr(old_pmd);
					if (!WARN_ON_ONCE(slab_is_available()))
						memblock_free(table, PAGE_SIZE);
				}
			}
		} else {
			alloc_init_pte(pmd, addr, next, __phys_to_pfn(phys),
				       prot, pgtable_alloc);
		}
		phys += next - addr;
	} while (pmd++, addr = next, addr != end);

	pmd_clear_fixmap();
}

static inline bool use_1G_block(unsigned long addr, unsigned long next,
			unsigned long phys)
{
	if (PAGE_SHIFT != 12)
		return false;

	if (((addr | next | phys) & ~PUD_MASK) != 0)
		return false;

	return true;
}

static void alloc_init_pud(pgd_t *pgd, unsigned long addr, unsigned long end,
				  phys_addr_t phys, pgprot_t prot,
				  phys_addr_t (*pgtable_alloc)(void),
				  bool allow_block_mappings)
{
	pud_t *pud;
	unsigned long next;

	if (pgd_none(*pgd)) {
		phys_addr_t pud_phys;
		BUG_ON(!pgtable_alloc);
		pud_phys = pgtable_alloc();
		__pgd_populate(pgd, pud_phys, PUD_TYPE_TABLE);
	}
	BUG_ON(pgd_bad(*pgd));

	pud = pud_set_fixmap_offset(pgd, addr);
	do {
		next = pud_addr_end(addr, end);

		/*
		 * For 4K granule only, attempt to put down a 1GB block
		 */
		if (use_1G_block(addr, next, phys) && allow_block_mappings &&
		    !dma_overlap(phys, phys + next - addr)) {
			pud_t old_pud = *pud;
			pud_set_huge(pud, phys, prot);

			/*
			 * If we have an old value for a pud, it will
			 * be pointing to a pmd table that we no longer
			 * need (from swapper_pg_dir).
			 *
			 * Look up the old pmd table and free it.
			 */
			if (!pud_none(old_pud)) {
				flush_tlb_all();
				if (pud_table(old_pud)) {
					phys_addr_t table = pud_page_paddr(old_pud);
					if (!WARN_ON_ONCE(slab_is_available()))
						memblock_free(table, PAGE_SIZE);
				}
			}
		} else {
			alloc_init_pmd(pud, addr, next, phys, prot,
				       pgtable_alloc, allow_block_mappings);
		}
		phys += next - addr;
	} while (pud++, addr = next, addr != end);

	pud_clear_fixmap();
}

static void __create_pgd_mapping(pgd_t *pgdir, phys_addr_t phys,
				 unsigned long virt, phys_addr_t size,
				 pgprot_t prot,
				 phys_addr_t (*pgtable_alloc)(void),
				 bool allow_block_mappings)
{
	unsigned long addr, length, end, next;
	pgd_t *pgd = pgd_offset_raw(pgdir, virt);

	/*
	 * If the virtual and physical address don't have the same offset
	 * within a page, we cannot map the region as the caller expects.
	 */
	if (WARN_ON((phys ^ virt) & ~PAGE_MASK))
		return;

	phys &= PAGE_MASK;
	addr = virt & PAGE_MASK;
	length = PAGE_ALIGN(size + (virt & ~PAGE_MASK));

	end = addr + length;
	do {
		next = pgd_addr_end(addr, end);
		alloc_init_pud(pgd, addr, next, phys, prot, pgtable_alloc,
			       allow_block_mappings);
		phys += next - addr;
	} while (pgd++, addr = next, addr != end);
}

static phys_addr_t pgd_pgtable_alloc(void)
{
	void *ptr = (void *)__get_free_page(PGALLOC_GFP);
	if (!ptr || !pgtable_page_ctor(virt_to_page(ptr)))
		BUG();

	/* Ensure the zeroed page is visible to the page table walker */
	dsb(ishst);
	return __pa(ptr);
}

/*
 * This function can only be used to modify existing table entries,
 * without allocating new levels of table. Note that this permits the
 * creation of new section or page entries.
 */
static void __init create_mapping_noalloc(phys_addr_t phys, unsigned long virt,
				  phys_addr_t size, pgprot_t prot)
{
	if (virt < VMALLOC_START) {
		pr_warn("BUG: not creating mapping for %pa at 0x%016lx - outside kernel range\n",
			&phys, virt);
		return;
	}
	__create_pgd_mapping(init_mm.pgd, phys, virt, size, prot, NULL, true);
}

void __init create_pgd_mapping(struct mm_struct *mm, phys_addr_t phys,
			       unsigned long virt, phys_addr_t size,
			       pgprot_t prot, bool allow_block_mappings)
{
	BUG_ON(mm == &init_mm);

	__create_pgd_mapping(mm->pgd, phys, virt, size, prot,
			     pgd_pgtable_alloc, allow_block_mappings);
}

static void create_mapping_late(phys_addr_t phys, unsigned long virt,
				  phys_addr_t size, pgprot_t prot)
{
	if (virt < VMALLOC_START) {
		pr_warn("BUG: not creating mapping for %pa at 0x%016lx - outside kernel range\n",
			&phys, virt);
		return;
	}

	__create_pgd_mapping(init_mm.pgd, phys, virt, size, prot,
			     NULL, !debug_pagealloc_enabled());
}

static void __init __map_memblock(pgd_t *pgd, phys_addr_t start, phys_addr_t end)
{
	unsigned long kernel_start = __pa_symbol(_text);
	unsigned long kernel_end = __pa_symbol(__init_begin);

	/*
	 * Take care not to create a writable alias for the
	 * read-only text and rodata sections of the kernel image.
	 */

	/* No overlap with the kernel text/rodata */
	if (end < kernel_start || start >= kernel_end) {
		__create_pgd_mapping(pgd, start, __phys_to_virt(start),
				     end - start, PAGE_KERNEL,
				     early_pgtable_alloc,
				     !debug_pagealloc_enabled());
		return;
	}

	/*
	 * This block overlaps the kernel text/rodata mappings.
	 * Map the portion(s) which don't overlap.
	 */
	if (start < kernel_start)
		__create_pgd_mapping(pgd, start,
				     __phys_to_virt(start),
				     kernel_start - start, PAGE_KERNEL,
				     early_pgtable_alloc,
				     !debug_pagealloc_enabled());
	if (kernel_end < end)
		__create_pgd_mapping(pgd, kernel_end,
				     __phys_to_virt(kernel_end),
				     end - kernel_end, PAGE_KERNEL,
				     early_pgtable_alloc,
				     !debug_pagealloc_enabled());

	/*
	 * Map the linear alias of the [_text, __init_begin) interval as
	 * read-only/non-executable. This makes the contents of the
	 * region accessible to subsystems such as hibernate, but
	 * protects it from inadvertent modification or execution.
	 */
	__create_pgd_mapping(pgd, kernel_start, __phys_to_virt(kernel_start),
			     kernel_end - kernel_start, PAGE_KERNEL_RO,
			     early_pgtable_alloc, !debug_pagealloc_enabled());
}

static void __init map_mem(pgd_t *pgd)
{
	struct memblock_region *reg;

	/* map all the memory banks */
	for_each_memblock(memory, reg) {
		phys_addr_t start = reg->base;
		phys_addr_t end = start + reg->size;

		if (start >= end)
			break;
		if (memblock_is_nomap(reg))
			continue;

		__map_memblock(pgd, start, end);
	}
}

void mark_rodata_ro(void)
{
	unsigned long section_size;

	section_size = (unsigned long)_etext - (unsigned long)_text;
	create_mapping_late(__pa_symbol(_text), (unsigned long)_text,
			    section_size, PAGE_KERNEL_ROX);
	/*
	 * mark .rodata as read only. Use __init_begin rather than __end_rodata
	 * to cover NOTES and EXCEPTION_TABLE.
	 */
	section_size = (unsigned long)__init_begin - (unsigned long)__start_rodata;
	create_mapping_late(__pa_symbol(__start_rodata), (unsigned long)__start_rodata,
			    section_size, PAGE_KERNEL_RO);
}

static void __init map_kernel_segment(pgd_t *pgd, void *va_start, void *va_end,
				      pgprot_t prot, struct vm_struct *vma)
{
	phys_addr_t pa_start = __pa_symbol(va_start);
	unsigned long size = va_end - va_start;

	BUG_ON(!PAGE_ALIGNED(pa_start));
	BUG_ON(!PAGE_ALIGNED(size));

	__create_pgd_mapping(pgd, pa_start, (unsigned long)va_start, size, prot,
			     early_pgtable_alloc, !debug_pagealloc_enabled());

	vma->addr	= va_start;
	vma->phys_addr	= pa_start;
	vma->size	= size;
	vma->flags	= VM_MAP;
	vma->caller	= __builtin_return_address(0);

	vm_area_add_early(vma);
}

#ifdef CONFIG_UNMAP_KERNEL_AT_EL0
static int __init map_entry_trampoline(void)
{
	extern char __entry_tramp_text_start[];

	pgprot_t prot = PAGE_KERNEL_EXEC;
	phys_addr_t pa_start = __pa_symbol(__entry_tramp_text_start);

	/* The trampoline is always mapped and can therefore be global */
	pgprot_val(prot) &= ~PTE_NG;

	/* Map only the text into the trampoline page table */
	memset(tramp_pg_dir, 0, PGD_SIZE);
	__create_pgd_mapping(tramp_pg_dir, pa_start, TRAMP_VALIAS, PAGE_SIZE,
			     prot, pgd_pgtable_alloc, 0);

	/* Map both the text and data into the kernel page table */
	__set_fixmap(FIX_ENTRY_TRAMP_TEXT, pa_start, prot);
	if (IS_ENABLED(CONFIG_RANDOMIZE_BASE)) {
		extern char __entry_tramp_data_start[];

		__set_fixmap(FIX_ENTRY_TRAMP_DATA,
			     __pa_symbol(__entry_tramp_data_start),
			     PAGE_KERNEL_RO);
	}

	return 0;
}
core_initcall(map_entry_trampoline);
#endif

/*
 * Create fine-grained mappings for the kernel.
 */
static void __init map_kernel(pgd_t *pgd)
{
	static struct vm_struct vmlinux_text, vmlinux_rodata, vmlinux_init, vmlinux_data;

	map_kernel_segment(pgd, _text, _etext, PAGE_KERNEL_EXEC, &vmlinux_text);
	map_kernel_segment(pgd, __start_rodata, __init_begin, PAGE_KERNEL, &vmlinux_rodata);
	map_kernel_segment(pgd, __init_begin, __init_end, PAGE_KERNEL_EXEC,
			   &vmlinux_init);
	map_kernel_segment(pgd, _data, _end, PAGE_KERNEL, &vmlinux_data);

	if (!pgd_val(*pgd_offset_raw(pgd, FIXADDR_START))) {
		/*
		 * The fixmap falls in a separate pgd to the kernel, and doesn't
		 * live in the carveout for the swapper_pg_dir. We can simply
		 * re-use the existing dir for the fixmap.
		 */
		set_pgd(pgd_offset_raw(pgd, FIXADDR_START),
			*pgd_offset_k(FIXADDR_START));
	} else if (CONFIG_PGTABLE_LEVELS > 3) {
		/*
		 * The fixmap shares its top level pgd entry with the kernel
		 * mapping. This can really only occur when we are running
		 * with 16k/4 levels, so we can simply reuse the pud level
		 * entry instead.
		 */
		BUG_ON(!IS_ENABLED(CONFIG_ARM64_16K_PAGES));
		set_pud(pud_set_fixmap_offset(pgd, FIXADDR_START),
			__pud(__pa_symbol(bm_pmd) | PUD_TYPE_TABLE));
		pud_clear_fixmap();
	} else {
		BUG();
	}

	kasan_copy_shadow(pgd);
}

/*
 * paging_init() sets up the page tables, initialises the zone memory
 * maps and sets up the zero page.
 */
void __init paging_init(void)
{
	phys_addr_t pgd_phys = early_pgtable_alloc();
	pgd_t *pgd = pgd_set_fixmap(pgd_phys);

	map_kernel(pgd);
	map_mem(pgd);

	/*
	 * We want to reuse the original swapper_pg_dir so we don't have to
	 * communicate the new address to non-coherent secondaries in
	 * secondary_entry, and so cpu_switch_mm can generate the address with
	 * adrp+add rather than a load from some global variable.
	 *
	 * To do this we need to go via a temporary pgd.
	 */
	cpu_replace_ttbr1(__va(pgd_phys));
<<<<<<< HEAD
	memcpy(swapper_pg_dir, pgd, PAGE_SIZE);
=======
	memcpy(swapper_pg_dir, pgd, PGD_SIZE);
>>>>>>> a9d02737
	cpu_replace_ttbr1(lm_alias(swapper_pg_dir));

	pgd_clear_fixmap();
	memblock_free(pgd_phys, PAGE_SIZE);

	/*
	 * We only reuse the PGD from the swapper_pg_dir, not the pud + pmd
	 * allocated with it.
	 */
	memblock_free(__pa_symbol(swapper_pg_dir) + PAGE_SIZE,
		      SWAPPER_DIR_SIZE - PAGE_SIZE);
}

/*
 * Check whether a kernel address is valid (derived from arch/x86/).
 */
int kern_addr_valid(unsigned long addr)
{
	pgd_t *pgd;
	pud_t *pud;
	pmd_t *pmd;
	pte_t *pte;

	if ((((long)addr) >> VA_BITS) != -1UL)
		return 0;

	pgd = pgd_offset_k(addr);
	if (pgd_none(*pgd))
		return 0;

	pud = pud_offset(pgd, addr);
	if (pud_none(*pud))
		return 0;

	if (pud_sect(*pud))
		return pfn_valid(pud_pfn(*pud));

	pmd = pmd_offset(pud, addr);
	if (pmd_none(*pmd))
		return 0;

	if (pmd_sect(*pmd))
		return pfn_valid(pmd_pfn(*pmd));

	pte = pte_offset_kernel(pmd, addr);
	if (pte_none(*pte))
		return 0;

	return pfn_valid(pte_pfn(*pte));
}
#ifdef CONFIG_SPARSEMEM_VMEMMAP
#if !ARM64_SWAPPER_USES_SECTION_MAPS
int __meminit vmemmap_populate(unsigned long start, unsigned long end, int node)
{
	return vmemmap_populate_basepages(start, end, node);
}
#else	/* !ARM64_SWAPPER_USES_SECTION_MAPS */
int __meminit vmemmap_populate(unsigned long start, unsigned long end, int node)
{
	unsigned long addr = start;
	unsigned long next;
	pgd_t *pgd;
	pud_t *pud;
	pmd_t *pmd;

	do {
		next = pmd_addr_end(addr, end);

		pgd = vmemmap_pgd_populate(addr, node);
		if (!pgd)
			return -ENOMEM;

		pud = vmemmap_pud_populate(pgd, addr, node);
		if (!pud)
			return -ENOMEM;

		pmd = pmd_offset(pud, addr);
		if (pmd_none(*pmd)) {
			void *p = NULL;

			p = vmemmap_alloc_block_buf(PMD_SIZE, node);
			if (!p)
				return -ENOMEM;

			set_pmd(pmd, __pmd(__pa(p) | PROT_SECT_NORMAL));
		} else
			vmemmap_verify((pte_t *)pmd, node, addr, next);
	} while (addr = next, addr != end);

	return 0;
}
#endif	/* CONFIG_ARM64_64K_PAGES */
void vmemmap_free(unsigned long start, unsigned long end)
{
}
#endif	/* CONFIG_SPARSEMEM_VMEMMAP */

static inline pud_t * fixmap_pud(unsigned long addr)
{
	pgd_t *pgd = pgd_offset_k(addr);

	BUG_ON(pgd_none(*pgd) || pgd_bad(*pgd));

	return pud_offset_kimg(pgd, addr);
}

static inline pmd_t * fixmap_pmd(unsigned long addr)
{
	pud_t *pud = fixmap_pud(addr);

	BUG_ON(pud_none(*pud) || pud_bad(*pud));

	return pmd_offset_kimg(pud, addr);
}

static inline pte_t * fixmap_pte(unsigned long addr)
{
	return &bm_pte[pte_index(addr)];
}

/*
 * The p*d_populate functions call virt_to_phys implicitly so they can't be used
 * directly on kernel symbols (bm_p*d). This function is called too early to use
 * lm_alias so __p*d_populate functions must be used to populate with the
 * physical address from __pa_symbol.
 */
void __init early_fixmap_init(void)
{
	pgd_t *pgd;
	pud_t *pud;
	pmd_t *pmd;
	unsigned long addr = FIXADDR_START;

	pgd = pgd_offset_k(addr);
	if (CONFIG_PGTABLE_LEVELS > 3 &&
	    !(pgd_none(*pgd) || pgd_page_paddr(*pgd) == __pa_symbol(bm_pud))) {
		/*
		 * We only end up here if the kernel mapping and the fixmap
		 * share the top level pgd entry, which should only happen on
		 * 16k/4 levels configurations.
		 */
		BUG_ON(!IS_ENABLED(CONFIG_ARM64_16K_PAGES));
		pud = pud_offset_kimg(pgd, addr);
	} else {
		if (pgd_none(*pgd))
			__pgd_populate(pgd, __pa_symbol(bm_pud), PUD_TYPE_TABLE);
		pud = fixmap_pud(addr);
	}
	if (pud_none(*pud))
		__pud_populate(pud, __pa_symbol(bm_pmd), PMD_TYPE_TABLE);
	pmd = fixmap_pmd(addr);
	__pmd_populate(pmd, __pa_symbol(bm_pte), PMD_TYPE_TABLE);

	/*
	 * The boot-ioremap range spans multiple pmds, for which
	 * we are not prepared:
	 */
	BUILD_BUG_ON((__fix_to_virt(FIX_BTMAP_BEGIN) >> PMD_SHIFT)
		     != (__fix_to_virt(FIX_BTMAP_END) >> PMD_SHIFT));

	if ((pmd != fixmap_pmd(fix_to_virt(FIX_BTMAP_BEGIN)))
	     || pmd != fixmap_pmd(fix_to_virt(FIX_BTMAP_END))) {
		WARN_ON(1);
		pr_warn("pmd %p != %p, %p\n",
			pmd, fixmap_pmd(fix_to_virt(FIX_BTMAP_BEGIN)),
			fixmap_pmd(fix_to_virt(FIX_BTMAP_END)));
		pr_warn("fix_to_virt(FIX_BTMAP_BEGIN): %08lx\n",
			fix_to_virt(FIX_BTMAP_BEGIN));
		pr_warn("fix_to_virt(FIX_BTMAP_END):   %08lx\n",
			fix_to_virt(FIX_BTMAP_END));

		pr_warn("FIX_BTMAP_END:       %d\n", FIX_BTMAP_END);
		pr_warn("FIX_BTMAP_BEGIN:     %d\n", FIX_BTMAP_BEGIN);
	}
}

void __set_fixmap(enum fixed_addresses idx,
			       phys_addr_t phys, pgprot_t flags)
{
	unsigned long addr = __fix_to_virt(idx);
	pte_t *pte;

	BUG_ON(idx <= FIX_HOLE || idx >= __end_of_fixed_addresses);

	pte = fixmap_pte(addr);

	if (pgprot_val(flags)) {
		set_pte(pte, pfn_pte(phys >> PAGE_SHIFT, flags));
	} else {
		pte_clear(&init_mm, addr, pte);
		flush_tlb_kernel_range(addr, addr+PAGE_SIZE);
	}
}

void *__init __fixmap_remap_fdt(phys_addr_t dt_phys, int *size, pgprot_t prot)
{
	const u64 dt_virt_base = __fix_to_virt(FIX_FDT);
	int offset;
	void *dt_virt;

	/*
	 * Check whether the physical FDT address is set and meets the minimum
	 * alignment requirement. Since we are relying on MIN_FDT_ALIGN to be
	 * at least 8 bytes so that we can always access the magic and size
	 * fields of the FDT header after mapping the first chunk, double check
	 * here if that is indeed the case.
	 */
	BUILD_BUG_ON(MIN_FDT_ALIGN < 8);
	if (!dt_phys || dt_phys % MIN_FDT_ALIGN)
		return NULL;

	/*
	 * Make sure that the FDT region can be mapped without the need to
	 * allocate additional translation table pages, so that it is safe
	 * to call create_mapping_noalloc() this early.
	 *
	 * On 64k pages, the FDT will be mapped using PTEs, so we need to
	 * be in the same PMD as the rest of the fixmap.
	 * On 4k pages, we'll use section mappings for the FDT so we only
	 * have to be in the same PUD.
	 */
	BUILD_BUG_ON(dt_virt_base % SZ_2M);

	BUILD_BUG_ON(__fix_to_virt(FIX_FDT_END) >> SWAPPER_TABLE_SHIFT !=
		     __fix_to_virt(FIX_BTMAP_BEGIN) >> SWAPPER_TABLE_SHIFT);

	offset = dt_phys % SWAPPER_BLOCK_SIZE;
	dt_virt = (void *)dt_virt_base + offset;

	/* map the first chunk so we can read the size from the header */
	create_mapping_noalloc(round_down(dt_phys, SWAPPER_BLOCK_SIZE),
			dt_virt_base, SWAPPER_BLOCK_SIZE, prot);

	if (fdt_magic(dt_virt) != FDT_MAGIC)
		return NULL;

	*size = fdt_totalsize(dt_virt);
	if (*size > MAX_FDT_SIZE)
		return NULL;

	if (offset + *size > SWAPPER_BLOCK_SIZE)
		create_mapping_noalloc(round_down(dt_phys, SWAPPER_BLOCK_SIZE), dt_virt_base,
			       round_up(offset + *size, SWAPPER_BLOCK_SIZE), prot);

	return dt_virt;
}

void *__init fixmap_remap_fdt(phys_addr_t dt_phys)
{
	void *dt_virt;
	int size;

	dt_virt = __fixmap_remap_fdt(dt_phys, &size, PAGE_KERNEL_RO);
	if (!dt_virt)
		return NULL;

	memblock_reserve(dt_phys, size);
	return dt_virt;
}

int __init arch_ioremap_pud_supported(void)
{
	/* only 4k granule supports level 1 block mappings */
	return IS_ENABLED(CONFIG_ARM64_4K_PAGES);
}

int __init arch_ioremap_pmd_supported(void)
{
	return 1;
}

int pud_set_huge(pud_t *pud, phys_addr_t phys, pgprot_t prot)
{
	/* ioremap_page_range doesn't honour BBM */
	if (pud_present(READ_ONCE(*pud)))
		return 0;

	BUG_ON(phys & ~PUD_MASK);
	set_pud(pud, __pud(phys | PUD_TYPE_SECT | pgprot_val(mk_sect_prot(prot))));
	return 1;
}

int pmd_set_huge(pmd_t *pmd, phys_addr_t phys, pgprot_t prot)
{
	/* ioremap_page_range doesn't honour BBM */
	if (pmd_present(READ_ONCE(*pmd)))
		return 0;

	BUG_ON(phys & ~PMD_MASK);
	set_pmd(pmd, __pmd(phys | PMD_TYPE_SECT | pgprot_val(mk_sect_prot(prot))));
	return 1;
}

int pud_clear_huge(pud_t *pud)
{
	if (!pud_sect(*pud))
		return 0;
	pud_clear(pud);
	return 1;
}

int pmd_clear_huge(pmd_t *pmd)
{
	if (!pmd_sect(*pmd))
		return 0;
	pmd_clear(pmd);
	return 1;
}<|MERGE_RESOLUTION|>--- conflicted
+++ resolved
@@ -30,11 +30,8 @@
 #include <linux/io.h>
 #include <linux/slab.h>
 #include <linux/stop_machine.h>
-<<<<<<< HEAD
 #include <linux/dma-contiguous.h>
 #include <linux/cma.h>
-=======
->>>>>>> a9d02737
 #include <linux/mm.h>
 
 #include <asm/barrier.h>
@@ -552,11 +549,7 @@
 	 * To do this we need to go via a temporary pgd.
 	 */
 	cpu_replace_ttbr1(__va(pgd_phys));
-<<<<<<< HEAD
-	memcpy(swapper_pg_dir, pgd, PAGE_SIZE);
-=======
 	memcpy(swapper_pg_dir, pgd, PGD_SIZE);
->>>>>>> a9d02737
 	cpu_replace_ttbr1(lm_alias(swapper_pg_dir));
 
 	pgd_clear_fixmap();

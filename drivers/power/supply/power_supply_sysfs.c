--- conflicted
+++ resolved
@@ -140,7 +140,6 @@
 		return scnprintf(buf, PAGE_SIZE, "%s\n",
 				health_text[value.intval]);
 	else if (off >= POWER_SUPPLY_PROP_MODEL_NAME)
-<<<<<<< HEAD
 		return scnprintf(buf, PAGE_SIZE, "%s\n",
 				value.strval);
 
@@ -150,14 +149,6 @@
 	else
 		return scnprintf(buf, PAGE_SIZE, "%d\n",
 				value.intval);
-=======
-		return sprintf(buf, "%s\n", value.strval);
-
-	if (off == POWER_SUPPLY_PROP_CHARGE_COUNTER_EXT)
-		return sprintf(buf, "%lld\n", value.int64val);
-	else
-		return sprintf(buf, "%d\n", value.intval);
->>>>>>> 09bf7fb0
 }
 
 static ssize_t power_supply_store_property(struct device *dev,
@@ -254,7 +245,6 @@
 	/* Local extensions */
 	POWER_SUPPLY_ATTR(usb_hc),
 	POWER_SUPPLY_ATTR(usb_otg),
-<<<<<<< HEAD
 	POWER_SUPPLY_ATTR(battery_charging_enabled),
 	POWER_SUPPLY_ATTR(charging_enabled),
 	POWER_SUPPLY_ATTR(step_charging_enabled),
@@ -354,9 +344,6 @@
 	POWER_SUPPLY_ATTR(cc_soc),
 	POWER_SUPPLY_ATTR(qg_vbms_mode),
 	POWER_SUPPLY_ATTR(real_capacity),
-=======
-	POWER_SUPPLY_ATTR(charge_enabled),
->>>>>>> 09bf7fb0
 	/* Local extensions of type int64_t */
 	POWER_SUPPLY_ATTR(charge_counter_ext),
 	/* Properties of type `const char *' */

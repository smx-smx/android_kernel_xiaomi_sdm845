--- conflicted
+++ resolved
@@ -6828,15 +6828,9 @@
 {
 	struct mxt_data *data = i2c_get_clientdata(client);
 
-<<<<<<< HEAD
 	mxt_disable_irq(data);
 	data->state = SHUTDOWN;
 }
-=======
-	enable_irq(data->irq);
-
-	mutex_lock(&input_dev->mutex);
->>>>>>> 09c8c129
 
 #ifdef CONFIG_PM
 static int mxt_ts_suspend(struct device *dev)
